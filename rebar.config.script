%%%-------------------------------------------------------------------
%%% @author Evgeniy Khramtsov <ekhramtsov@process-one.net>
%%% @copyright (C) 2013-2016, Evgeniy Khramtsov
%%% @doc
%%%
%%% @end
%%% Created :  1 May 2013 by Evgeniy Khramtsov <ekhramtsov@process-one.net>
%%%-------------------------------------------------------------------

ModCfg0 = fun(F, Cfg, [Key|Tail], Op, Default) ->
                 {OldVal,PartCfg} = case lists:keytake(Key, 1, Cfg) of
                                        {value, {_, V1}, V2} -> {V1, V2};
                                        false -> {if Tail == [] -> Default; true -> [] end, Cfg}
                                    end,
                 case Tail of
                     [] ->
                         [{Key, Op(OldVal)} | PartCfg];
                     _ ->
                         [{Key, F(F, OldVal, Tail, Op, Default)} | PartCfg]
                 end
         end,
ModCfg = fun(Cfg, Keys, Op, Default) -> ModCfg0(ModCfg0, Cfg, Keys, Op, Default) end.

Cfg = case file:consult(filename:join(filename:dirname(SCRIPT), "vars.config")) of
          {ok, Terms} ->
              Terms;
          _Err ->
              []
      end,

<<<<<<< HEAD
Macros = lists:flatmap(
           fun({roster_gateway_workaround, true}) ->
                   [{d, 'ROSTER_GATEWAY_WORKAROUND'}];
              ({transient_supervisors, false}) ->
                   [{d, 'NO_TRANSIENT_SUPERVISORS'}];
              ({nif, true}) ->
                   [{d, 'NIF'}];
              ({db_type, mssql}) ->
                   [{d, 'mssql'}];
              ({lager, true}) ->
                   [{d, 'LAGER'}];
              ({erlang_deprecated_types, true}) ->
                   [{d, 'ERL_DEPRECATED_TYPES'}];
              (_) ->
                   []
           end, Cfg),

DebugInfo = case lists:keysearch(debug, 1, Cfg) of
                {value, {debug, true}} ->
                    [];
                _ ->
                    [no_debug_info]
            end,

HiPE = case lists:keysearch(hipe, 1, Cfg) of
           {value, {hipe, true}} ->
               [native];
           _ ->
               []
       end,

SrcDirs = lists:foldl(
            fun({tools, true}, Acc) ->
                    [tools|Acc];
               (_, Acc) ->
                    Acc
            end, [], Cfg),

Deps = [{p1_cache_tab, ".*", {git, "https://github.com/processone/cache_tab"}},
        {p1_tls, ".*", {git, "https://github.com/processone/tls"}},
        {p1_stringprep, ".*", {git, "https://github.com/processone/stringprep"}},
        {p1_xml, ".*", {git, "https://github.com/processone/xml"}},
        {esip, ".*", {git, "https://github.com/processone/p1_sip"}},
        {p1_stun, ".*", {git, "https://github.com/processone/stun"}},
        {p1_yaml, ".*", {git, "https://github.com/processone/p1_yaml"}},
        {p1_utils, ".*", {git, "https://github.com/processone/p1_utils"}},
	{erlydtl, ".*", {git, "https://github.com/erlydtl/erlydtl.git"}}
	],
=======
ProcessVars = fun(_F, [], Acc) ->
                      lists:reverse(Acc);
                 (F, [{Type, Var, Value} | Tail], Acc) when
                        Type == if_var_true orelse
                        Type == if_var_false ->
                      Flag = Type == if_var_true,
                      case proplists:get_bool(Var, Cfg) of
                          V when V == Flag ->
                              F(F, Tail, [Value | Acc]);
                          _ ->
                              F(F, Tail, Acc)
                      end;
                 (F, [{Type, Var, Match, Value} | Tail], Acc) when
                        Type == if_var_match orelse
                        Type == if_var_no_match ->
                      case proplists:get_value(Var, Cfg) of
                          V when V == Match ->
                              F(F, Tail, [Value | Acc]);
                          _ ->
                              F(F, Tail, Acc)
                      end;
                 (F, [Other1 | Tail1], Acc) ->
                      F(F, Tail1, [F(F, Other1, []) | Acc]);
                 (F, Val, Acc) when is_tuple(Val) ->
                      list_to_tuple(F(F, tuple_to_list(Val), Acc));
                 (_F, Other2, _Acc) ->
                      Other2
              end,

CFLags = proplists:get_value(cflags, Cfg, ""),
CPPFLags = proplists:get_value(cppflags, Cfg, ""),
LDFLags = proplists:get_value(ldflags, Cfg, ""),
>>>>>>> 4be9cc1b

ConfigureCmd = fun(Pkg, Flags) ->
                       {'get-deps',
                        "sh -c 'cd deps/" ++ Pkg ++
                            " && CFLAGS=\""++ CFLags ++"\" CPPFLAGS=\""++ CPPFLags ++"\" LDFLAGS=\""++ LDFLags ++"\"" ++
                            " ./configure " ++ Flags ++ "'"}
               end,

Conf = ProcessVars(ProcessVars, CONFIG, []),

Conf1 = case lists:keytake(post_hook_configure, 1, Conf) of
            {value, {_, Items}, Rest} ->
                [{post_hooks, [ConfigureCmd(Mod, string:join(Opts, " ")) || {Mod, Opts} <- Items]} | Rest];
            _ ->
                Conf
        end,

{ok, Cwd} = file:get_cwd(),
TestConfigFile = filename:join([Cwd, "test", "config.ctc"]),
TestConfig = case file:read_file_info(TestConfigFile) of
                 {ok, _} ->
                     "-userconfig ct_config_plain " ++ TestConfigFile ++ " ";
                 _ ->
                     ""
             end,

Conf2 = [{ct_extra_params, "-ct_hooks cth_surefire "
         ++ TestConfig
         ++ "-include "
         ++ filename:join([Cwd, "tools"])} | Conf1],

Conf3 = case lists:keytake(xref_exclusions, 1, Conf2) of
            {value, {_, Items2}, Rest2} ->
                [{xref_queries, [{lists:flatten(["(XC - UC) || (XU - X - B ",
                                                 [[" - ", V] || V <- Items2], ")"]), []}]} | Rest2];
            _ ->
                Conf2
        end,

Conf5 = case lists:keytake(floating_deps, 1, Conf3) of
            {value, {_, FloatingDeps}, Rest4} ->
                case lists:keytake(deps, 1, Rest4) of
                    {value, {_, Deps}, Rest41} ->
                        ND = lists:map(fun({DepName, Ver, {git, Repo, _Commit}}=Dep) ->
                                               case lists:member(DepName, FloatingDeps) of
                                                   true ->
                                                       {DepName, ".*", {git, Repo}};
                                                   _ ->
                                                       Dep
                                               end;
                                          (Dep2) ->
                                               Dep2
                                       end, Deps),
                        [{deps, ND} | Rest41];
                    _ ->
                        Rest4
                end;
            _ ->
                Conf3
        end,

%% When running Travis test, upload test coverage result to coveralls:
Conf6 = case os:getenv("TRAVIS") of
            "true" ->
                JobId = os:getenv("TRAVIS_JOB_ID"),
                CfgTemp = ModCfg(Conf5, [deps], fun(V) -> [{coveralls, ".*", {git, "https://github.com/markusn/coveralls-erl.git", "master"}}|V] end, []),
                ModCfg(CfgTemp, [post_hooks], fun(V) -> V ++ [{ct, "echo '\n%%! -pa ebin/ deps/coveralls/ebin\nmain(_)->{ok,F}=file:open(\"erlang.json\",[write]),io:fwrite(F,\"~s\",[coveralls:convert_file(\"logs/all.coverdata\", \""++JobId++"\", \"travis-ci\")]).' > getcover.erl"},
                                                              {ct, "escript ./getcover.erl"}] end, []);
            _ ->
                Conf5
        end,

%io:format("ejabberd configuration:~n  ~p~n", [Conf5]),

Conf6.

%% Local Variables:
%% mode: erlang
%% End:
%% vim: set filetype=erlang tabstop=8:<|MERGE_RESOLUTION|>--- conflicted
+++ resolved
@@ -28,56 +28,6 @@
               []
       end,
 
-<<<<<<< HEAD
-Macros = lists:flatmap(
-           fun({roster_gateway_workaround, true}) ->
-                   [{d, 'ROSTER_GATEWAY_WORKAROUND'}];
-              ({transient_supervisors, false}) ->
-                   [{d, 'NO_TRANSIENT_SUPERVISORS'}];
-              ({nif, true}) ->
-                   [{d, 'NIF'}];
-              ({db_type, mssql}) ->
-                   [{d, 'mssql'}];
-              ({lager, true}) ->
-                   [{d, 'LAGER'}];
-              ({erlang_deprecated_types, true}) ->
-                   [{d, 'ERL_DEPRECATED_TYPES'}];
-              (_) ->
-                   []
-           end, Cfg),
-
-DebugInfo = case lists:keysearch(debug, 1, Cfg) of
-                {value, {debug, true}} ->
-                    [];
-                _ ->
-                    [no_debug_info]
-            end,
-
-HiPE = case lists:keysearch(hipe, 1, Cfg) of
-           {value, {hipe, true}} ->
-               [native];
-           _ ->
-               []
-       end,
-
-SrcDirs = lists:foldl(
-            fun({tools, true}, Acc) ->
-                    [tools|Acc];
-               (_, Acc) ->
-                    Acc
-            end, [], Cfg),
-
-Deps = [{p1_cache_tab, ".*", {git, "https://github.com/processone/cache_tab"}},
-        {p1_tls, ".*", {git, "https://github.com/processone/tls"}},
-        {p1_stringprep, ".*", {git, "https://github.com/processone/stringprep"}},
-        {p1_xml, ".*", {git, "https://github.com/processone/xml"}},
-        {esip, ".*", {git, "https://github.com/processone/p1_sip"}},
-        {p1_stun, ".*", {git, "https://github.com/processone/stun"}},
-        {p1_yaml, ".*", {git, "https://github.com/processone/p1_yaml"}},
-        {p1_utils, ".*", {git, "https://github.com/processone/p1_utils"}},
-	{erlydtl, ".*", {git, "https://github.com/erlydtl/erlydtl.git"}}
-	],
-=======
 ProcessVars = fun(_F, [], Acc) ->
                       lists:reverse(Acc);
                  (F, [{Type, Var, Value} | Tail], Acc) when
@@ -110,7 +60,6 @@
 CFLags = proplists:get_value(cflags, Cfg, ""),
 CPPFLags = proplists:get_value(cppflags, Cfg, ""),
 LDFLags = proplists:get_value(ldflags, Cfg, ""),
->>>>>>> 4be9cc1b
 
 ConfigureCmd = fun(Pkg, Flags) ->
                        {'get-deps',
