%%%----------------------------------------------------------------------
%%% File    : mod_shared_roster.erl
%%% Author  : Alexey Shchepin <alexey@process-one.net>
%%% Purpose : Shared roster management
%%% Created :  5 Mar 2005 by Alexey Shchepin <alexey@process-one.net>
%%%
%%%
%%% ejabberd, Copyright (C) 2002-2012   ProcessOne
%%%
%%% This program is free software; you can redistribute it and/or
%%% modify it under the terms of the GNU General Public License as
%%% published by the Free Software Foundation; either version 2 of the
%%% License, or (at your option) any later version.
%%%
%%% This program is distributed in the hope that it will be useful,
%%% but WITHOUT ANY WARRANTY; without even the implied warranty of
%%% MERCHANTABILITY or FITNESS FOR A PARTICULAR PURPOSE.  See the GNU
%%% General Public License for more details.
%%%
%%% You should have received a copy of the GNU General Public License
%%% along with this program; if not, write to the Free Software
%%% Foundation, Inc., 59 Temple Place, Suite 330, Boston, MA
%%% 02111-1307 USA
%%%
%%%----------------------------------------------------------------------

-module(mod_shared_roster).
-author('alexey@process-one.net').

-behaviour(gen_mod).

-export([start/2, stop/1,
         item_to_xml/1,
	 webadmin_menu/3, webadmin_page/3,
	 get_user_roster/2,
	 get_subscription_lists/3,
	 get_jid_info/4,
	 process_item/2,
	 in_subscription/6,
	 out_subscription/4,
	 user_available/1,
	 unset_presence/4,
	 register_user/2,
	 remove_user/2,
	 list_groups/1,
	 create_group/2,
	 create_group/3,
	 delete_group/2,
	 get_group_opts/2,
	 set_group_opts/3,
	 get_group_users/2,
	 get_group_explicit_users/2,
	 is_user_in_group/3,
	 add_user_to_group/3,
	 remove_user_from_group/3]).

-include("ejabberd.hrl").
-include("jlib.hrl").
-include("mod_roster.hrl").
-include("web/ejabberd_http.hrl").
-include("web/ejabberd_web_admin.hrl").

-record(sr_group, {group_host, opts}).
-record(sr_user, {us, group_host}).

start(Host, Opts) ->
    case gen_mod:db_type(Opts) of
        mnesia ->
            mnesia:create_table(sr_group,
                                [{disc_copies, [node()]},
                                 {attributes, record_info(fields, sr_group)}]),
            mnesia:create_table(sr_user,
                                [{disc_copies, [node()]},
                                 {type, bag},
                                 {attributes, record_info(fields, sr_user)}]),
            mnesia:add_table_index(sr_user, group_host);
        _ ->
            ok
    end,
    ejabberd_hooks:add(webadmin_menu_host, Host,
		       ?MODULE, webadmin_menu, 70),
    ejabberd_hooks:add(webadmin_page_host, Host,
		       ?MODULE, webadmin_page, 50),
    ejabberd_hooks:add(roster_get, Host,
		       ?MODULE, get_user_roster, 70),
    ejabberd_hooks:add(roster_in_subscription, Host,
        	       ?MODULE, in_subscription, 30),
    ejabberd_hooks:add(roster_out_subscription, Host,
        	       ?MODULE, out_subscription, 30),
    ejabberd_hooks:add(roster_get_subscription_lists, Host,
		       ?MODULE, get_subscription_lists, 70),
    ejabberd_hooks:add(roster_get_jid_info, Host,
        	       ?MODULE, get_jid_info, 70),
    ejabberd_hooks:add(roster_process_item, Host,
		       ?MODULE, process_item, 50),
    ejabberd_hooks:add(user_available_hook, Host,
		       ?MODULE, user_available, 50),
    ejabberd_hooks:add(unset_presence_hook, Host,
		       ?MODULE, unset_presence, 50),
    ejabberd_hooks:add(register_user, Host,
		       ?MODULE, register_user, 50),
    ejabberd_hooks:add(anonymous_purge_hook, Host,
		       ?MODULE, remove_user, 50),
    ejabberd_hooks:add(remove_user, Host,
		       ?MODULE, remove_user, 50).
%%ejabberd_hooks:add(remove_user, Host,
%%    	       ?MODULE, remove_user, 50),

stop(Host) ->
    ejabberd_hooks:delete(webadmin_menu_host, Host,
			  ?MODULE, webadmin_menu, 70),
    ejabberd_hooks:delete(webadmin_page_host, Host,
			  ?MODULE, webadmin_page, 50),
    ejabberd_hooks:delete(roster_get, Host,
			  ?MODULE, get_user_roster, 70),
    ejabberd_hooks:delete(roster_in_subscription, Host,
        		  ?MODULE, in_subscription, 30),
    ejabberd_hooks:delete(roster_out_subscription, Host,
        		  ?MODULE, out_subscription, 30),
    ejabberd_hooks:delete(roster_get_subscription_lists, Host,
        		  ?MODULE, get_subscription_lists, 70),
    ejabberd_hooks:delete(roster_get_jid_info, Host,
        		  ?MODULE, get_jid_info, 70),
    ejabberd_hooks:delete(roster_process_item, Host,
			  ?MODULE, process_item, 50),
    ejabberd_hooks:delete(user_available_hook, Host,
			  ?MODULE, user_available, 50),
    ejabberd_hooks:delete(unset_presence_hook, Host,
			  ?MODULE, unset_presence, 50),
    ejabberd_hooks:delete(register_user, Host,
			  ?MODULE, register_user, 50),
    ejabberd_hooks:delete(anonymous_purge_hook, Host,
			  ?MODULE, remove_user, 50),
    ejabberd_hooks:delete(remove_user, Host,
			  ?MODULE, remove_user, 50).
%%ejabberd_hooks:delete(remove_user, Host,
%%    		  ?MODULE, remove_user, 50),


get_user_roster(Items, US) ->
    {U, S} = US,
    DisplayedGroups = get_user_displayed_groups(US),
    %% Get shared roster users in all groups and remove self: 
    SRUsers = 
	lists:foldl(
	  fun(Group, Acc1) ->
		  GroupName = get_group_name(S, Group),
		  lists:foldl(
		    fun(User, Acc2) ->
			    if User == US -> Acc2;
			       true -> dict:append(User, 
						   GroupName,
						   Acc2)
			    end
		    end, Acc1, get_group_users(S, Group))
	  end, dict:new(), DisplayedGroups),

    %% If partially subscribed users are also in shared roster, show them as
    %% totally subscribed:
    {NewItems1, SRUsersRest} =
	lists:mapfoldl(
	  fun(Item, SRUsers1) ->
		  {_, _, {U1, S1, _}} = Item#roster.usj,
		  US1 = {U1, S1},
		  case dict:find(US1, SRUsers1) of
		      {ok, _GroupNames} ->
			  {Item#roster{subscription = both, ask = none},
			   dict:erase(US1, SRUsers1)};
		      error ->
			  {Item, SRUsers1}
		  end
	  end, SRUsers, Items),

    %% Export items in roster format:
    ModVcard = get_vcard_module(S),
    SRItems = [#roster{usj = {U, S, {U1, S1, ""}},
		       us = US,
		       jid = {U1, S1, ""},
		       name = get_rosteritem_name(ModVcard, U1, S1),
		       subscription = both,
		       ask = none,
		       groups = GroupNames} ||
		  {{U1, S1}, GroupNames} <- dict:to_list(SRUsersRest)],
    SRItems ++ NewItems1.

get_vcard_module(Server) ->
    Modules = gen_mod:loaded_modules(Server),
    [M || M <- Modules,
	  (M == mod_vcard) or (M == mod_vcard_ldap)].

get_rosteritem_name([], _, _) ->
    "";
get_rosteritem_name([ModVcard], U, S) ->
    From = jlib:make_jid("", S, ?MODULE),
    To = jlib:make_jid(U, S, ""),
    IQ = {iq,"",get,"vcard-temp","",
	  {xmlelement,"vCard",[{"xmlns","vcard-temp"}],[]}},
    IQ_Vcard = ModVcard:process_sm_iq(From, To, IQ),
    try get_rosteritem_name_vcard(IQ_Vcard#iq.sub_el)
    catch E1:E2 ->
	    ?ERROR_MSG("Error ~p found when trying to get the vCard of ~s@~s "
		       "in ~p:~n ~p", [E1, U, S, ModVcard, E2]),
	    ""
    end.

get_rosteritem_name_vcard([]) ->
    "";
get_rosteritem_name_vcard([Vcard]) ->
    case xml:get_path_s(Vcard, [{elem, "NICKNAME"}, cdata]) of
	"" -> xml:get_path_s(Vcard, [{elem, "FN"}, cdata]);
	Nickname -> Nickname
    end.

%% This function rewrites the roster entries when moving or renaming
%% them in the user contact list.
process_item(RosterItem, Host) ->
    USFrom = {UserFrom, ServerFrom} = RosterItem#roster.us,
    {UserTo, ServerTo, ResourceTo} = RosterItem#roster.jid,
    NameTo = RosterItem#roster.name,
    USTo = {UserTo, ServerTo},
    DisplayedGroups = get_user_displayed_groups(USFrom),
    CommonGroups = lists:filter(fun(Group) ->
					is_user_in_group(USTo, Group, Host)
				end, DisplayedGroups),
    case CommonGroups of
	[] -> RosterItem;
	%% Roster item cannot be removed: We simply reset the original groups:
	_ when RosterItem#roster.subscription == remove ->
	    GroupNames = lists:map(fun(Group) ->
					   get_group_name(Host, Group)
				   end, CommonGroups),
	    RosterItem#roster{subscription = both, ask = none,
			      groups=[GroupNames]};
	%% Both users have at least a common shared group,
	%% So each user can see the other
	_ ->
	    %% Check if the list of groups of the new roster item
	    %% include at least a new one
	    case lists:subtract(RosterItem#roster.groups, CommonGroups) of
                %% If it doesn't, then remove this user from any
                %% existing roster groups.
		[] ->
                    %% Remove pending subscription by setting it
                    %% unsubscribed.

                    %% Remove pending out subscription
                    mod_roster:out_subscription(UserTo, ServerTo,
                                         jlib:make_jid(UserFrom, ServerFrom, ""),
                                         unsubscribe),

                    %% Remove pending in subscription
                    mod_roster:in_subscription(aaaa, UserFrom, ServerFrom,
                                        jlib:make_jid(UserTo, ServerTo, ""),
                                        unsubscribe, ""),

                    %% But we're still subscribed, so respond as such.
		    RosterItem#roster{subscription = both, ask = none};
		%% If so, it means the user wants to add that contact
		%% to his personal roster
		PersonalGroups ->
		    %% Store roster items in From and To rosters
		    set_new_rosteritems(UserFrom, ServerFrom,
					UserTo, ServerTo, ResourceTo, NameTo,
					PersonalGroups)
	    end
    end.

build_roster_record(User1, Server1, User2, Server2, Name2, Groups) ->
    USR2 = {User2, Server2, ""},
    #roster{usj = {User1, Server1, USR2},
	    us = {User1, Server1},
	    jid = USR2,
	    name = Name2,
	    subscription = both,
	    ask = none,
	    groups = Groups
	   }.

set_new_rosteritems(UserFrom, ServerFrom,
		    UserTo, ServerTo, ResourceTo, NameTo, GroupsFrom) ->
    RIFrom = build_roster_record(UserFrom, ServerFrom,
				 UserTo, ServerTo, NameTo, GroupsFrom),
    set_item(UserFrom, ServerFrom, ResourceTo, RIFrom),
    JIDTo = jlib:make_jid(UserTo, ServerTo, ""),

    JIDFrom = jlib:make_jid(UserFrom, ServerFrom, ""),
    RITo = build_roster_record(UserTo, ServerTo,
			       UserFrom, ServerFrom, UserFrom,[]),
    set_item(UserTo, ServerTo, "", RITo),

    %% From requests
    mod_roster:out_subscription(UserFrom, ServerFrom, JIDTo, subscribe),
    mod_roster:in_subscription(aaa, UserTo, ServerTo, JIDFrom, subscribe, ""),

    %% To accepts
    mod_roster:out_subscription(UserTo, ServerTo, JIDFrom, subscribed),
    mod_roster:in_subscription(aaa, UserFrom, ServerFrom, JIDTo, subscribed, ""),

    %% To requests
    mod_roster:out_subscription(UserTo, ServerTo, JIDFrom, subscribe),
    mod_roster:in_subscription(aaa, UserFrom, ServerFrom, JIDTo, subscribe, ""),

    %% From accepts
    mod_roster:out_subscription(UserFrom, ServerFrom, JIDTo, subscribed),
    mod_roster:in_subscription(aaa, UserTo, ServerTo, JIDFrom, subscribed, ""),

    RIFrom.

set_item(User, Server, Resource, Item) ->
    ResIQ = #iq{type = set, xmlns = ?NS_ROSTER,
		id = "push" ++ randoms:get_string(),
		sub_el = [{xmlelement, "query",
			   [{"xmlns", ?NS_ROSTER}],
			   [mod_roster:item_to_xml(Item)]}]},
    ejabberd_router:route(
      jlib:make_jid(User, Server, Resource),
      jlib:make_jid("", Server, ""),
      jlib:iq_to_xml(ResIQ)).


get_subscription_lists({F, T}, User, Server) ->
    LUser = jlib:nodeprep(User),
    LServer = jlib:nameprep(Server),
    US = {LUser, LServer},
    DisplayedGroups = get_user_displayed_groups(US),
    SRUsers =
	lists:usort(
	  lists:flatmap(
	    fun(Group) ->
		    get_group_users(LServer, Group)
	    end, DisplayedGroups)),
    SRJIDs = [{U1, S1, ""} || {U1, S1} <- SRUsers],
    {lists:usort(SRJIDs ++ F), lists:usort(SRJIDs ++ T)}.

get_jid_info({Subscription, Groups}, User, Server, JID) ->
    LUser = jlib:nodeprep(User),
    LServer = jlib:nameprep(Server),
    US = {LUser, LServer},
    {U1, S1, _} = jlib:jid_tolower(JID),
    US1 = {U1, S1},
    DisplayedGroups = get_user_displayed_groups(US),
    SRUsers = 
	lists:foldl(
	  fun(Group, Acc1) ->
		  lists:foldl(
		    fun(User1, Acc2) ->
			    dict:append(
			      User1, get_group_name(LServer, Group), Acc2)
		    end, Acc1, get_group_users(LServer, Group))
	  end, dict:new(), DisplayedGroups),
    case dict:find(US1, SRUsers) of
	{ok, GroupNames} ->
	    NewGroups = if
			    Groups == [] -> GroupNames;
			    true -> Groups
			end,
	    {both, NewGroups};
	error ->
	    {Subscription, Groups}
    end.

in_subscription(Acc, User, Server, JID, Type, _Reason) ->
    process_subscription(in, User, Server, JID, Type, Acc).

out_subscription(UserFrom, ServerFrom, JIDTo, unsubscribed) ->
    %% Remove pending out subscription
    #jid{luser = UserTo, lserver = ServerTo} = JIDTo,
<<<<<<< HEAD
    JIDFrom = jlib:make_jid(UserFrom, ServerFrom, ""),
    Mod:out_subscription(UserTo, ServerTo, JIDFrom, unsubscribe),
=======
    JIDFrom = jlib:make_jid(UserFrom, UserTo, ""),
    mod_roster:out_subscription(UserTo, ServerTo, JIDFrom, unsubscribe),
>>>>>>> 6c94d040

    %% Remove pending in subscription
    mod_roster:in_subscription(aaaa, UserFrom, ServerFrom, JIDTo, unsubscribe, ""),

    process_subscription(out, UserFrom, ServerFrom, JIDTo, unsubscribed, false);
out_subscription(User, Server, JID, Type) ->
    process_subscription(out, User, Server, JID, Type, false).

process_subscription(Direction, User, Server, JID, _Type, Acc) ->
    LUser = jlib:nodeprep(User),
    LServer = jlib:nameprep(Server),
    US = {LUser, LServer},
    {U1, S1, _} = jlib:jid_tolower(jlib:jid_remove_resource(JID)),
    US1 = {U1, S1},
    DisplayedGroups = get_user_displayed_groups(US),
    SRUsers =
	lists:usort(
	  lists:flatmap(
	    fun(Group) ->
		    get_group_users(LServer, Group)
	    end, DisplayedGroups)),
    case lists:member(US1, SRUsers) of
	true ->
	    case Direction of
		in ->
		    {stop, false};
		out ->
		    stop
	    end;
	false ->
	    Acc
    end.

list_groups(Host) ->
    list_groups(Host, gen_mod:db_type(Host, ?MODULE)).

list_groups(Host, mnesia) ->
    mnesia:dirty_select(
      sr_group,
      [{#sr_group{group_host = {'$1', '$2'},
		  _ = '_'},
	[{'==', '$2', Host}],
	['$1']}]);
list_groups(Host, odbc) ->
    case ejabberd_odbc:sql_query(
           Host, ["select name from sr_group;"]) of
        {selected, ["name"], Rs} ->
            [G || {G} <- Rs];
        _ ->
            []
    end.

groups_with_opts(Host) ->
    groups_with_opts(Host, gen_mod:db_type(Host, ?MODULE)).

groups_with_opts(Host, mnesia) ->
    Gs = mnesia:dirty_select(
	   sr_group,
	   [{#sr_group{group_host={'$1', Host}, opts='$2', _='_'},
	     [],
	     [['$1','$2']] }]),
    lists:map(fun([G,O]) -> {G, O} end, Gs);
groups_with_opts(Host, odbc) ->
    case ejabberd_odbc:sql_query(
           Host, ["select name, opts from sr_group;"]) of
        {selected, ["name", "opts"], Rs} ->
            [{G, ejabberd_odbc:decode_term(Opts)} || {G, Opts} <- Rs];
        _ ->
            []
    end.

create_group(Host, Group) ->
    create_group(Host, Group, []).

create_group(Host, Group, Opts) ->
    create_group(Host, Group, Opts, gen_mod:db_type(Host, ?MODULE)).

create_group(Host, Group, Opts, mnesia) ->
    R = #sr_group{group_host = {Group, Host}, opts = Opts},
    F = fun() ->
		mnesia:write(R)
	end,
    mnesia:transaction(F);
create_group(Host, Group, Opts, odbc) ->
    SGroup = ejabberd_odbc:escape(Group),
    SOpts = ejabberd_odbc:encode_term(Opts),
    F = fun() ->
                odbc_queries:update_t("sr_group",
                                      ["name", "opts"],
                                      [SGroup, SOpts],
                                      ["name='", SGroup, "'"])
        end,
    ejabberd_odbc:sql_transaction(Host, F).

delete_group(Host, Group) ->
    delete_group(Host, Group, gen_mod:db_type(Host, ?MODULE)).

delete_group(Host, Group, mnesia) ->
    GroupHost = {Group, Host},
    F = fun() ->
		%% Delete the group ...
		mnesia:delete({sr_group, GroupHost}),
		%% ... and its users
		Users = mnesia:index_read(sr_user, GroupHost, #sr_user.group_host),
		lists:foreach(fun(UserEntry) ->
				      mnesia:delete_object(UserEntry)
			      end, Users)
	end,
    mnesia:transaction(F);
delete_group(Host, Group, odbc) ->
    SGroup = ejabberd_odbc:escape(Group),
    F = fun() ->
                ejabberd_odbc:sql_query_t(
                  ["delete from sr_group where name='", SGroup, "';"]),
                ejabberd_odbc:sql_query_t(
                  ["delete from sr_user where grp='", SGroup, "';"])
        end,
    ejabberd_odbc:sql_transaction(Host, F).

get_group_opts(Host, Group) ->
    get_group_opts(Host, Group, gen_mod:db_type(Host, ?MODULE)).

get_group_opts(Host, Group, mnesia) ->
    case catch mnesia:dirty_read(sr_group, {Group, Host}) of
	[#sr_group{opts = Opts}] ->
	    Opts;
	_ ->
	    error
    end;
get_group_opts(Host, Group, odbc) ->
    SGroup = ejabberd_odbc:escape(Group),
    case catch ejabberd_odbc:sql_query(
                 Host, ["select opts from sr_group "
                        "where name='", SGroup, "';"]) of
        {selected, ["opts"], [{SOpts}]} ->
            ejabberd_odbc:decode_term(SOpts);
        _ ->
            error
    end.

set_group_opts(Host, Group, Opts) ->
    set_group_opts(Host, Group, Opts, gen_mod:db_type(Host, ?MODULE)).

set_group_opts(Host, Group, Opts, mnesia) ->
    R = #sr_group{group_host = {Group, Host}, opts = Opts},
    F = fun() ->
		mnesia:write(R)
	end,
    mnesia:transaction(F);
set_group_opts(Host, Group, Opts, odbc) ->
    SGroup = ejabberd_odbc:escape(Group),
    SOpts = ejabberd_odbc:encode_term(Opts),
    F = fun() ->
                odbc_queries:update_t("sr_group",
                                      ["name", "opts"],
                                      [SGroup, SOpts],
                                      ["name='", SGroup, "'"])
        end,
    ejabberd_odbc:sql_transaction(Host, F).

get_user_groups(US) ->
    Host = element(2, US),
    DBType = gen_mod:db_type(Host, ?MODULE),
    get_user_groups(US, Host, DBType) ++ get_special_users_groups(Host).

get_user_groups(US, Host, mnesia) ->
    case catch mnesia:dirty_read(sr_user, US) of
	Rs when is_list(Rs) ->
	    [Group || #sr_user{group_host = {Group, H}} <- Rs, H == Host];
	_ ->
	    []
    end;
get_user_groups(US, Host, odbc) ->
    SJID = make_jid_s(US),
    case catch ejabberd_odbc:sql_query(
                 Host, ["select grp from sr_user "
                        "where jid='", SJID, "';"]) of
        {selected, ["grp"], Rs} ->
            [G || {G} <- Rs];
        _ ->
            []
    end.

is_group_enabled(Host1, Group1) ->
    {Host, Group} = split_grouphost(Host1, Group1),
    case get_group_opts(Host, Group) of
        error ->
            false;
        Opts ->
            not lists:member(disabled, Opts)
    end.

%% @spec (Host::string(), Group::string(), Opt::atom(), Default) -> OptValue | Default
get_group_opt(Host, Group, Opt, Default) ->
    case get_group_opts(Host, Group) of
        error ->
            Default;
        Opts ->
	    case lists:keysearch(Opt, 1, Opts) of
		{value, {_, Val}} ->
		    Val;
		false ->
		    Default
	    end
    end.

get_online_users(Host) ->
    lists:usort([{U, S} || {U, S, _} <- ejabberd_sm:get_vh_session_list(Host)]).

get_group_users(Host1, Group1) ->
    {Host, Group} = split_grouphost(Host1, Group1),
    case get_group_opt(Host, Group, all_users, false) of
	true ->
	    ejabberd_auth:get_vh_registered_users(Host);
	false ->
	    []
    end ++
    case get_group_opt(Host, Group, online_users, false) of
	true ->
	    get_online_users(Host);
	false ->
	    []
    end ++
    get_group_explicit_users(Host, Group).

get_group_users(Host, Group, GroupOpts) ->
    case proplists:get_value(all_users, GroupOpts, false) of
	true ->
	    ejabberd_auth:get_vh_registered_users(Host);
	false ->
	    []
    end ++
    case proplists:get_value(online_users, GroupOpts, false) of
	true ->
	    get_online_users(Host);
	false ->
	    []
    end ++
    get_group_explicit_users(Host, Group).

%% @spec (Host::string(), Group::string()) -> [{User::string(), Server::string()}]
get_group_explicit_users(Host, Group) ->
    get_group_explicit_users(Host, Group, gen_mod:db_type(Host, ?MODULE)).

get_group_explicit_users(Host, Group, mnesia) ->
    Read = (catch mnesia:dirty_index_read(
		    sr_user,
		    {Group, Host},
		    #sr_user.group_host)),
    case Read of
	Rs when is_list(Rs) ->
	    [R#sr_user.us || R <- Rs];
	_ ->
	    []
    end;
get_group_explicit_users(Host, Group, odbc) ->
    SGroup = ejabberd_odbc:escape(Group),
    case catch ejabberd_odbc:sql_query(
                 Host, ["select jid from sr_user "
                        "where grp='", SGroup, "';"]) of
        {selected, ["jid"], Rs} ->
            lists:map(
              fun({JID}) ->
                      {U, S, _} = jlib:jid_tolower(
                                    jlib:string_to_jid(JID)),
                      {U, S}
              end, Rs);
        _ ->
            []
    end.

get_group_name(Host1, Group1) ->
    {Host, Group} = split_grouphost(Host1, Group1),
    get_group_opt(Host, Group, name, Group).

%% Get list of names of groups that have @all@/@online@/etc in the memberlist
get_special_users_groups(Host) ->
    lists:filter(
      fun(Group) ->
	      get_group_opt(Host, Group, all_users, false)
		  orelse get_group_opt(Host, Group, online_users, false)
      end,
      list_groups(Host)).

%% Get list of names of groups that have @online@ in the memberlist
get_special_users_groups_online(Host) ->
    lists:filter(
      fun(Group) ->
	      get_group_opt(Host, Group, online_users, false)
      end,
      list_groups(Host)).

%% Given two lists of groupnames and their options,
%% return the list of displayed groups to the second list
displayed_groups(GroupsOpts, SelectedGroupsOpts) ->
    DisplayedGroups =
	lists:usort(
	  lists:flatmap(
	    fun({_Group, Opts}) ->
		    [G || G <- proplists:get_value(displayed_groups, Opts, []),
			  not lists:member(disabled, Opts)]
	    end, SelectedGroupsOpts)),
    [G || G <- DisplayedGroups,
	  not lists:member(disabled, proplists:get_value(G, GroupsOpts, []))].

%% Given a list of group names with options,
%% for those that have @all@ in memberlist,
%% get the list of groups displayed
get_special_displayed_groups(GroupsOpts) ->
    Groups = lists:filter(
	       fun({_Group, Opts}) ->
		       proplists:get_value(all_users, Opts, false)
	       end, GroupsOpts),
    displayed_groups(GroupsOpts, Groups).

%% Given a username and server, and a list of group names with options,
%% for the list of groups of that server that user is member
%% get the list of groups displayed
get_user_displayed_groups(LUser, LServer, GroupsOpts) ->
    Groups = get_user_displayed_groups(LUser, LServer, GroupsOpts,
                                       gen_mod:db_type(LServer, ?MODULE)),
    displayed_groups(GroupsOpts, Groups).

get_user_displayed_groups(LUser, LServer, GroupsOpts, mnesia) ->
    case catch mnesia:dirty_read(sr_user, {LUser, LServer}) of
        Rs when is_list(Rs) ->
            [{Group, proplists:get_value(Group, GroupsOpts, [])} ||
                #sr_user{group_host = {Group, H}} <- Rs, H == LServer];
        _ ->
            []
    end;
get_user_displayed_groups(LUser, LServer, GroupsOpts, odbc) ->
    SJID = make_jid_s(LUser, LServer),
    case catch ejabberd_odbc:sql_query(
                 LServer, ["select grp from sr_user "
                           "where jid='", SJID, "';"]) of
        {selected, ["grp"], Rs} ->
            [{Group, proplists:get_value(Group, GroupsOpts, [])} ||
                {Group} <- Rs];
        _ ->
            []
    end.

%% @doc Get the list of groups that are displayed to this user
get_user_displayed_groups(US) ->
    Host = element(2, US),
    DisplayedGroups1 =
	lists:usort(
	  lists:flatmap(
	    fun(Group) ->
		    case is_group_enabled(Host, Group) of
			true ->
			    get_group_opt(Host, Group, displayed_groups, []);
			false ->
			    []
		    end
	    end, get_user_groups(US))),
    [Group || Group <- DisplayedGroups1, is_group_enabled(Host, Group)].

is_user_in_group(US, Group, Host) ->
    is_user_in_group(US, Group, Host, gen_mod:db_type(Host, ?MODULE)).

is_user_in_group(US, Group, Host, mnesia) ->
    case catch mnesia:dirty_match_object(
		 #sr_user{us=US, group_host={Group, Host}}) of
        [] -> lists:member(US, get_group_users(Host, Group));
	_  -> true
    end;
is_user_in_group(US, Group, Host, odbc) ->
    SJID = make_jid_s(US),
    SGroup = ejabberd_odbc:escape(Group),
    case catch ejabberd_odbc:sql_query(
                 Host, ["select * from sr_user where "
                        "jid='", SJID, "' and grp='", SGroup, "';"]) of
        {selected, _, []} ->
            lists:member(US, get_group_users(Host, Group));
        _ ->
            true
    end.

%% @spec (Host::string(), {User::string(), Server::string()}, Group::string()) -> {atomic, ok}
add_user_to_group(Host, US, Group) ->
    {LUser, LServer} = US,
    case ejabberd_regexp:run(LUser, "^@.+@$") of
	match ->
	    GroupOpts = ?MODULE:get_group_opts(Host, Group),
	    MoreGroupOpts =
		case LUser of
		    "@all@" -> [{all_users, true}];
		    "@online@" -> [{online_users, true}];
		    _ -> []
		end,
            ?MODULE:set_group_opts(
	      Host, Group,
	      GroupOpts ++ MoreGroupOpts);
	nomatch ->
	    %% Push this new user to members of groups where this group is displayed
	    push_user_to_displayed(LUser, LServer, Group, Host, both),
	    %% Push members of groups that are displayed to this group
	    push_displayed_to_user(LUser, LServer, Group, Host, both),
            add_user_to_group(Host, US, Group, gen_mod:db_type(Host, ?MODULE))
    end.

add_user_to_group(Host, US, Group, mnesia) ->
    R = #sr_user{us = US, group_host = {Group, Host}},
    F = fun() ->
                mnesia:write(R)
        end,
    mnesia:transaction(F);
add_user_to_group(Host, US, Group, odbc) ->
    SJID = make_jid_s(US),
    SGroup = ejabberd_odbc:escape(Group),
    F = fun() ->
                odbc_queries:update_t(
                  "sr_user",
                  ["jid", "grp"],
                  [SJID, SGroup],
                  ["jid='", SJID, "' and grp='", SGroup, "'"])
        end,
    ejabberd_odbc:sql_transaction(Host, F).

push_displayed_to_user(LUser, LServer, Group, Host, Subscription) ->
    GroupsOpts = groups_with_opts(LServer),
    GroupOpts = proplists:get_value(Group, GroupsOpts, []),
    DisplayedGroups = proplists:get_value(displayed_groups, GroupOpts, []),
    [push_members_to_user(LUser, LServer, DGroup, Host, Subscription) || DGroup <- DisplayedGroups].

remove_user_from_group(Host, US, Group) ->
    {LUser, LServer} = US,
    case ejabberd_regexp:run(LUser, "^@.+@$") of
	match ->
	    GroupOpts = ?MODULE:get_group_opts(Host, Group),
	    NewGroupOpts =
		case LUser of
		    "@all@" ->
			lists:filter(fun(X) -> X/={all_users,true} end, GroupOpts);
		    "@online@" ->
			lists:filter(fun(X) -> X/={online_users,true} end, GroupOpts)
		end,
	    ?MODULE:set_group_opts(Host, Group, NewGroupOpts);
	nomatch ->
            Result = remove_user_from_group(Host, US, Group,
                                            gen_mod:db_type(Host, ?MODULE)),
	    %% Push removal of the old user to members of groups where the group that this user was members was displayed
	    push_user_to_displayed(LUser, LServer, Group, Host, remove),
	    %% Push removal of members of groups that where displayed to the group which this user has left
	    push_displayed_to_user(LUser, LServer, Group, Host, remove),
	    Result
    end.

remove_user_from_group(Host, US, Group, mnesia) ->
    R = #sr_user{us = US, group_host = {Group, Host}},
    F = fun() ->
                mnesia:delete_object(R)
        end,
    mnesia:transaction(F);
remove_user_from_group(Host, US, Group, odbc) ->
    SJID = make_jid_s(US),
    SGroup = ejabberd_odbc:escape(Group),
    F = fun() ->
                ejabberd_odbc:sql_query_t(
                  ["delete from sr_user where jid='",
                   SJID, "' and grp='", SGroup, "';"]),
                ok
        end,
    ejabberd_odbc:sql_transaction(Host, F).

push_members_to_user(LUser, LServer, Group, Host, Subscription) ->
    GroupsOpts = groups_with_opts(LServer),
    GroupOpts = proplists:get_value(Group, GroupsOpts, []),
    GroupName = proplists:get_value(name, GroupOpts, Group),
    Members = get_group_users(Host, Group),
    lists:foreach(
      fun({U, S}) ->
	      push_roster_item(LUser, LServer, U, S, GroupName, Subscription)
      end, Members).

register_user(User, Server) ->
    %% Get list of groups where this user is member
    Groups = get_user_groups({User, Server}),
    %% Push this user to members of groups where is displayed a group which this user is member
    [push_user_to_displayed(User, Server, Group, Server, both) || Group <- Groups].

remove_user(User, Server) ->
    push_user_to_members(User, Server, remove).

push_user_to_members(User, Server, Subscription) ->
    LUser = jlib:nodeprep(User),
    LServer = jlib:nameprep(Server),
    GroupsOpts = groups_with_opts(LServer),
    SpecialGroups = get_special_displayed_groups(GroupsOpts),
    UserGroups = get_user_displayed_groups(LUser, LServer, GroupsOpts),
    lists:foreach(
      fun(Group) ->
	      remove_user_from_group(LServer, {LUser, LServer}, Group),
	      GroupOpts = proplists:get_value(Group, GroupsOpts, []),
	      GroupName = proplists:get_value(name, GroupOpts, Group),
	      lists:foreach(
		fun({U, S}) ->
			push_roster_item(U, S, LUser, LServer, GroupName, Subscription)
		end, get_group_users(LServer, Group, GroupOpts))
      end, lists:usort(SpecialGroups++UserGroups)).

push_user_to_displayed(LUser, LServer, Group, Host, Subscription) ->
    GroupsOpts = groups_with_opts(Host),
    GroupOpts = proplists:get_value(Group, GroupsOpts, []),
    GroupName = proplists:get_value(name, GroupOpts, Group),
    DisplayedToGroupsOpts = displayed_to_groups(Group, Host),
    [push_user_to_group(LUser, LServer, GroupD, Host, GroupName, Subscription) || {GroupD, _Opts} <- DisplayedToGroupsOpts].

push_user_to_group(LUser, LServer, Group, Host, GroupName, Subscription) ->
    lists:foreach(
      fun({U, S})  when (U == LUser) and (S == LServer) -> ok;
         ({U, S}) ->
	      push_roster_item(U, S, LUser, LServer, GroupName, Subscription)
      end, get_group_users(Host, Group)).

%% Get list of groups to which this group is displayed
displayed_to_groups(GroupName, LServer) ->
    GroupsOpts = groups_with_opts(LServer),
    lists:filter(
      fun({_Group, Opts}) ->
	      lists:member(GroupName, proplists:get_value(displayed_groups, Opts, []))
      end, GroupsOpts).

push_item(User, Server, From, Item) ->
    %% It was
    %%  ejabberd_sm:route(jlib:make_jid("", "", ""),
    %%                    jlib:make_jid(User, Server, "")
    %% why?
    ejabberd_sm:route(From, jlib:make_jid(User, Server, ""),
		      {xmlelement, "broadcast", [],
		       [{item,
			 Item#roster.jid,
			 Item#roster.subscription}]}),
    Stanza = jlib:iq_to_xml(
	       #iq{type = set, xmlns = ?NS_ROSTER,
		   id = "push" ++ randoms:get_string(),
		   sub_el = [{xmlelement, "query",
			      [{"xmlns", ?NS_ROSTER}],
			      [item_to_xml(Item)]}]}),
    lists:foreach(
      fun(Resource) ->
	      JID = jlib:make_jid(User, Server, Resource),
	      ejabberd_router:route(JID, JID, Stanza)
      end, ejabberd_sm:get_user_resources(User, Server)).

push_roster_item(User, Server, ContactU, ContactS, GroupName, Subscription) ->
    Item = #roster{usj = {User, Server, {ContactU, ContactS, ""}},
		   us = {User, Server},
		   jid = {ContactU, ContactS, ""},
		   name = "",
		   subscription = Subscription,
		   ask = none,
		   groups = [GroupName]},
    push_item(User, Server, jlib:make_jid("", Server, ""), Item).

item_to_xml(Item) ->
    Attrs1 = [{"jid", jlib:jid_to_string(Item#roster.jid)}],
    Attrs2 = case Item#roster.name of
		 "" ->
		     Attrs1;
		 Name ->
		     [{"name", Name} | Attrs1]
	     end,
    Attrs3 = case Item#roster.subscription of
		 none ->
		     [{"subscription", "none"} | Attrs2];
		 from ->
		     [{"subscription", "from"} | Attrs2];
		 to ->
		     [{"subscription", "to"} | Attrs2];
		 both ->
		     [{"subscription", "both"} | Attrs2];
		 remove ->
		     [{"subscription", "remove"} | Attrs2]
	     end,
    Attrs4 = case ask_to_pending(Item#roster.ask) of
		 out ->
		     [{"ask", "subscribe"} | Attrs3];
		 both ->
		     [{"ask", "subscribe"} | Attrs3];
		 _ ->
		     Attrs3
	     end,
    SubEls1 = lists:map(fun(G) ->
				{xmlelement, "group", [], [{xmlcdata, G}]}
			end, Item#roster.groups),
    SubEls = SubEls1 ++ Item#roster.xs,
    {xmlelement, "item", Attrs4, SubEls}.

ask_to_pending(subscribe) -> out;
ask_to_pending(unsubscribe) -> none;
ask_to_pending(Ask) -> Ask.

user_available(New) ->
    LUser = New#jid.luser,
    LServer = New#jid.lserver,
    Resources = ejabberd_sm:get_user_resources(LUser, LServer),
    ?DEBUG("user_available for ~p @ ~p (~p resources)",
	   [LUser, LServer, length(Resources)]),
    case length(Resources) of
	%% first session for this user
	1 ->
	    %% This is a simplification - we ignore he 'display'
	    %% property - @online@ is always reflective.
	    OnlineGroups = get_special_users_groups_online(LServer),
	    lists:foreach(
	      fun(OG) ->
		      ?DEBUG("user_available: pushing  ~p @ ~p grp ~p",
			     [LUser, LServer, OG ]),
		      push_user_to_displayed(LUser, LServer, OG, LServer, both)
	      end, OnlineGroups);
	_ ->
	    ok
    end.

unset_presence(LUser, LServer, Resource, Status) ->
    Resources = ejabberd_sm:get_user_resources(LUser, LServer),
    ?DEBUG("unset_presence for ~p @ ~p / ~p -> ~p (~p resources)",
	   [LUser, LServer, Resource, Status, length(Resources)]),
    %% if user has no resources left...
    case length(Resources) of
	0 ->
	    %% This is a simplification - we ignore he 'display'
	    %% property - @online@ is always reflective.
	    OnlineGroups = get_special_users_groups_online(LServer),
	    %% for each of these groups...
	    lists:foreach(
	      fun(OG) ->
		      %% Push removal of the old user to members of groups
		      %% where the group that this uwas members was displayed
		      push_user_to_displayed(LUser, LServer, OG, LServer, remove),
		      %% Push removal of members of groups that where
		      %% displayed to the group which thiuser has left
		      push_displayed_to_user(LUser, LServer, OG, LServer,remove)
	      end, OnlineGroups);
	_ ->
	    ok
    end.

%%---------------------
%% Web Admin
%%---------------------

webadmin_menu(Acc, _Host, Lang) ->
    [{"shared-roster", ?T("Shared Roster Groups")} | Acc].

webadmin_page(_, Host,
	      #request{us = _US,
		       path = ["shared-roster"],
		       q = Query,
		       lang = Lang} = _Request) ->
    Res = list_shared_roster_groups(Host, Query, Lang),
    {stop, Res};

webadmin_page(_, Host,
	      #request{us = _US,
		       path = ["shared-roster", Group],
		       q = Query,
		       lang = Lang} = _Request) ->
    Res = shared_roster_group(Host, Group, Query, Lang),
    {stop, Res};

webadmin_page(Acc, _, _) -> Acc.

list_shared_roster_groups(Host, Query, Lang) ->
    Res = list_sr_groups_parse_query(Host, Query),
    SRGroups = ?MODULE:list_groups(Host),
    FGroups =
	?XAE("table", [],
	     [?XE("tbody",
		  lists:map(
		    fun(Group) ->
			    ?XE("tr",
				[?XE("td", [?INPUT("checkbox", "selected",
						   Group)]),
				 ?XE("td", [?AC(Group ++ "/", Group)])
				]
			       )
		    end, lists:sort(SRGroups)) ++
		  [?XE("tr",
		       [?X("td"),
			?XE("td", [?INPUT("text", "namenew", "")]),
			?XE("td", [?INPUTT("submit", "addnew", "Add New")])
		       ]
		      )]
		 )]),
    ?H1GL(?T("Shared Roster Groups"), "modsharedroster", "mod_shared_roster") ++
	case Res of
	    ok -> [?XREST("Submitted")];
	    error -> [?XREST("Bad format")];
	    nothing -> []
	end ++
	[?XAE("form", [{"action", ""}, {"method", "post"}],
	      [FGroups,
	       ?BR,
	       ?INPUTT("submit", "delete", "Delete Selected")
	      ])
	].

list_sr_groups_parse_query(Host, Query) ->
    case lists:keysearch("addnew", 1, Query) of
	{value, _} ->
	    list_sr_groups_parse_addnew(Host, Query);
	_ ->
	    case lists:keysearch("delete", 1, Query) of
		{value, _} ->
		    list_sr_groups_parse_delete(Host, Query);
		_ ->
		    nothing
	    end
    end.

list_sr_groups_parse_addnew(Host, Query) ->
    case lists:keysearch("namenew", 1, Query) of
	{value, {_, Group}} when Group /= "" ->
	    ?MODULE:create_group(Host, Group),
	    ok;
	_ ->
	    error
    end.

list_sr_groups_parse_delete(Host, Query) ->
    SRGroups = ?MODULE:list_groups(Host),
    lists:foreach(
      fun(Group) ->
	      case lists:member({"selected", Group}, Query) of
		  true ->
		      ?MODULE:delete_group(Host, Group);
		  _ ->
		      ok
	      end
      end, SRGroups),
    ok.


shared_roster_group(Host, Group, Query, Lang) ->
    Res = shared_roster_group_parse_query(Host, Group, Query),
    GroupOpts = ?MODULE:get_group_opts(Host, Group),
    Name = get_opt(GroupOpts, name, ""),
    Description = get_opt(GroupOpts, description, ""),
    AllUsers = get_opt(GroupOpts, all_users, false),
    OnlineUsers = get_opt(GroupOpts, online_users, false),
    %%Disabled = false,
    DisplayedGroups = get_opt(GroupOpts, displayed_groups, []),
    Members = ?MODULE:get_group_explicit_users(Host, Group),
    FMembers =
	if
	    AllUsers ->
		"@all@\n";
	    true ->
		[]
	end ++
	if
	    OnlineUsers ->
		"@online@\n";
	    true ->
		[]
	end ++
	[[us_to_list(Member), $\n] || Member <- Members],
    FDisplayedGroups = [[DG, $\n] || DG <- DisplayedGroups],
    DescNL = length(ejabberd_regexp:split(Description, "\n")),
    FGroup =
	?XAE("table", [{"class", "withtextareas"}],
	     [?XE("tbody",
		  [?XE("tr",
		       [?XCT("td", "Name:"),
			?XE("td", [?INPUT("text", "name", Name)])
		       ]
		      ),
		   ?XE("tr",
		       [?XCT("td", "Description:"),
			?XE("td", [
				   ?TEXTAREA("description", integer_to_list(lists:max([3, DescNL])), "20", Description)
				  ]
			   )
		       ]
		      ),
		   ?XE("tr",
		       [?XCT("td", "Members:"),
			?XE("td", [
				   ?TEXTAREA("members", integer_to_list(lists:max([3, length(FMembers)])), "20", FMembers)
				  ]
			   )
		       ]
		      ),
		   ?XE("tr",
		       [?XCT("td", "Displayed Groups:"),
			?XE("td", [
				   ?TEXTAREA("dispgroups", integer_to_list(lists:max([3, length(FDisplayedGroups)])), "20", FDisplayedGroups)
				  ]
			   )
		       ]
		      )]
		 )]),
    ?H1GL(?T("Shared Roster Groups"), "modsharedroster", "mod_shared_roster") ++
	[?XC("h2", ?T("Group ") ++ Group)] ++
	case Res of
	    ok -> [?XREST("Submitted")];
	    error -> [?XREST("Bad format")];
	    nothing -> []
	end ++
	[?XAE("form", [{"action", ""}, {"method", "post"}],
	      [FGroup,
	       ?BR,
	       ?INPUTT("submit", "submit", "Submit")
	      ])
	].

shared_roster_group_parse_query(Host, Group, Query) ->
    case lists:keysearch("submit", 1, Query) of
	{value, _} ->
	    {value, {_, Name}} = lists:keysearch("name", 1, Query),
	    {value, {_, Description}} = lists:keysearch("description", 1, Query),
	    {value, {_, SMembers}} = lists:keysearch("members", 1, Query),
	    {value, {_, SDispGroups}} = lists:keysearch("dispgroups", 1, Query),
	    NameOpt =
		if
		    Name == "" -> [];
		    true -> [{name, Name}]
		end,
	    DescriptionOpt =
		if
		    Description == "" -> [];
		    true -> [{description, Description}]
		end,
	    DispGroups = string:tokens(SDispGroups, "\r\n"),
	    DispGroupsOpt =
		if
		    DispGroups == [] -> [];
		    true -> [{displayed_groups, DispGroups}]
		end,

	    OldMembers = ?MODULE:get_group_explicit_users(
			   Host, Group),
	    SJIDs = string:tokens(SMembers, ", \r\n"),
	    NewMembers =
		lists:foldl(
		  fun(_SJID, error) -> error;
		     (SJID, USs) ->
			  case SJID of
			      "@all@" ->
				  USs;
			      "@online@" ->
				  USs;
			      _ ->
				  case jlib:string_to_jid(SJID) of
				      JID when is_record(JID, jid) ->
					  [{JID#jid.luser, JID#jid.lserver} | USs];
				      error ->
					  error
				  end
			  end
		  end, [], SJIDs),
	    AllUsersOpt =
		case lists:member("@all@", SJIDs) of
		    true -> [{all_users, true}];
		    false -> []
		end,
	    OnlineUsersOpt =
		case lists:member("@online@", SJIDs) of
		    true -> [{online_users, true}];
		    false -> []
		end,

	    ?MODULE:set_group_opts(
	      Host, Group,
	      NameOpt ++ DispGroupsOpt ++ DescriptionOpt ++ AllUsersOpt ++ OnlineUsersOpt),

	    if
		NewMembers == error -> error;
		true ->
		    AddedMembers = NewMembers -- OldMembers,
		    RemovedMembers = OldMembers -- NewMembers,
		    lists:foreach(
		      fun(US) ->
			      ?MODULE:remove_user_from_group(
				Host, US, Group)
		      end, RemovedMembers),
		    lists:foreach(
		      fun(US) ->
			      ?MODULE:add_user_to_group(
				Host, US, Group)
		      end, AddedMembers),
		    ok
	    end;
	_ ->
	    nothing
    end.

get_opt(Opts, Opt, Default) ->
    case lists:keysearch(Opt, 1, Opts) of
	{value, {_, Val}} ->
	    Val;
	false ->
	    Default
    end.

us_to_list({User, Server}) ->
    jlib:jid_to_string({User, Server, ""}).

split_grouphost(Host, Group) ->
    case string:tokens(Group, "@") of
	[GroupName, HostName] ->
	    {HostName, GroupName};
	[_] ->
	    {Host, Group}
    end.

make_jid_s(U, S) ->
    ejabberd_odbc:escape(
      jlib:jid_to_string(
        jlib:jid_tolower(
          jlib:make_jid(U, S, "")))).

make_jid_s({U, S}) ->
    make_jid_s(U, S).<|MERGE_RESOLUTION|>--- conflicted
+++ resolved
@@ -365,13 +365,8 @@
 out_subscription(UserFrom, ServerFrom, JIDTo, unsubscribed) ->
     %% Remove pending out subscription
     #jid{luser = UserTo, lserver = ServerTo} = JIDTo,
-<<<<<<< HEAD
     JIDFrom = jlib:make_jid(UserFrom, ServerFrom, ""),
-    Mod:out_subscription(UserTo, ServerTo, JIDFrom, unsubscribe),
-=======
-    JIDFrom = jlib:make_jid(UserFrom, UserTo, ""),
     mod_roster:out_subscription(UserTo, ServerTo, JIDFrom, unsubscribe),
->>>>>>> 6c94d040
 
     %% Remove pending in subscription
     mod_roster:in_subscription(aaaa, UserFrom, ServerFrom, JIDTo, unsubscribe, ""),
