--- conflicted
+++ resolved
@@ -1,4283 +1,4226 @@
-%%%----------------------------------------------------------------------
-%%% File    : mod_muc_room.erl
-%%% Author  : Alexey Shchepin <alexey@process-one.net>
-%%% Purpose : MUC room stuff
-%%% Created : 19 Mar 2003 by Alexey Shchepin <alexey@process-one.net>
-%%%
-%%%
-%%% ejabberd, Copyright (C) 2002-2012   ProcessOne
-%%%
-%%% This program is free software; you can redistribute it and/or
-%%% modify it under the terms of the GNU General Public License as
-%%% published by the Free Software Foundation; either version 2 of the
-%%% License, or (at your option) any later version.
-%%%
-%%% This program is distributed in the hope that it will be useful,
-%%% but WITHOUT ANY WARRANTY; without even the implied warranty of
-%%% MERCHANTABILITY or FITNESS FOR A PARTICULAR PURPOSE.  See the GNU
-%%% General Public License for more details.
-%%%
-%%% You should have received a copy of the GNU General Public License
-%%% along with this program; if not, write to the Free Software
-%%% Foundation, Inc., 59 Temple Place, Suite 330, Boston, MA
-%%% 02111-1307 USA
-%%%
-%%%----------------------------------------------------------------------
-
--module(mod_muc_room).
--author('alexey@process-one.net').
-
--define(GEN_FSM, p1_fsm).
-
--behaviour(?GEN_FSM).
-
-
-%% External exports
--export([start_link/10,
-	 start_link/8,
-<<<<<<< HEAD
-	 start_link/2,
-	 start/10,
-	 start/8,
-	 start/2,
-	 migrate/3,
-	 route/4,
- 	moderate_room_history/2,
-        persist_recent_messages/1]).
-=======
-	 start/10,
-	 start/8,
-	 route/4]).
->>>>>>> 453e249d
-
-%% gen_fsm callbacks
--export([init/1,
-	 normal_state/2,
-	 handle_event/3,
-	 handle_sync_event/4,
-	 handle_info/3,
-	 terminate/3,
-	 print_state/1,
-	 code_change/4]).
-
--include("ejabberd.hrl").
--include("jlib.hrl").
--include("mod_muc_room.hrl").
-
--define(MAX_USERS_DEFAULT_LIST,
-	[5, 10, 20, 30, 50, 100, 200, 500, 1000, 2000, 5000]).
-
-%-define(DBGFSM, true).
-
--ifdef(DBGFSM).
--define(FSMOPTS, [{debug, [trace]}]).
--else.
--define(FSMOPTS, []).
--endif.
-
-%% Module start with or without supervisor:
--ifdef(NO_TRANSIENT_SUPERVISORS).
-<<<<<<< HEAD
--define(SUPERVISOR_START(Args), 
-	?GEN_FSM:start(?MODULE, Args, ?FSMOPTS)).
-=======
--define(SUPERVISOR_START, 
-	gen_fsm:start(?MODULE, [Host, ServerHost, Access, Room, HistorySize,
-				RoomShaper, Creator, Nick, DefRoomOpts, Mod],
-		      ?FSMOPTS)).
->>>>>>> 453e249d
--else.
--define(SUPERVISOR_START(Args), 
-	Supervisor = gen_mod:get_module_proc(ServerHost, ejabberd_mod_muc_sup),
-<<<<<<< HEAD
-	supervisor:start_child(Supervisor, Args)).
-=======
-	supervisor:start_child(
-	  Supervisor, [Host, ServerHost, Access, Room, HistorySize, RoomShaper,
-		       Creator, Nick, DefRoomOpts, Mod])).
->>>>>>> 453e249d
--endif.
-
-%%%----------------------------------------------------------------------
-%%% API
-%%%----------------------------------------------------------------------
-<<<<<<< HEAD
-start(Host, ServerHost, Access, Room, HistorySize, PersistHistory, RoomShaper,
-      Creator, Nick, DefRoomOpts) ->
-    ?SUPERVISOR_START([Host, ServerHost, Access, Room, HistorySize, PersistHistory,
-		       RoomShaper, Creator, Nick, DefRoomOpts]).
-
-start(Host, ServerHost, Access, Room, HistorySize, PersistHistory, RoomShaper, Opts) ->
-    Supervisor = gen_mod:get_module_proc(ServerHost, ejabberd_mod_muc_sup),
-    supervisor:start_child(
-      Supervisor, [Host, ServerHost, Access, Room, HistorySize, PersistHistory, RoomShaper,
-		   Opts]).
-
-start(StateName, StateData) ->
-    ServerHost = StateData#state.server_host,
-    ?SUPERVISOR_START([StateName, StateData]).
-
-start_link(Host, ServerHost, Access, Room, HistorySize, PersistHistory, RoomShaper,
-	   Creator, Nick, DefRoomOpts) ->
-    ?GEN_FSM:start_link(?MODULE, [Host, ServerHost, Access, Room, HistorySize, PersistHistory,
-				  RoomShaper, Creator, Nick, DefRoomOpts],
-			?FSMOPTS).
-
-start_link(Host, ServerHost, Access, Room, HistorySize, PersistHistory, RoomShaper, Opts) ->
-    ?GEN_FSM:start_link(?MODULE, [Host, ServerHost, Access, Room, HistorySize, PersistHistory,
-				  RoomShaper, Opts],
-			?FSMOPTS).
-
-start_link(StateName, StateData) ->
-    ?GEN_FSM:start_link(?MODULE, [StateName, StateData], ?FSMOPTS).
-
-migrate(FsmRef, Node, After) ->
-    erlang:send_after(After, FsmRef, {migrate, Node}).
-=======
-start(Host, ServerHost, Access, Room, HistorySize, RoomShaper,
-      Creator, Nick, DefRoomOpts, Mod) ->
-    ?SUPERVISOR_START.
-
-start(Host, ServerHost, Access, Room, HistorySize, RoomShaper, Opts, Mod) ->
-    Supervisor = gen_mod:get_module_proc(ServerHost, ejabberd_mod_muc_sup),
-    supervisor:start_child(
-      Supervisor, [Host, ServerHost, Access, Room, HistorySize, RoomShaper,
-		   Opts, Mod]).
-
-start_link(Host, ServerHost, Access, Room, HistorySize, RoomShaper,
-	   Creator, Nick, DefRoomOpts, Mod) ->
-    gen_fsm:start_link(?MODULE, [Host, ServerHost, Access, Room, HistorySize,
-				 RoomShaper, Creator, Nick, DefRoomOpts, Mod],
-		       ?FSMOPTS).
-
-start_link(Host, ServerHost, Access, Room, HistorySize, RoomShaper, Opts, Mod) ->
-    gen_fsm:start_link(?MODULE, [Host, ServerHost, Access, Room, HistorySize,
-				 RoomShaper, Opts, Mod],
-		       ?FSMOPTS).
->>>>>>> 453e249d
-
-moderate_room_history(FsmRef, Nick) ->
-	?GEN_FSM:sync_send_all_state_event(FsmRef, {moderate_room_history, Nick}).
-
-persist_recent_messages(FsmRef) ->
-	?GEN_FSM:sync_send_all_state_event(FsmRef, persist_recent_messages).
-%%%----------------------------------------------------------------------
-%%% Callback functions from gen_fsm
-%%%----------------------------------------------------------------------
-
-%%----------------------------------------------------------------------
-%% Func: init/1
-%% Returns: {ok, StateName, StateData}          |
-%%          {ok, StateName, StateData, Timeout} |
-%%          ignore                              |
-%%          {stop, StopReason}
-%%----------------------------------------------------------------------
-<<<<<<< HEAD
-init([Host, ServerHost, Access, Room, HistorySize, PersistHistory, RoomShaper, Creator, _Nick, DefRoomOpts]) ->
-=======
-init([Host, ServerHost, Access, Room, HistorySize, RoomShaper, Creator, _Nick,
-      DefRoomOpts, Mod]) ->
->>>>>>> 453e249d
-    process_flag(trap_exit, true),
-    Shaper = shaper:new(RoomShaper),
-    State = set_affiliation(Creator, owner,
-			    #state{host = Host,
-				   server_host = ServerHost,
-                                   mod = Mod,
-				   access = Access,
-				   room = Room,
-				   history = lqueue_new(HistorySize),
-				   persist_history = PersistHistory,
-				   jid = jlib:make_jid(Room, Host, ""),
-				   just_created = true,
-				   room_shaper = Shaper}),
-    State1 = set_opts(DefRoomOpts, State),
-    %% this will trigger a write of the muc to disc if it is persistent.
-    %% we need to do this because otherwise if muc are persistent by default,
-    %% but never configured in any way by the client, we were never 
-    %% storing it on disc to be recreated on startup.
-    if 
-	 (State1#state.config)#config.persistent ->
-	    mod_muc:store_room(State1#state.host, State1#state.room, make_opts(State1));
-    	true ->
-		ok
-    end,
-    ?INFO_MSG("Created MUC room ~s@~s by ~s", 
-	      [Room, Host, jlib:jid_to_string(Creator)]),
-    add_to_log(room_existence, created, State1),
-    add_to_log(room_existence, started, State1),
-    {ok, normal_state, State1};
-<<<<<<< HEAD
-init([Host, ServerHost, Access, Room, HistorySize, PersistHistory, RoomShaper, Opts]) ->
-=======
-init([Host, ServerHost, Access, Room, HistorySize, RoomShaper, Opts, Mod]) ->
->>>>>>> 453e249d
-    process_flag(trap_exit, true),
-    Shaper = shaper:new(RoomShaper),
-    State = set_opts(Opts, #state{host = Host,
-				  server_host = ServerHost,
-                                  mod = Mod,
-				  access = Access,
-				  room = Room,
-				  history = load_history(ServerHost, Room, PersistHistory, lqueue_new(HistorySize)),
-				  persist_history = PersistHistory,
-				  jid = jlib:make_jid(Room, Host, ""),
-				  room_shaper = Shaper}),
-    add_to_log(room_existence, started, State),
-    {ok, normal_state, State};
-init([StateName, #state{room = Room, host = Host} = StateData]) ->
-    process_flag(trap_exit, true),
-    mod_muc:register_room(Host, Room, self()),
-    {ok, StateName, StateData}.
-
-%%----------------------------------------------------------------------
-%% Func: StateName/2
-%% Returns: {next_state, NextStateName, NextStateData}          |
-%%          {next_state, NextStateName, NextStateData, Timeout} |
-%%          {stop, Reason, NewStateData}
-%%----------------------------------------------------------------------
-normal_state({route, From, "",
-	      {xmlelement, "message", Attrs, Els} = Packet},
-	     StateData) ->
-    Lang = xml:get_attr_s("xml:lang", Attrs),
-    case is_user_online(From, StateData) orelse
-	is_user_allowed_message_nonparticipant(From, StateData) of
-	true ->
-	    case xml:get_attr_s("type", Attrs) of
-		"groupchat" ->
-		    Activity = get_user_activity(From, StateData),
-		    Now = now_to_usec(now()),
-		    MinMessageInterval =
-			trunc(gen_mod:get_module_opt(
-				StateData#state.server_host,
-				StateData#state.mod,
-                                min_message_interval, 0) * 1000000),
-		    Size = element_size(Packet),
-		    {MessageShaper, MessageShaperInterval} =
-			shaper:update(Activity#activity.message_shaper, Size),
-		    if
-			Activity#activity.message /= undefined ->
-			    ErrText = "Traffic rate limit is exceeded",
-			    Err = jlib:make_error_reply(
-				    Packet, ?ERRT_RESOURCE_CONSTRAINT(Lang, ErrText)),
-			    route_stanza(
-			      StateData#state.jid,
-			      From, Err),
-			    {next_state, normal_state, StateData};
-			Now >= Activity#activity.message_time + MinMessageInterval,
-			MessageShaperInterval == 0 ->
-			    {RoomShaper, RoomShaperInterval} =
-				shaper:update(StateData#state.room_shaper, Size),
-			    RoomQueueEmpty = queue:is_empty(
-					       StateData#state.room_queue),
-			    if
-				RoomShaperInterval == 0,
-				RoomQueueEmpty ->
-				    NewActivity = Activity#activity{
-						    message_time = Now,
-						    message_shaper = MessageShaper},
-				    StateData1 =
-					store_user_activity(
-					  From, NewActivity, StateData),
-				    StateData2 =
-					StateData1#state{
-					  room_shaper = RoomShaper},
-				    process_groupchat_message(From, Packet, StateData2);
-				true ->
-				    StateData1 =
-					if
-					    RoomQueueEmpty ->
-						erlang:send_after(
-						  RoomShaperInterval, self(),
-						  process_room_queue),
-						StateData#state{
-						  room_shaper = RoomShaper};
-					    true ->
-						StateData
-					end,
-				    NewActivity = Activity#activity{
-						    message_time = Now,
-						    message_shaper = MessageShaper,
-						    message = Packet},
-				    RoomQueue = queue:in(
-						  {message, From},
-						  StateData#state.room_queue),
-				    StateData2 =
-					store_user_activity(
-					  From, NewActivity, StateData1),
-				    StateData3 =
-					StateData2#state{
-					  room_queue = RoomQueue},
-				    {next_state, normal_state, StateData3}
-			    end;
-			true ->
-			    MessageInterval =
-				(Activity#activity.message_time +
-				 MinMessageInterval - Now) div 1000,
-			    Interval = lists:max([MessageInterval,
-						  MessageShaperInterval]),
-			    erlang:send_after(
-			      Interval, self(), {process_user_message, From}),
-			    NewActivity = Activity#activity{
-					    message = Packet,
-					    message_shaper = MessageShaper},
-			    StateData1 =
-				store_user_activity(
-				  From, NewActivity, StateData),
-			    {next_state, normal_state, StateData1}
-		    end;
-		"error" ->
-		    case is_user_online(From, StateData) of
-			true ->
-			    ErrorText = "This participant is kicked from the room because "
-				"he sent an error message",
-			    NewState = expulse_participant(Packet, From, StateData, 
-					 translate:translate(Lang, ErrorText)),
-			    {next_state, normal_state, NewState};
-			_ ->
-			    {next_state, normal_state, StateData}
-		    end;
-		"chat" ->
-		    ErrText = "It is not allowed to send private messages to the conference",
-		    Err = jlib:make_error_reply(
-			    Packet, ?ERRT_NOT_ACCEPTABLE(Lang, ErrText)),
-		    route_stanza(
-		      StateData#state.jid,
-		      From, Err),
-		    {next_state, normal_state, StateData};
-		Type when (Type == "") or (Type == "normal") ->
-                    IsInvitation = is_invitation(Els),
-                    IsVoiceRequest = is_voice_request(Els)
-                        and is_visitor(From, StateData),
-                    IsVoiceApprovement = is_voice_approvement(Els)
-                        and not is_visitor(From, StateData),
-                    if IsInvitation ->
-                            case catch check_invitation(From, Els, Lang, StateData) of
-				{error, Error} ->
-                                    Err = jlib:make_error_reply(
-                                            Packet, Error),
-                                    route_stanza(
-                                      StateData#state.jid,
-                                      From, Err),
-                                    {next_state, normal_state, StateData};
-				IJID ->
-                                    Config = StateData#state.config,
-                                    case Config#config.members_only of
-					true ->
-                                            case get_affiliation(IJID, StateData) of
-						none ->
-                                                    NSD = set_affiliation(
-                                                            IJID,
-                                                            member,
-                                                            StateData),
-                                                    case (NSD#state.config)#config.persistent of
-							true ->
-                                                            (NSD#state.mod):store_room(
-                                                              NSD#state.server_host,
-                                                              NSD#state.host,
-                                                              NSD#state.room,
-                                                              make_opts(NSD));
-							_ ->
-                                                            ok
-                                                    end,
-                                                    {next_state, normal_state, NSD};
-						_ ->
-                                                    {next_state, normal_state,
-                                                     StateData}
-                                            end;
-					false ->
-                                            {next_state, normal_state, StateData}
-                                    end
-                            end;
-			IsVoiceRequest ->
-                            NewStateData =
-                                case (StateData#state.config)#config.allow_voice_requests of
-                                    true ->
-                                        MinInterval = (StateData#state.config)
-                                            #config.voice_request_min_interval,
-                                        BareFrom = jlib:jid_remove_resource(
-                                                     jlib:jid_tolower(From)),
-                                        NowPriority = -now_to_usec(now()),
-                                        CleanPriority =
-                                            NowPriority + MinInterval*1000000,
-                                        Times = clean_treap(
-                                                  StateData#state.last_voice_request_time,
-                                                  CleanPriority),
-                                        case treap:lookup(BareFrom, Times) of
-                                            error ->
-                                                Times1 = treap:insert(
-                                                           BareFrom,
-                                                           NowPriority,
-                                                           true, Times),
-                                                NSD = StateData#state{
-                                                        last_voice_request_time =
-                                                            Times1},
-                                                send_voice_request(From, NSD),
-                                                NSD;
-                                            {ok, _, _} ->
-                                                ErrText = "Please, wait for "
-                                                    "a while before sending "
-                                                    "new voice request",
-                                                Err = jlib:make_error_reply(
-                                                        Packet,
-                                                        ?ERRT_NOT_ACCEPTABLE(
-                                                           Lang, ErrText)),
-						route_stanza(
-                                                  StateData#state.jid,
-                                                  From, Err),
-						StateData#state{
-                                                  last_voice_request_time =
-                                                      Times}
-					end;
-                                    false ->
-					ErrText = "Voice requests are "
-                                            "disabled in this conference",
-					Err = jlib:make_error_reply(
-						Packet,
-                                                ?ERRT_FORBIDDEN(
-                                                   Lang, ErrText)),
-					route_stanza(
-                                          StateData#state.jid, From, Err),
-					StateData
-				end,
-                            {next_state, normal_state, NewStateData};
-                       IsVoiceApprovement ->
-                            NewStateData =
-                                case is_moderator(From, StateData) of
-                                    true ->
-					case extract_jid_from_voice_approvement(Els) of
-                                            error ->
-						ErrText = "Failed to extract "
-                                                    "JID from your voice "
-                                                    "request approval",
-						Err = jlib:make_error_reply(
-							Packet,
-                                                        ?ERRT_BAD_REQUEST(
-                                                           Lang, ErrText)),
-						route_stanza(
-                                                  StateData#state.jid,
-                                                  From, Err),
-						StateData;
-                                            {ok, TargetJid} ->
-						case is_visitor(
-                                                       TargetJid, StateData) of
-                                                    true ->
-							Reason = [],
-							NSD = set_role(
-                                                                TargetJid,
-                                                                participant,
-                                                                StateData),
-							catch send_new_presence(
-                                                                TargetJid,
-                                                                Reason, NSD),
-							NSD;
-                                                    _ ->
-							StateData
-						end
-					end;
-                                    _ ->
-					ErrText = "Only moderators can "
-                                            "approve voice requests",
-					Err = jlib:make_error_reply(
-						Packet,
-                                                ?ERRT_NOT_ALLOWED(
-                                                   Lang, ErrText)),
-					route_stanza(
-                                          StateData#state.jid, From, Err),
-					StateData
-				end,
-                            {next_state, normal_state, NewStateData};
-                       true ->
-                            {next_state, normal_state, StateData}
-                    end;
-		_ ->
-		    ErrText = "Improper message type",
-		    Err = jlib:make_error_reply(
-			    Packet, ?ERRT_NOT_ACCEPTABLE(Lang, ErrText)),
-		    route_stanza(
-		      StateData#state.jid,
-		      From, Err),
-		    {next_state, normal_state, StateData}
-	    end;
-	_ ->
-	    case xml:get_attr_s("type", Attrs) of
-		"error" ->
-		    ok;
-		_ ->
-		    handle_roommessage_from_nonparticipant(Packet, Lang, StateData, From)
-	    end,
-	    {next_state, normal_state, StateData}
-    end;
-
-normal_state({route, From, "",
-	      {xmlelement, "iq", _Attrs, _Els} = Packet},
-	     StateData) ->
-    case jlib:iq_query_info(Packet) of
-	#iq{type = Type, xmlns = XMLNS, lang = Lang, sub_el = SubEl} = IQ when
-	      (XMLNS == ?NS_MUC_ADMIN) or
-	      (XMLNS == ?NS_MUC_OWNER) or
-	      (XMLNS == ?NS_DISCO_INFO) or
-	      (XMLNS == ?NS_DISCO_ITEMS) or
-	      (XMLNS == ?NS_CAPTCHA) ->
-	    Res1 = case XMLNS of
-		       ?NS_MUC_ADMIN ->
-			   process_iq_admin(From, Type, Lang, SubEl, StateData);
-		       ?NS_MUC_OWNER ->
-			   process_iq_owner(From, Type, Lang, SubEl, StateData);
-		       ?NS_DISCO_INFO ->
-			   process_iq_disco_info(From, Type, Lang, StateData);
-		       ?NS_DISCO_ITEMS ->
-			   process_iq_disco_items(From, Type, Lang, StateData);
-		       ?NS_CAPTCHA ->
-			   process_iq_captcha(From, Type, Lang, SubEl, StateData)
-		   end,
-	    {IQRes, NewStateData} =
-		case Res1 of
-		    {result, Res, SD} ->
-			{IQ#iq{type = result,
-			       sub_el = [{xmlelement, "query",
-					  [{"xmlns", XMLNS}],
-					  Res
-					 }]},
-			 SD};
-		    {error, Error} ->
-			{IQ#iq{type = error,
-			       sub_el = [SubEl, Error]},
-			 StateData}
-		end,
-	    route_stanza(StateData#state.jid,
-				  From,
-				  jlib:iq_to_xml(IQRes)),
-	    case NewStateData of
-		stop ->
-		    {stop, normal, StateData};
-		_ ->
-		    {next_state, normal_state, NewStateData}
-	    end;
-	reply ->
-	    {next_state, normal_state, StateData};
-	_ ->
-	    Err = jlib:make_error_reply(
-		    Packet, ?ERR_FEATURE_NOT_IMPLEMENTED),
-	    route_stanza(StateData#state.jid, From, Err),
-	    {next_state, normal_state, StateData}
-    end;
-
-normal_state({route, From, Nick,
-	      {xmlelement, "presence", _Attrs, _Els} = Packet},
-	     StateData) ->
-    Activity = get_user_activity(From, StateData),
-    Now = now_to_usec(now()),
-    MinPresenceInterval =
-	trunc(gen_mod:get_module_opt(
-		StateData#state.server_host,
-		StateData#state.mod, min_presence_interval, 0) * 1000000),
-    if
-	(Now >= Activity#activity.presence_time + MinPresenceInterval) and
-	(Activity#activity.presence == undefined) ->
-	    NewActivity = Activity#activity{presence_time = Now},
-	    StateData1 = store_user_activity(From, NewActivity, StateData),
-	    process_presence(From, Nick, Packet, StateData1);
-	true ->
-	    if
-		Activity#activity.presence == undefined ->
-		    Interval = (Activity#activity.presence_time +
-				MinPresenceInterval - Now) div 1000,
-		    erlang:send_after(
-		      Interval, self(), {process_user_presence, From});
-		true ->
-		    ok
-	    end,
-	    NewActivity = Activity#activity{presence = {Nick, Packet}},
-	    StateData1 = store_user_activity(From, NewActivity, StateData),
-	    {next_state, normal_state, StateData1}
-    end;
-
-normal_state({route, From, ToNick,
-	      {xmlelement, "message", Attrs, _} = Packet},
-	     StateData) ->
-    Type = xml:get_attr_s("type", Attrs),
-    Lang = xml:get_attr_s("xml:lang", Attrs),
-    case decide_fate_message(Type, Packet, From, StateData) of
-	{expulse_sender, Reason} ->
-	    ?DEBUG(Reason, []),
-	    ErrorText = "This participant is kicked from the room because "
-		"he sent an error message to another participant",
-	    NewState = expulse_participant(Packet, From, StateData, 
-					   translate:translate(Lang, ErrorText)),
-	    {next_state, normal_state, NewState};
-	forget_message ->
-	    {next_state, normal_state, StateData};
-	continue_delivery ->
-	    case {(StateData#state.config)#config.allow_private_messages,
-		is_user_online(From, StateData)} of
-		{true, true} ->
-		    case Type of
-			"groupchat" ->
-			    ErrText = "It is not allowed to send private "
-				"messages of type \"groupchat\"",
-			    Err = jlib:make_error_reply(
-				    Packet, ?ERRT_BAD_REQUEST(Lang, ErrText)),
-			    route_stanza(
-			      jlib:jid_replace_resource(
-				StateData#state.jid,
-				ToNick),
-			      From, Err);
-			_ ->
-			    case find_jids_by_nick(ToNick, StateData) of
-				false ->
-				    ErrText = "Recipient is not in the conference room",
-				    Err = jlib:make_error_reply(
-					    Packet, ?ERRT_ITEM_NOT_FOUND(Lang, ErrText)),
-                                    route_stanza(
-				      jlib:jid_replace_resource(
-					StateData#state.jid,
-					ToNick),
-				      From, Err);
-				ToJIDs ->
-				    SrcIsVisitor = is_visitor(From, StateData),
-				    DstIsModerator = is_moderator(hd(ToJIDs), StateData),
-				    PmFromVisitors = (StateData#state.config)#config.allow_private_messages_from_visitors,
-				    if SrcIsVisitor == false;
-				       PmFromVisitors == anyone;
-				       (PmFromVisitors == moderators) and (DstIsModerator) ->
-					    {ok, #user{nick = FromNick}} =
-						?DICT:find(jlib:jid_tolower(From),
-							   StateData#state.users),
-					    FromNickJID = jlib:jid_replace_resource(StateData#state.jid, FromNick),
-					    [route_stanza(FromNickJID, ToJID, Packet) || ToJID <- ToJIDs];
-				       true ->
-					    ErrText = "It is not allowed to send private messages",
-					    Err = jlib:make_error_reply(
-						    Packet, ?ERRT_FORBIDDEN(Lang, ErrText)),
-                                            route_stanza(
-					      jlib:jid_replace_resource(
-						StateData#state.jid,
-						ToNick),
-					      From, Err)
-				    end
-			    end
-		    end;
-		{true, false} ->
-		    ErrText = "Only occupants are allowed to send messages to the conference",
-		    Err = jlib:make_error_reply(
-			    Packet, ?ERRT_NOT_ACCEPTABLE(Lang, ErrText)),
-		    route_stanza(
-		      jlib:jid_replace_resource(
-			StateData#state.jid,
-			ToNick),
-		      From, Err);
-		{false, _} ->
-		    ErrText = "It is not allowed to send private messages",
-		    Err = jlib:make_error_reply(
-			    Packet, ?ERRT_FORBIDDEN(Lang, ErrText)),
-		    route_stanza(
-		      jlib:jid_replace_resource(
-			StateData#state.jid,
-			ToNick),
-		      From, Err)
-	    end,
-	    {next_state, normal_state, StateData}
-    end;
-
-normal_state({route, From, ToNick,
-	      {xmlelement, "iq", Attrs, _Els} = Packet},
-	     StateData) ->
-    Lang = xml:get_attr_s("xml:lang", Attrs),
-    StanzaId = xml:get_attr_s("id", Attrs),
-    case {(StateData#state.config)#config.allow_query_users,
-	  is_user_online_iq(StanzaId, From, StateData)} of
-	{true, {true, NewId, FromFull}} ->
-	    case find_jid_by_nick(ToNick, StateData) of
-		false ->
-		    case jlib:iq_query_info(Packet) of
-			reply ->
-			    ok;
-			_ ->
-			    ErrText = "Recipient is not in the conference room",
-			    Err = jlib:make_error_reply(
-				    Packet, ?ERRT_ITEM_NOT_FOUND(Lang, ErrText)),
-			    route_stanza(
-			      jlib:jid_replace_resource(
-				StateData#state.jid, ToNick),
-			      From, Err)
-		    end;
-		ToJID ->
-		    {ok, #user{nick = FromNick}} =
-			?DICT:find(jlib:jid_tolower(FromFull),
-				   StateData#state.users),
-		    {ToJID2, Packet2} = handle_iq_vcard(FromFull, ToJID,
-							StanzaId, NewId,Packet),
-		    route_stanza(
-		      jlib:jid_replace_resource(StateData#state.jid, FromNick),
-		      ToJID2, Packet2)
-	    end;
-	{_, {false, _, _}} ->
-	    case jlib:iq_query_info(Packet) of
-		reply ->
-		    ok;
-		_ ->
-		    ErrText = "Only occupants are allowed to send queries to the conference",
-		    Err = jlib:make_error_reply(
-			    Packet, ?ERRT_NOT_ACCEPTABLE(Lang, ErrText)),
-		    route_stanza(
-		      jlib:jid_replace_resource(StateData#state.jid, ToNick),
-		      From, Err)
-	    end;
-	_ ->
-	    case jlib:iq_query_info(Packet) of
-		reply ->
-		    ok;
-		_ ->
-		    ErrText = "Queries to the conference members are not allowed in this room",
-		    Err = jlib:make_error_reply(
-			    Packet, ?ERRT_NOT_ALLOWED(Lang, ErrText)),
-		    route_stanza(
-		      jlib:jid_replace_resource(StateData#state.jid, ToNick),
-		      From, Err)
-	    end
-    end,
-    {next_state, normal_state, StateData};
-
-normal_state(_Event, StateData) ->
-    {next_state, normal_state, StateData}.
-
-
-
-%%----------------------------------------------------------------------
-%% Func: handle_event/3
-%% Returns: {next_state, NextStateName, NextStateData}          |
-%%          {next_state, NextStateName, NextStateData, Timeout} |
-%%          {stop, Reason, NewStateData}
-%%----------------------------------------------------------------------
-handle_event({service_message, Msg}, _StateName, StateData) ->
-    MessagePkt = {xmlelement, "message",
-		  [{"type", "groupchat"}],
-		  [{xmlelement, "body", [], [{xmlcdata, Msg}]}]},
-    lists:foreach(
-      fun({_LJID, Info}) ->
-	      route_stanza(
-		StateData#state.jid,
-		Info#user.jid,
-		MessagePkt)
-      end,
-      ?DICT:to_list(StateData#state.users)),
-    NSD = add_message_to_history("",
-				 StateData#state.jid,
-				 MessagePkt,
-				 StateData),
-    {next_state, normal_state, NSD};
-
-handle_event({destroy, Reason}, _StateName, StateData) ->
-    {result, [], stop} =
-        destroy_room(
-          {xmlelement, "destroy",
-           [{"xmlns", ?NS_MUC_OWNER}],
-           case Reason of
-               none -> [];
-               _Else ->
-                   [{xmlelement, "reason",
-                     [], [{xmlcdata, Reason}]}]
-           end}, StateData),
-    ?INFO_MSG("Destroyed MUC room ~s with reason: ~p", 
-	      [jlib:jid_to_string(StateData#state.jid), Reason]),
-    add_to_log(room_existence, destroyed, StateData),
-    {stop, shutdown, StateData};
-handle_event(destroy, StateName, StateData) ->
-    ?INFO_MSG("Destroyed MUC room ~s", 
-	      [jlib:jid_to_string(StateData#state.jid)]),
-    handle_event({destroy, none}, StateName, StateData);
-
-handle_event({set_affiliations, Affiliations}, StateName, StateData) ->
-    {next_state, StateName, StateData#state{affiliations = Affiliations}};
-
-handle_event(_Event, StateName, StateData) ->
-    {next_state, StateName, StateData}.
-
-%%----------------------------------------------------------------------
-%% Func: handle_sync_event/4
-%% Returns: {next_state, NextStateName, NextStateData}            |
-%%          {next_state, NextStateName, NextStateData, Timeout}   |
-%%          {reply, Reply, NextStateName, NextStateData}          |
-%%          {reply, Reply, NextStateName, NextStateData, Timeout} |
-%%          {stop, Reason, NewStateData}                          |
-%%          {stop, Reason, Reply, NewStateData}
-%%----------------------------------------------------------------------
-handle_sync_event({moderate_room_history, Nick}, _From, StateName, #state{history = History} = StateData) ->
-	NewHistory = lqueue_filter(fun({FromNick, _TSPacket, _HaveSubject, _Timestamp, _Size}) -> 
-				FromNick /= Nick 
-		end, History),
-	Moderated = History#lqueue.len - NewHistory#lqueue.len,
-	{reply, {ok, integer_to_list(Moderated)}, StateName, StateData#state{history = NewHistory}};
-
-handle_sync_event(persist_recent_messages, _From, StateName, StateData) ->
-	{reply, persist_muc_history(StateData), StateName, StateData};
-
-handle_sync_event({get_disco_item, JID, Lang}, _From, StateName, StateData) ->
-    Reply = get_roomdesc_reply(JID, StateData,
-			       get_roomdesc_tail(StateData, Lang)),
-    {reply, Reply, StateName, StateData};
-handle_sync_event(get_config, _From, StateName, StateData) ->
-    {reply, {ok, StateData#state.config}, StateName, StateData};
-handle_sync_event(get_state, _From, StateName, StateData) ->
-    {reply, {ok, StateData}, StateName, StateData};
-handle_sync_event({change_config, Config}, _From, StateName, StateData) ->
-    {result, [], NSD} = change_config(Config, StateData),
-    {reply, {ok, NSD#state.config}, StateName, NSD};
-handle_sync_event({change_state, NewStateData}, _From, StateName, _StateData) ->
-    {reply, {ok, NewStateData}, StateName, NewStateData};
-handle_sync_event(_Event, _From, StateName, StateData) ->
-    Reply = ok,
-    {reply, Reply, StateName, StateData}.
-
-code_change(_OldVsn, StateName, StateData, _Extra) ->
-    {ok, StateName, StateData}.
-
-print_state(StateData) ->
-    StateData.
-
-%%----------------------------------------------------------------------
-%% Func: handle_info/3
-%% Returns: {next_state, NextStateName, NextStateData}          |
-%%          {next_state, NextStateName, NextStateData, Timeout} |
-%%          {stop, Reason, NewStateData}
-%%----------------------------------------------------------------------
-handle_info({process_user_presence, From}, normal_state = _StateName, StateData) ->
-    RoomQueueEmpty = queue:is_empty(StateData#state.room_queue),
-    RoomQueue = queue:in({presence, From}, StateData#state.room_queue),
-    StateData1 = StateData#state{room_queue = RoomQueue},
-    if
-	RoomQueueEmpty ->
-	    StateData2 = prepare_room_queue(StateData1),
-	    {next_state, normal_state, StateData2};
-	true ->
-	    {next_state, normal_state, StateData1}
-    end;
-handle_info({process_user_message, From}, normal_state = _StateName, StateData) ->
-    RoomQueueEmpty = queue:is_empty(StateData#state.room_queue),
-    RoomQueue = queue:in({message, From}, StateData#state.room_queue),
-    StateData1 = StateData#state{room_queue = RoomQueue},
-    if
-	RoomQueueEmpty ->
-	    StateData2 = prepare_room_queue(StateData1),
-	    {next_state, normal_state, StateData2};
-	true ->
-	    {next_state, normal_state, StateData1}
-    end;
-handle_info(process_room_queue, normal_state = StateName, StateData) ->
-    case queue:out(StateData#state.room_queue) of
-	{{value, {message, From}}, RoomQueue} ->
-	    Activity = get_user_activity(From, StateData),
-	    Packet = Activity#activity.message,
-	    NewActivity = Activity#activity{message = undefined},
-	    StateData1 =
-		store_user_activity(
-		  From, NewActivity, StateData),
-	    StateData2 =
-		StateData1#state{
-		  room_queue = RoomQueue},
-	    StateData3 = prepare_room_queue(StateData2),
-	    process_groupchat_message(From, Packet, StateData3);
-	{{value, {presence, From}}, RoomQueue} ->
-	    Activity = get_user_activity(From, StateData),
-	    {Nick, Packet} = Activity#activity.presence,
-	    NewActivity = Activity#activity{presence = undefined},
-	    StateData1 =
-		store_user_activity(
-		  From, NewActivity, StateData),
-	    StateData2 =
-		StateData1#state{
-		  room_queue = RoomQueue},
-	    StateData3 = prepare_room_queue(StateData2),
-	    process_presence(From, Nick, Packet, StateData3);
-	{empty, _} ->
-	    {next_state, StateName, StateData}
-    end;
-handle_info({captcha_succeed, From}, normal_state, StateData) ->
-    NewState = case ?DICT:find(From, StateData#state.robots) of
-		   {ok, {Nick, Packet}} ->
-		       Robots = ?DICT:store(From, passed, StateData#state.robots),
-		       add_new_user(From, Nick, Packet, StateData#state{robots=Robots});
-		   _ ->
-		       StateData
-	       end,
-    {next_state, normal_state, NewState};
-handle_info({captcha_failed, From}, normal_state, StateData) ->
-    NewState = case ?DICT:find(From, StateData#state.robots) of
-		   {ok, {Nick, Packet}} ->
-		       Robots = ?DICT:erase(From, StateData#state.robots),
-		       Err = jlib:make_error_reply(
-			       Packet, ?ERR_NOT_AUTHORIZED),
-		       route_stanza( % TODO: s/Nick/""/
-			 jlib:jid_replace_resource(
-			   StateData#state.jid, Nick),
-			 From, Err),
-		       StateData#state{robots=Robots};
-		   _ ->
-		       StateData
-	       end,
-    {next_state, normal_state, NewState};
-handle_info({migrate, Node}, StateName, StateData) ->
-    if Node /= node() ->
-	    {migrate, StateData,
-	     {Node, ?MODULE, start, [StateName, StateData]}, 0};
-       true ->
-	    {next_state, StateName, StateData}
-    end;
-handle_info('shutdown', _StateName, StateData) ->
-	{stop, 'shutdown', StateData};
-handle_info(_Info, StateName, StateData) ->
-    {next_state, StateName, StateData}.
-
-%%----------------------------------------------------------------------
-%% Func: terminate/3
-%% Purpose: Shutdown the fsm
-%% Returns: any
-%%----------------------------------------------------------------------
-terminate({migrated, Clone}, _StateName, StateData) ->
-    ?INFO_MSG("Migrating room ~s@~s to ~p on node ~p",
-	      [StateData#state.room, StateData#state.host,
-	       Clone, node(Clone)]),
-    mod_muc:room_destroyed(StateData#state.host, StateData#state.room,
-			   self(), StateData#state.server_host),
-    ok;
-terminate(Reason, _StateName, StateData) ->
-    ?INFO_MSG("Stopping MUC room ~s@~s",
-	      [StateData#state.room, StateData#state.host]),
-    ReasonT = case Reason of
-		  shutdown -> "You are being removed from the room because"
-				  " of a system shutdown";
-		  _ -> "Room terminates"
-	      end,
-    ItemAttrs = [{"affiliation", "none"}, {"role", "none"}],
-    ReasonEl = {xmlelement, "reason", [], [{xmlcdata, ReasonT}]},
-    Packet = {xmlelement, "presence", [{"type", "unavailable"}],
-	      [{xmlelement, "x", [{"xmlns", ?NS_MUC_USER}],
-		[{xmlelement, "item", ItemAttrs, [ReasonEl]},
-		 {xmlelement, "status", [{"code", "332"}], []}
-		]}]},
-    ?DICT:fold(
-       fun(LJID, Info, _) ->
-	       Nick = Info#user.nick,
-	       case Reason of
-		   shutdown ->
-		       route_stanza(
-			 jlib:jid_replace_resource(StateData#state.jid, Nick),
-			 Info#user.jid,
-			 Packet);
-		   _ -> ok
-	       end,
-	       tab_remove_online_user(LJID, StateData)
-       end, [], StateData#state.users),
-    add_to_log(room_existence, stopped, StateData),
-<<<<<<< HEAD
-    if
-	    Reason == 'shutdown' ->
-		    persist_muc_history(StateData);
-	    true ->
-		    ok
-    end,
-	    
-    mod_muc:room_destroyed(StateData#state.host, StateData#state.room, self(),
-			   StateData#state.server_host),
-=======
-    (StateData#state.mod):room_destroyed(
-      StateData#state.host, StateData#state.room, self(),
-      StateData#state.server_host),
->>>>>>> 453e249d
-    ok.
-
-%%%----------------------------------------------------------------------
-%%% Internal functions
-%%%----------------------------------------------------------------------
-
-load_history(_Host, _Room, false, Queue) ->
-	Queue;
-load_history(Host, Room, true, Queue) ->
-	?INFO_MSG("Loading history for room ~s on host ~s", [Room, Host]),
-	case odbc_queries:load_roomhistory(Host, ejabberd_odbc:escape(Room)) of
-		{selected, ["nick", "packet", "have_subject", "timestamp", "size"], Items} ->
-			?DEBUG("Found ~p messages on history for ~s", [length(Items), Room]),
-			lists:foldl(fun(I, Q) -> 
-						{Nick, XML, HS, Ts, Size} = I,
-						Item = {Nick, 
-							xml_stream:parse_element(XML), 
-							HS /= "0", 
-							calendar:gregorian_seconds_to_datetime(list_to_integer(Ts)), 
-							list_to_integer(Size)},
-						lqueue_in(Item, Q) 
-				end, Queue, Items);
-		_ ->
-			Queue
-	end.
-
-
-persist_muc_history(#state{room = Room, server_host = Server, config = #config{persistent = true} ,persist_history = true, history = Q}) ->
-	?INFO_MSG("Persisting history for room ~s on host ~s", [Room, Server]),
-	Queries = lists:map(fun({FromNick, Packet, HaveSubject, Timestamp, Size}) ->
-				odbc_queries:add_roomhistory_sql(
-						ejabberd_odbc:escape(Room), 
-						ejabberd_odbc:escape(FromNick), 
-						ejabberd_odbc:escape(xml:element_to_binary(Packet)),
-					       	atom_to_list(HaveSubject), 
-						integer_to_list(calendar:datetime_to_gregorian_seconds(Timestamp)), 
-						integer_to_list(Size)) 
-		end, lqueue_to_list(Q)),
-	odbc_queries:clear_and_add_roomhistory(Server,ejabberd_odbc:escape(Room), Queries),
-	{ok, {persisted, length(Queries)}};
-	%% en mod_muc, cuando se levantan los muc persistentes, si se crea, y el flag persist_history esta en true,
-	%% se levantan los mensajes persistentes tb.
-
-persist_muc_history(_) ->
-	{ok, not_persistent}.
-
-route(Pid, From, ToNick, Packet) ->
-    ?GEN_FSM:send_event(Pid, {route, From, ToNick, Packet}).
-
-process_groupchat_message(From, {xmlelement, "message", Attrs, _Els} = Packet,
-			  StateData) ->
-    Lang = xml:get_attr_s("xml:lang", Attrs),
-    case is_user_online(From, StateData) orelse
-	is_user_allowed_message_nonparticipant(From, StateData) of
-	true ->
-	    {FromNick, Role} = get_participant_data(From, StateData),
-	    if
-		(Role == moderator) or (Role == participant) 
-		or ((StateData#state.config)#config.moderated == false) ->
-		    {NewStateData1, IsAllowed} =
-			case check_subject(Packet) of
-			    false ->
-				{StateData, true};
-			    Subject ->
-				case can_change_subject(Role,
-							StateData) of
-				    true ->
-					NSD =
-					    StateData#state{
-					      subject = Subject,
-					      subject_author =
-					      FromNick},
-					case (NSD#state.config)#config.persistent of
-					    true ->
-						(NSD#state.mod):store_room(
-                                                  NSD#state.server_host,
-						  NSD#state.host,
-						  NSD#state.room,
-						  make_opts(NSD));
-					    _ ->
-						ok
-					end,
-					{NSD, true};
-				    _ ->
-					{StateData, false}
-				end
-			end,
-		    case IsAllowed of
-			true ->
-			    lists:foreach(
-			      fun({_LJID, Info}) ->
-				      route_stanza(
-					jlib:jid_replace_resource(
-					  StateData#state.jid,
-					  FromNick),
-					Info#user.jid,
-					Packet)
-			      end,
-			      ?DICT:to_list(StateData#state.users)),
-			    NewStateData2 =
-				add_message_to_history(FromNick,
-						       From,
-						       Packet,
-						       NewStateData1),
-			    {next_state, normal_state, NewStateData2};
-			_ ->
-			    Err =
-				case (StateData#state.config)#config.allow_change_subj of
-				    true ->
-					?ERRT_FORBIDDEN(
-					   Lang,
-					   "Only moderators and participants "
-					   "are allowed to change the subject in this room");
-				    _ ->
-					?ERRT_FORBIDDEN(
-					   Lang,
-					   "Only moderators "
-					   "are allowed to change the subject in this room")
-				end,
-			    route_stanza(
-			      StateData#state.jid,
-			      From,
-			      jlib:make_error_reply(Packet, Err)),
-			    {next_state, normal_state, StateData}
-		    end;
-		true ->
-		    ErrText = "Visitors are not allowed to send messages to all occupants",
-		    Err = jlib:make_error_reply(
-			    Packet, ?ERRT_FORBIDDEN(Lang, ErrText)),
-		    route_stanza(
-		      StateData#state.jid,
-		      From, Err),
-		    {next_state, normal_state, StateData}
-	    end;
-	false ->
-	    ErrText = "Only occupants are allowed to send messages to the conference",
-	    Err = jlib:make_error_reply(
-		    Packet, ?ERRT_NOT_ACCEPTABLE(Lang, ErrText)),
-	    route_stanza(StateData#state.jid, From, Err),
-	    {next_state, normal_state, StateData}
-    end.
-
-%% @doc Check if this non participant can send message to room.
-%%
-%% XEP-0045 v1.23:
-%% 7.9 Sending a Message to All Occupants
-%% an implementation MAY allow users with certain privileges
-%% (e.g., a room owner, room admin, or service-level admin)
-%% to send messages to the room even if those users are not occupants.
-is_user_allowed_message_nonparticipant(JID, StateData) ->
-    case get_service_affiliation(JID, StateData) of
-	owner ->
-	    true;
-	_ -> false
-    end.
-
-%% @doc Get information of this participant, or default values.
-%% If the JID is not a participant, return values for a service message.
-get_participant_data(From, StateData) ->
-    case ?DICT:find(jlib:jid_tolower(From), StateData#state.users) of
-	{ok, #user{nick = FromNick, role = Role}} ->
-	    {FromNick, Role};
-	error ->
-	    {"", moderator}
-    end.
-
-
-process_presence(From, Nick, {xmlelement, "presence", Attrs, _Els} = Packet,
-		 StateData) ->
-    Type = xml:get_attr_s("type", Attrs),
-    Lang = xml:get_attr_s("xml:lang", Attrs),
-    StateData1 =
-	case Type of
-	    "unavailable" ->
-		case is_user_online(From, StateData) of
-		    true ->
-			NewPacket = case {(StateData#state.config)#config.allow_visitor_status,
-					  is_visitor(From, StateData)} of
-					{false, true} ->
-					    strip_status(Packet);
-					_ ->
-					    Packet
-				    end,
-			NewState =
-			    add_user_presence_un(From, NewPacket, StateData),
-			case ?DICT:find(Nick, StateData#state.nicks) of
-			    {ok, [_, _ | _]} -> ok;
-			    _ -> send_new_presence(From, NewState)
-			end,
-			Reason = case xml:get_subtag(NewPacket, "status") of
-				false -> "";
-				Status_el -> xml:get_tag_cdata(Status_el)
-			end,
-			remove_online_user(From, NewState, Reason);
-		    _ ->
-			StateData
-		end;
-	    "error" ->
-		case is_user_online(From, StateData) of
-		    true ->
-			ErrorText = "This participant is kicked from the room because "
-			    "he sent an error presence",
-			expulse_participant(Packet, From, StateData,
-					    translate:translate(Lang, ErrorText));
-		    _ ->
-			StateData
-		end;
-	    "" ->
-		case is_user_online(From, StateData) of
-		    true ->
-			case is_nick_change(From, Nick, StateData) of
-			    true ->
-				case {nick_collision(From, Nick, StateData),
-				      (StateData#state.mod):can_use_nick(
-					StateData#state.server_host,
-                                        StateData#state.host, From, Nick),
-                                      {(StateData#state.config)#config.allow_visitor_nickchange,
-                                       is_visitor(From, StateData)}} of
-                                    {_, _, {false, true}} ->
-					ErrText = "Visitors are not allowed to change their nicknames in this room",
-					Err = jlib:make_error_reply(
-						Packet,
-						?ERRT_NOT_ALLOWED(Lang, ErrText)),
-					route_stanza(
-					  % TODO: s/Nick/""/
-					  jlib:jid_replace_resource(
-					    StateData#state.jid,
-					    Nick),
-					  From, Err),
-					StateData;
-				    {true, _, _} ->
-					Lang = xml:get_attr_s("xml:lang", Attrs),
-					ErrText = "That nickname is already in use by another occupant",
-					Err = jlib:make_error_reply(
-						Packet,
-						?ERRT_CONFLICT(Lang, ErrText)),
-					route_stanza(
-					  jlib:jid_replace_resource(
-					    StateData#state.jid,
-					    Nick), % TODO: s/Nick/""/
-					  From, Err),
-					StateData;
-				    {_, false, _} ->
-					ErrText = "That nickname is registered by another person",
-					Err = jlib:make_error_reply(
-						Packet,
-						?ERRT_CONFLICT(Lang, ErrText)),
-					route_stanza(
-					  % TODO: s/Nick/""/
-					  jlib:jid_replace_resource(
-					    StateData#state.jid,
-					    Nick),
-					  From, Err),
-					StateData;
-				    _ ->
-					change_nick(From, Nick, StateData)
-				end;
-			    _NotNickChange ->
-                                Stanza = case {(StateData#state.config)#config.allow_visitor_status,
-                                               is_visitor(From, StateData)} of
-                                             {false, true} ->
-                                                 strip_status(Packet);
-                                             _Allowed ->
-                                                 Packet
-                                         end,
-                                NewState = add_user_presence(From, Stanza, StateData),
-                                send_new_presence(From, NewState),
-                                NewState
-			end;
-		    _ ->
-			add_new_user(From, Nick, Packet, StateData)
-		end;
-	    _ ->
-		StateData
-	end,
-    case (not (StateData1#state.config)#config.persistent) andalso
-	(?DICT:to_list(StateData1#state.users) == []) of
-	true ->
-	    ?INFO_MSG("Destroyed MUC room ~s because it's temporary and empty", 
-		      [jlib:jid_to_string(StateData#state.jid)]),
-	    add_to_log(room_existence, destroyed, StateData),
-	    {stop, normal, StateData1};
-	_ ->
-	    {next_state, normal_state, StateData1}
-    end.
-
-is_user_online(JID, StateData) ->
-    LJID = jlib:jid_tolower(JID),
-    ?DICT:is_key(LJID, StateData#state.users).
-
-%% Check if the user is occupant of the room, or at least is an admin or owner.
-is_occupant_or_admin(JID, StateData) ->
-    FAffiliation = get_affiliation(JID, StateData),
-    FRole = get_role(JID, StateData),
-    case (FRole /= none) orelse
-	(FAffiliation == admin) orelse
-	(FAffiliation == owner) of
-        true ->
-	    true;
-        _ ->
-	    false
-    end.
-
-%%%
-%%% Handle IQ queries of vCard
-%%%
-is_user_online_iq(StanzaId, JID, StateData) when JID#jid.lresource /= "" ->
-    {is_user_online(JID, StateData), StanzaId, JID};
-is_user_online_iq(StanzaId, JID, StateData) when JID#jid.lresource == "" ->
-    try stanzaid_unpack(StanzaId) of
-	{OriginalId, Resource} ->
-	    JIDWithResource = jlib:jid_replace_resource(JID, Resource),
-	    {is_user_online(JIDWithResource, StateData),
-	     OriginalId, JIDWithResource}
-    catch
-	_:_ ->
-	    {is_user_online(JID, StateData), StanzaId, JID}
-    end.
-
-handle_iq_vcard(FromFull, ToJID, StanzaId, NewId, Packet) ->
-    ToBareJID = jlib:jid_remove_resource(ToJID),
-    IQ = jlib:iq_query_info(Packet),
-    handle_iq_vcard2(FromFull, ToJID, ToBareJID, StanzaId, NewId, IQ, Packet).
-handle_iq_vcard2(_FromFull, ToJID, ToBareJID, StanzaId, _NewId,
-		 #iq{type = get, xmlns = ?NS_VCARD}, Packet)
-  when ToBareJID /= ToJID ->
-    {ToBareJID, change_stanzaid(StanzaId, ToJID, Packet)};
-handle_iq_vcard2(_FromFull, ToJID, _ToBareJID, _StanzaId, NewId, _IQ, Packet) ->
-    {ToJID, change_stanzaid(NewId, Packet)}.
-
-stanzaid_pack(OriginalId, Resource) ->
-    "berd"++base64:encode_to_string("ejab\0" ++ OriginalId ++ "\0" ++ Resource).
-stanzaid_unpack("berd"++StanzaIdBase64) ->
-    StanzaId = base64:decode_to_string(StanzaIdBase64),
-    ["ejab", OriginalId, Resource] = string:tokens(StanzaId, "\0"),
-    {OriginalId, Resource}.
-
-change_stanzaid(NewId, Packet) ->
-    {xmlelement, Name, Attrs, Els} = jlib:remove_attr("id", Packet),
-    {xmlelement, Name, [{"id", NewId} | Attrs], Els}.
-change_stanzaid(PreviousId, ToJID, Packet) ->
-    NewId = stanzaid_pack(PreviousId, ToJID#jid.lresource),
-    change_stanzaid(NewId, Packet).
-%%%
-%%%
-
-role_to_list(Role) ->
-    case Role of
-	moderator ->   "moderator";
-	participant -> "participant";
-	visitor ->     "visitor";
-	none ->        "none"
-    end.
-
-affiliation_to_list(Affiliation) ->
-    case Affiliation of
-	owner ->   "owner";
-	admin ->   "admin";
-	member ->  "member";
-	outcast -> "outcast";
-	none ->    "none"
-    end.
-
-list_to_role(Role) ->
-    case Role of
-	"moderator" ->   moderator;
-	"participant" -> participant;
-	"visitor" ->     visitor;
-	"none" ->        none
-    end.
-
-list_to_affiliation(Affiliation) ->
-    case Affiliation of
-	"owner" ->   owner;
-	"admin" ->   admin;
-	"member" ->  member;
-	"outcast" -> outcast;
-	"none" ->    none
-    end.
-
-%% Decide the fate of the message and its sender
-%% Returns: continue_delivery | forget_message | {expulse_sender, Reason}
-decide_fate_message("error", Packet, From, StateData) ->
-    %% Make a preliminary decision
-    PD = case check_error_kick(Packet) of
-	     %% If this is an error stanza and its condition matches a criteria
-	     true ->
-		 Reason = io_lib:format("This participant is considered a ghost and is expulsed: ~s",
-					[jlib:jid_to_string(From)]),
-		 {expulse_sender, Reason};
-	     false ->
-		 continue_delivery
-	 end,
-    case PD of
-	{expulse_sender, R} ->
-	    case is_user_online(From, StateData) of
-		true ->
-		    {expulse_sender, R};
-		false ->
-		    forget_message
-	    end;
-	Other ->
-	    Other
-    end;
-
-decide_fate_message(_, _, _, _) ->
-    continue_delivery.
-
-%% Check if the elements of this error stanza indicate
-%% that the sender is a dead participant.
-%% If so, return true to kick the participant.
-check_error_kick(Packet) ->
-    case get_error_condition(Packet) of
-	"gone" -> true;
-	"internal-server-error" -> true;
-	"item-not-found" -> true;
-	"jid-malformed" -> true;
-	"recipient-unavailable" -> true;
-	"redirect" -> true;
-	"remote-server-not-found" -> true;
-	"remote-server-timeout" -> true;
-	"service-unavailable" -> true;
-	_ -> false
-    end.
-
-get_error_condition(Packet) ->
-	case catch get_error_condition2(Packet) of
-	     {condition, ErrorCondition} ->
-		ErrorCondition;
-	     {'EXIT', _} ->
-		"badformed error stanza"
-	end.
-get_error_condition2(Packet) ->
-	{xmlelement, _, _, EEls} = xml:get_subtag(Packet, "error"),
-	[Condition] = [Name || {xmlelement, Name, [{"xmlns", ?NS_STANZAS}], []} <- EEls],
-	{condition, Condition}.
-
-expulse_participant(Packet, From, StateData, Reason1) ->
-	ErrorCondition = get_error_condition(Packet),
-	Reason2 = io_lib:format(Reason1 ++ ": " ++ "~s", [ErrorCondition]),
-	NewState = add_user_presence_un(
-		From,
-		{xmlelement, "presence",
-		[{"type", "unavailable"}],
-		[{xmlelement, "status", [],
-		[{xmlcdata, Reason2}]
-		}]},
-	StateData),
-	send_new_presence(From, NewState),
-	remove_online_user(From, NewState).
-
-
-set_affiliation(JID, Affiliation, StateData) ->
-    set_affiliation(JID, Affiliation, StateData, "").
-
-set_affiliation(JID, Affiliation, StateData, Reason) ->
-    LJID = jlib:jid_remove_resource(jlib:jid_tolower(JID)),
-    Affiliations = case Affiliation of
-		       none ->
-			   ?DICT:erase(LJID,
-				       StateData#state.affiliations);
-		       _ ->
-			   ?DICT:store(LJID,
-				       {Affiliation, Reason},
-				       StateData#state.affiliations)
-		   end,
-    StateData#state{affiliations = Affiliations}.
-
-get_affiliation(JID, StateData) ->
-    {_AccessRoute, _AccessCreate, AccessAdmin, _AccessPersistent} = StateData#state.access,
-    Res =
-	case acl:match_rule(StateData#state.server_host, AccessAdmin, JID) of
-	    allow ->
-		owner;
-	    _ ->
-		LJID = jlib:jid_tolower(JID),
-		case ?DICT:find(LJID, StateData#state.affiliations) of
-		    {ok, Affiliation} ->
-			Affiliation;
-		    _ ->
-			LJID1 = jlib:jid_remove_resource(LJID),
-			case ?DICT:find(LJID1, StateData#state.affiliations) of
-			    {ok, Affiliation} ->
-				Affiliation;
-			    _ ->
-				LJID2 = setelement(1, LJID, ""),
-				case ?DICT:find(LJID2, StateData#state.affiliations) of
-				    {ok, Affiliation} ->
-					Affiliation;
-				    _ ->
-					LJID3 = jlib:jid_remove_resource(LJID2),
-					case ?DICT:find(LJID3, StateData#state.affiliations) of
-					    {ok, Affiliation} ->
-						Affiliation;
-					    _ ->
-						none
-					end
-				end
-			end
-		end
-	end,
-    case Res of
-	{A, _Reason} ->
-	    A;
-	_ ->
-	    Res
-    end.
-
-get_service_affiliation(JID, StateData) ->
-    {_AccessRoute, _AccessCreate, AccessAdmin, _AccessPersistent} =
-	StateData#state.access,
-    case acl:match_rule(StateData#state.server_host, AccessAdmin, JID) of
-	allow ->
-	    owner;
-	_ ->
-	    none
-    end.
-
-set_role(JID, Role, StateData) ->
-    LJID = jlib:jid_tolower(JID),
-    LJIDs = case LJID of
-		{U, S, ""} ->
-		    ?DICT:fold(
-		       fun(J, _, Js) ->
-			       case J of
-				   {U, S, _} ->
-				       [J | Js];
-				   _ ->
-				       Js
-			       end
-		       end, [], StateData#state.users);
-		_ ->
-		    case ?DICT:is_key(LJID, StateData#state.users) of
-			true ->
-			    [LJID];
-			_ ->
-			    []
-		    end
-	    end,
-    {Users, Nicks}
-	= case Role of
-	      none ->
-		  lists:foldl(fun(J, {Us, Ns}) ->
-				      NewNs =
-					  case ?DICT:find(J, Us) of
-					      {ok, #user{nick = Nick}} ->
-						  ?DICT:erase(Nick, Ns);
-					      _ ->
-						  Ns
-					  end,
-				      {?DICT:erase(J, Us), NewNs}
-			      end,
-			      {StateData#state.users, StateData#state.nicks},
-			      LJIDs);
-	      _ ->
-		  {lists:foldl(fun(J, Us) ->
-				       {ok, User} = ?DICT:find(J, Us),
-				       ?DICT:store(J,
-						   User#user{role = Role},
-						   Us)
-			       end, StateData#state.users, LJIDs),
-		   StateData#state.nicks}
-	  end,
-    StateData#state{users = Users, nicks = Nicks}.
-
-get_role(JID, StateData) ->
-    LJID = jlib:jid_tolower(JID),
-    case ?DICT:find(LJID, StateData#state.users) of
-	{ok, #user{role = Role}} ->
-	    Role;
-	_ ->
-	    none
-    end.
-
-get_default_role(Affiliation, StateData) ->
-    case Affiliation of
-	owner ->   moderator;
-	admin ->   moderator;
-	member ->  participant;
-	outcast -> none;
-	none ->
-	    case (StateData#state.config)#config.members_only of
-		true ->
-		    none;
-		_ ->
-		    case (StateData#state.config)#config.members_by_default of
-			true ->
-			    participant;
-			_ ->
-			    visitor
-		    end
-	    end
-    end.
-
-is_visitor(Jid, StateData) ->
-    get_role(Jid, StateData) =:= visitor.
-
-is_moderator(Jid, StateData) ->
-    get_role(Jid, StateData) =:= moderator.
-
-get_max_users(StateData) ->
-    MaxUsers = (StateData#state.config)#config.max_users,
-    ServiceMaxUsers = get_service_max_users(StateData),
-    if
-	MaxUsers =< ServiceMaxUsers -> MaxUsers;
-	true -> ServiceMaxUsers
-    end.
-
-get_service_max_users(StateData) ->
-    gen_mod:get_module_opt(StateData#state.server_host,
-			   StateData#state.mod, max_users, ?MAX_USERS_DEFAULT).
-
-get_max_users_admin_threshold(StateData) ->
-    gen_mod:get_module_opt(StateData#state.server_host,
-			   StateData#state.mod, max_users_admin_threshold, 5).
-
-get_user_activity(JID, StateData) ->
-    case treap:lookup(jlib:jid_tolower(JID),
-		      StateData#state.activity) of
-	{ok, _P, A} -> A;
-	error ->
-	    MessageShaper =
-		shaper:new(gen_mod:get_module_opt(
-			     StateData#state.server_host,
-			     StateData#state.mod, user_message_shaper, none)),
-	    PresenceShaper =
-		shaper:new(gen_mod:get_module_opt(
-			     StateData#state.server_host,
-			     StateData#state.mod, user_presence_shaper, none)),
-	    #activity{message_shaper = MessageShaper,
-		      presence_shaper = PresenceShaper}
-    end.
-
-store_user_activity(JID, UserActivity, StateData) ->
-    MinMessageInterval =
-	gen_mod:get_module_opt(
-	  StateData#state.server_host,
-	  StateData#state.mod, min_message_interval, 0),
-    MinPresenceInterval =
-	gen_mod:get_module_opt(
-	  StateData#state.server_host,
-	  StateData#state.mod, min_presence_interval, 0),
-    Key = jlib:jid_tolower(JID),
-    Now = now_to_usec(now()),
-    Activity1 = clean_treap(StateData#state.activity, {1, -Now}),
-    Activity =
-	case treap:lookup(Key, Activity1) of
-	    {ok, _P, _A} ->
-		treap:delete(Key, Activity1);
-	    error ->
-		Activity1
-	end,
-    StateData1 =
-	case (MinMessageInterval == 0) andalso
-	    (MinPresenceInterval == 0) andalso
-	    (UserActivity#activity.message_shaper == none) andalso
-	    (UserActivity#activity.presence_shaper == none) andalso
-	    (UserActivity#activity.message == undefined) andalso
-	    (UserActivity#activity.presence == undefined) of
-	    true ->
-		StateData#state{activity = Activity};
-	    false ->
-		case (UserActivity#activity.message == undefined) andalso
-		    (UserActivity#activity.presence == undefined) of
-		    true ->
-			{_, MessageShaperInterval} =
-			    shaper:update(UserActivity#activity.message_shaper,
-					  100000),
-			{_, PresenceShaperInterval} =
-			    shaper:update(UserActivity#activity.presence_shaper,
-					  100000),
-			Delay = lists:max([MessageShaperInterval,
-					   PresenceShaperInterval,
-					   MinMessageInterval * 1000,
-					   MinPresenceInterval * 1000]) * 1000,
-			Priority = {1, -(Now + Delay)},
-			StateData#state{
-			  activity = treap:insert(
-				       Key,
-				       Priority,
-				       UserActivity,
-				       Activity)};
-		    false ->
-			Priority = {0, 0},
-			StateData#state{
-			  activity = treap:insert(
-				       Key,
-				       Priority,
-				       UserActivity,
-				       Activity)}
-		end
-	end,
-    StateData1.
-
-clean_treap(Treap, CleanPriority) ->
-    case treap:is_empty(Treap) of
-	true ->
-	    Treap;
-	false ->
-	    {_Key, Priority, _Value} = treap:get_root(Treap),
-	    if
-		Priority > CleanPriority ->
-		    clean_treap(treap:delete_root(Treap), CleanPriority);
-		true ->
-		    Treap
-	    end
-    end.
-
-
-prepare_room_queue(StateData) ->
-    case queue:out(StateData#state.room_queue) of
-	{{value, {message, From}}, _RoomQueue} ->
-	    Activity = get_user_activity(From, StateData),
-	    Packet = Activity#activity.message,
-	    Size = element_size(Packet),
-	    {RoomShaper, RoomShaperInterval} =
-		shaper:update(StateData#state.room_shaper, Size),
-	    erlang:send_after(
-	      RoomShaperInterval, self(),
-	      process_room_queue),
-	    StateData#state{
-	      room_shaper = RoomShaper};
-	{{value, {presence, From}}, _RoomQueue} ->
-	    Activity = get_user_activity(From, StateData),
-	    {_Nick, Packet} = Activity#activity.presence,
-	    Size = element_size(Packet),
-	    {RoomShaper, RoomShaperInterval} =
-		shaper:update(StateData#state.room_shaper, Size),
-	    erlang:send_after(
-	      RoomShaperInterval, self(),
-	      process_room_queue),
-	    StateData#state{
-	      room_shaper = RoomShaper};
-	{empty, _} ->
-	    StateData
-    end.
-
-
-add_online_user(JID, Nick, Role, StateData) ->
-    LJID = jlib:jid_tolower(JID),
-    Users = ?DICT:store(LJID,
-			#user{jid = JID,
-			      nick = Nick,
-			      role = Role},
-			StateData#state.users),
-    add_to_log(join, Nick, StateData),
-    Nicks = ?DICT:update(Nick,
-			 fun(Entry) ->
-				 case lists:member(LJID, Entry) of
-				     true ->
-					 Entry;
-				     false ->
-					 [LJID|Entry]
-				 end
-			 end,
-			 [LJID],
-			 StateData#state.nicks),
-    tab_add_online_user(JID, StateData),
-    StateData#state{users = Users, nicks = Nicks}.
-
-remove_online_user(JID, StateData) ->
-	remove_online_user(JID, StateData, "").
-
-remove_online_user(JID, StateData, Reason) ->
-    LJID = jlib:jid_tolower(JID),
-    {ok, #user{nick = Nick}} =
-    	?DICT:find(LJID, StateData#state.users),
-    add_to_log(leave, {Nick, Reason}, StateData),
-    tab_remove_online_user(JID, StateData),
-    Users = ?DICT:erase(LJID, StateData#state.users),
-    Nicks = case ?DICT:find(Nick, StateData#state.nicks) of
-		{ok, [LJID]} ->
-		    ?DICT:erase(Nick, StateData#state.nicks);
-		{ok, U} ->
-		    ?DICT:store(Nick, U -- [LJID], StateData#state.nicks);
-		error ->
-		    StateData#state.nicks
-	    end,
-    StateData#state{users = Users, nicks = Nicks}.
-
-
-filter_presence({xmlelement, "presence", Attrs, Els}) ->
-    FEls = lists:filter(
-	     fun(El) ->
-		     case El of
-			 {xmlcdata, _} ->
-			     false;
-			 {xmlelement, _Name1, Attrs1, _Els1} ->
-			     XMLNS = xml:get_attr_s("xmlns", Attrs1),
-			     case XMLNS of
-				 ?NS_MUC ++ _ ->
-				     false;
-				 _ ->
-				     true
-			     end
-		     end
-	     end, Els),
-    {xmlelement, "presence", Attrs, FEls}.
-
-strip_status({xmlelement, "presence", Attrs, Els}) ->
-    FEls = lists:filter(
-	     fun({xmlelement, "status", _Attrs1, _Els1}) ->
-                     false;
-                (_) -> true
-	     end, Els),
-    {xmlelement, "presence", Attrs, FEls}.
-
-add_user_presence(JID, Presence, StateData) ->
-    LJID = jlib:jid_tolower(JID),
-    FPresence = filter_presence(Presence),
-    Users =
-	?DICT:update(
-	   LJID,
-	   fun(#user{} = User) ->
-		   User#user{last_presence = FPresence}
-	   end, StateData#state.users),
-    StateData#state{users = Users}.
-
-add_user_presence_un(JID, Presence, StateData) ->
-    LJID = jlib:jid_tolower(JID),
-    FPresence = filter_presence(Presence),
-    Users =
-	?DICT:update(
-	   LJID,
-	   fun(#user{} = User) ->
-		   User#user{last_presence = FPresence,
-			     role = none}
-	   end, StateData#state.users),
-    StateData#state{users = Users}.
-
-
-%% Find and return a list of the full JIDs of the users of Nick.
-%% Return jid record.
-find_jids_by_nick(Nick, StateData) ->
-    case ?DICT:find(Nick, StateData#state.nicks) of
-	{ok, [User]} ->
-	    [jlib:make_jid(User)];
-	{ok, Users} ->
-	    [jlib:make_jid(LJID) || LJID <- Users];
-	error ->
-	    false
-    end.
-
-%% Find and return the full JID of the user of Nick with
-%% highest-priority presence.  Return jid record.
-find_jid_by_nick(Nick, StateData) ->
-    case ?DICT:find(Nick, StateData#state.nicks) of
-	{ok, [User]} ->
-	    jlib:make_jid(User);
-	{ok, [FirstUser|Users]} ->
-	    #user{last_presence = FirstPresence} =
-		?DICT:fetch(FirstUser, StateData#state.users),
-	    {LJID, _} =
-		lists:foldl(fun(Compare, {HighestUser, HighestPresence}) ->
-				    #user{last_presence = P1} =
-					?DICT:fetch(Compare, StateData#state.users),
-				    case higher_presence(P1, HighestPresence) of
-					true ->
-					    {Compare, P1};
-					false ->
-					    {HighestUser, HighestPresence}
-				    end
-			    end, {FirstUser, FirstPresence}, Users),
-	    jlib:make_jid(LJID);
-	error ->
-	    false
-    end.
-
-higher_presence(Pres1, Pres2) ->
-    Pri1 = get_priority_from_presence(Pres1),
-    Pri2 = get_priority_from_presence(Pres2),
-    Pri1 > Pri2.
-
-get_priority_from_presence(PresencePacket) ->
-    case xml:get_subtag(PresencePacket, "priority") of
-	false ->
-	    0;
-	SubEl ->
-	    case catch list_to_integer(xml:get_tag_cdata(SubEl)) of
-		P when is_integer(P) ->
-		    P;
-		_ ->
-		    0
-	    end
-    end.
-
-find_nick_by_jid(Jid, StateData) ->
-	[{_, #user{nick = Nick}}] = lists:filter(
-		fun({_, #user{jid = FJid}}) -> FJid == Jid end,
-		?DICT:to_list(StateData#state.users)),
-	Nick.
-
-is_nick_change(JID, Nick, StateData) ->
-    LJID = jlib:jid_tolower(JID),
-    case Nick of
-	"" ->
-	    false;
-	_ ->
-	    {ok, #user{nick = OldNick}} =
-		?DICT:find(LJID, StateData#state.users),
-	    Nick /= OldNick
-    end.
-
-nick_collision(User, Nick, StateData) ->
-    UserOfNick = find_jid_by_nick(Nick, StateData),
-    %% if nick is not used, or is used by another resource of the same
-    %% user, it's ok.
-    UserOfNick /= false andalso
-	jlib:jid_remove_resource(jlib:jid_tolower(UserOfNick)) /=
-	jlib:jid_remove_resource(jlib:jid_tolower(User)).
-
-add_new_user(From, Nick, {xmlelement, _, Attrs, Els} = Packet, StateData) ->
-    Lang = xml:get_attr_s("xml:lang", Attrs),
-    MaxUsers = get_max_users(StateData),
-    MaxAdminUsers = MaxUsers + get_max_users_admin_threshold(StateData),
-    NUsers = dict:fold(fun(_, _, Acc) -> Acc + 1 end, 0,
-		       StateData#state.users),
-    Affiliation = get_affiliation(From, StateData),
-    ServiceAffiliation = get_service_affiliation(From, StateData),
-    NConferences = tab_count_user(From),
-    MaxConferences = gen_mod:get_module_opt(
-		       StateData#state.server_host,
-		       StateData#state.mod, max_user_conferences, 10),
-    Collision = nick_collision(From, Nick, StateData),
-    case {(ServiceAffiliation == owner orelse
-	   ((Affiliation == admin orelse Affiliation == owner) andalso
-	    NUsers < MaxAdminUsers) orelse
-	   NUsers < MaxUsers) andalso
-	  NConferences < MaxConferences,
-	  Collision,
-	  (StateData#state.mod):can_use_nick(StateData#state.server_host,
-                                             StateData#state.host, From, Nick),
-	  get_default_role(Affiliation, StateData)} of
-	{false, _, _, _} ->
-	    % max user reached and user is not admin or owner
-	    Err = jlib:make_error_reply(
-		    Packet,
-		    ?ERR_SERVICE_UNAVAILABLE),
-	    route_stanza( % TODO: s/Nick/""/
-	      jlib:jid_replace_resource(StateData#state.jid, Nick),
-	      From, Err),
-	    StateData;
-	{_, _, _, none} ->
-	    Err = jlib:make_error_reply(
-		    Packet,
-		    case Affiliation of
-			outcast ->
-			    ErrText = "You have been banned from this room",
-			    ?ERRT_FORBIDDEN(Lang, ErrText);
-			_ ->
-			    ErrText = "Membership is required to enter this room",
-			    ?ERRT_REGISTRATION_REQUIRED(Lang, ErrText)
-		    end),
-	    route_stanza( % TODO: s/Nick/""/
-	      jlib:jid_replace_resource(StateData#state.jid, Nick),
-	      From, Err),
-	    StateData;
-	{_, true, _, _} ->
-	    ErrText = "That nickname is already in use by another occupant",
-	    Err = jlib:make_error_reply(Packet, ?ERRT_CONFLICT(Lang, ErrText)),
-	    route_stanza(
-	      % TODO: s/Nick/""/
-	      jlib:jid_replace_resource(StateData#state.jid, Nick),
-	      From, Err),
-	    StateData;
-	{_, _, false, _} ->
-	    ErrText = "That nickname is registered by another person",
-	    Err = jlib:make_error_reply(Packet, ?ERRT_CONFLICT(Lang, ErrText)),
-	    route_stanza(
-	      % TODO: s/Nick/""/
-	      jlib:jid_replace_resource(StateData#state.jid, Nick),
-	      From, Err),
-	    StateData;
-	{_, _, _, Role} ->
-	    case check_password(ServiceAffiliation, Affiliation,
-				Els, From, StateData) of
-		true ->
-		    NewState =
-			add_user_presence(
-			  From, Packet,
-			  add_online_user(From, Nick, Role, StateData)),
-		    if not (NewState#state.config)#config.anonymous ->
-			    WPacket = {xmlelement, "message", [{"type", "groupchat"}],
-				       [{xmlelement, "body", [],
-					 [{xmlcdata, translate:translate(
-						       Lang,
-						       "This room is not anonymous")}]},
-					{xmlelement, "x", [{"xmlns", ?NS_MUC_USER}],
-					 [{xmlelement, "status", [{"code", "100"}], []}]}]},
-			    route_stanza(
-			      StateData#state.jid,
-			      From, WPacket);
-			true ->
-			    ok
-		    end,
-		    send_existing_presences(From, NewState),
-		    send_new_presence(From, NewState),
-		    Shift = count_stanza_shift(Nick, Els, NewState),
-		    case send_history(From, Shift, NewState) of
-			true ->
-			    ok;
-			_ ->
-			    send_subject(From, Lang, StateData)
-		    end,
-		    case NewState#state.just_created of
-			true ->
-			    NewState#state{just_created = false};
-			false ->
-			    Robots = ?DICT:erase(From, StateData#state.robots),
-			    NewState#state{robots = Robots}
-		    end;
-		nopass ->
-		    ErrText = "A password is required to enter this room",
-		    Err = jlib:make_error_reply(
-			    Packet, ?ERRT_NOT_AUTHORIZED(Lang, ErrText)),
-		    route_stanza( % TODO: s/Nick/""/
-		      jlib:jid_replace_resource(
-			StateData#state.jid, Nick),
-		      From, Err),
-		    StateData;
-		captcha_required ->
-		    SID = xml:get_attr_s("id", Attrs),
-		    RoomJID = StateData#state.jid,
-		    To = jlib:jid_replace_resource(RoomJID, Nick),
-                    Limiter = {From#jid.luser, From#jid.lserver},
-		    case ejabberd_captcha:create_captcha(
-			   SID, RoomJID, To, Lang, Limiter, From) of
-			{ok, ID, CaptchaEls} ->
-			    MsgPkt = {xmlelement, "message", [{"id", ID}], CaptchaEls},
-			    Robots = ?DICT:store(From,
-						 {Nick, Packet}, StateData#state.robots),
-			    route_stanza(RoomJID, From, MsgPkt),
-			    StateData#state{robots = Robots};
-                        {error, limit} ->
-                            ErrText = "Too many CAPTCHA requests",
-                            Err = jlib:make_error_reply(
-				    Packet, ?ERRT_RESOURCE_CONSTRAINT(Lang, ErrText)),
-                            route_stanza( % TODO: s/Nick/""/
-                              jlib:jid_replace_resource(
-				StateData#state.jid, Nick),
-			      From, Err),
-			    StateData;
-                        _ ->
-			    ErrText = "Unable to generate a CAPTCHA",
-			    Err = jlib:make_error_reply(
-				    Packet, ?ERRT_INTERNAL_SERVER_ERROR(Lang, ErrText)),
-			    route_stanza( % TODO: s/Nick/""/
-			      jlib:jid_replace_resource(
-				StateData#state.jid, Nick),
-			      From, Err),
-			    StateData
-		    end;
-		_ ->
-		    ErrText = "Incorrect password",
-		    Err = jlib:make_error_reply(
-			    Packet, ?ERRT_NOT_AUTHORIZED(Lang, ErrText)),
-		    route_stanza( % TODO: s/Nick/""/
-		      jlib:jid_replace_resource(
-			StateData#state.jid, Nick),
-		      From, Err),
-		    StateData
-	   end
-    end.
-
-check_password(owner, _Affiliation, _Els, _From, _StateData) ->
-    %% Don't check pass if user is owner in MUC service (access_admin option)
-    true;
-check_password(_ServiceAffiliation, Affiliation, Els, From, StateData) ->
-    case (StateData#state.config)#config.password_protected of
-	false ->
-	    check_captcha(Affiliation, From, StateData);
-	true ->
-	    Pass = extract_password(Els),
-	    case Pass of
-		false ->
-		    nopass;
-		_ ->
-		    case (StateData#state.config)#config.password of
-			Pass ->
-			    true;
-			_ ->
-			    false
-		    end
-	    end
-    end.
-
-check_captcha(Affiliation, From, StateData) ->
-    case (StateData#state.config)#config.captcha_protected
-	andalso ejabberd_captcha:is_feature_available() of
-	true when Affiliation == none ->
-	    case ?DICT:find(From, StateData#state.robots) of
-		{ok, passed} ->
-		    true;
-		_ ->
-                    WList = (StateData#state.config)#config.captcha_whitelist,
-                    #jid{luser = U, lserver = S, lresource = R} = From,
-                    case ?SETS:is_element({U, S, R}, WList) of
-                        true ->
-                            true;
-                        false ->
-                            case ?SETS:is_element({U, S, ""}, WList) of
-                                true ->
-                                    true;
-                                false ->
-                                    case ?SETS:is_element({"", S, ""}, WList) of
-                                        true ->
-                                            true;
-                                        false ->
-                                            captcha_required
-                                    end
-                            end
-                    end
-	    end;
-	_ ->
-	    true
-    end.
-
-extract_password([]) ->
-    false;
-extract_password([{xmlelement, _Name, Attrs, _SubEls} = El | Els]) ->
-    case xml:get_attr_s("xmlns", Attrs) of
-	?NS_MUC ->
-	    case xml:get_subtag(El, "password") of
-		false ->
-		    false;
-		SubEl ->
-		    xml:get_tag_cdata(SubEl)
-	    end;
-	_ ->
-	    extract_password(Els)
-    end;
-extract_password([_ | Els]) ->
-    extract_password(Els).
-
-count_stanza_shift(Nick, Els, StateData) ->
-    HL = lqueue_to_list(StateData#state.history),
-    Since = extract_history(Els, "since"),
-    Shift0 = case Since of
-		 false ->
-		     0;
-		 _ ->
-		     Sin = calendar:datetime_to_gregorian_seconds(Since),
-		     count_seconds_shift(Sin, HL)
-	     end,
-    Seconds = extract_history(Els, "seconds"),
-    Shift1 = case Seconds of
-		 false ->
-		     0;
-		 _ ->
-		     Sec = calendar:datetime_to_gregorian_seconds(
-			     calendar:now_to_universal_time(now())) - Seconds,
-		     count_seconds_shift(Sec, HL)
-	     end,
-    MaxStanzas = extract_history(Els, "maxstanzas"),
-    Shift2 = case MaxStanzas of
-		 false ->
-		     0;
-		 _ ->
-		     count_maxstanzas_shift(MaxStanzas, HL)
-	     end,
-    MaxChars = extract_history(Els, "maxchars"),
-    Shift3 = case MaxChars of
-		 false ->
-		     0;
-		 _ ->
-		     count_maxchars_shift(Nick, MaxChars, HL)
-	     end,
-    lists:max([Shift0, Shift1, Shift2, Shift3]).
-
-count_seconds_shift(Seconds, HistoryList) ->
-    lists:sum(
-      lists:map(
-	fun({_Nick, _Packet, _HaveSubject, TimeStamp, _Size}) ->
-	    T = calendar:datetime_to_gregorian_seconds(TimeStamp),
-	    if
-		T < Seconds ->
-		    1;
-		true ->
-		    0
-	    end
-	end, HistoryList)).
-
-count_maxstanzas_shift(MaxStanzas, HistoryList) ->
-    S = length(HistoryList) - MaxStanzas,
-    if
-	S =< 0 ->
-	    0;
-	true ->
-	    S
-    end.
-
-count_maxchars_shift(Nick, MaxSize, HistoryList) ->
-    NLen = string:len(Nick) + 1,
-    Sizes = lists:map(
-	      fun({_Nick, _Packet, _HaveSubject, _TimeStamp, Size}) ->
-		  Size + NLen
-	      end, HistoryList),
-    calc_shift(MaxSize, Sizes).
-
-calc_shift(MaxSize, Sizes) ->
-    Total = lists:sum(Sizes),
-    calc_shift(MaxSize, Total, 0, Sizes).
-
-calc_shift(_MaxSize, _Size, Shift, []) ->
-    Shift;
-calc_shift(MaxSize, Size, Shift, [S | TSizes]) ->
-    if
-	MaxSize >= Size ->
-	    Shift;
-	true ->
-	    calc_shift(MaxSize, Size - S, Shift + 1, TSizes)
-    end.
-
-extract_history([], _Type) ->
-    false;
-extract_history([{xmlelement, _Name, Attrs, _SubEls} = El | Els], Type) ->
-    case xml:get_attr_s("xmlns", Attrs) of
-	?NS_MUC ->
-	    AttrVal = xml:get_path_s(El,
-		       [{elem, "history"}, {attr, Type}]),
-	    case Type of
-		"since" ->
-		    case jlib:datetime_string_to_timestamp(AttrVal) of
-			undefined ->
-			    false;
-			TS ->
-			    calendar:now_to_universal_time(TS)
-		    end;
-		_ ->
-		    case catch list_to_integer(AttrVal) of
-			IntVal when is_integer(IntVal) and (IntVal >= 0) ->
-			    IntVal;
-			_ ->
-			    false
-		    end
-	    end;
-	_ ->
-	    extract_history(Els, Type)
-    end;
-extract_history([_ | Els], Type) ->
-    extract_history(Els, Type).
-
-
-send_update_presence(JID, StateData) ->
-    send_update_presence(JID, "", StateData).
-
-send_update_presence(JID, Reason, StateData) ->
-    LJID = jlib:jid_tolower(JID),
-    LJIDs = case LJID of
-		{U, S, ""} ->
-		    ?DICT:fold(
-		       fun(J, _, Js) ->
-			       case J of
-				   {U, S, _} ->
-				       [J | Js];
-				   _ ->
-				       Js
-			       end
-		       end, [], StateData#state.users);
-		_ ->
-		    case ?DICT:is_key(LJID, StateData#state.users) of
-			true ->
-			    [LJID];
-			_ ->
-			    []
-		    end
-	    end,
-    lists:foreach(fun(J) ->
-			  send_new_presence(J, Reason, StateData)
-		  end, LJIDs).
-
-send_new_presence(NJID, StateData) ->
-    send_new_presence(NJID, "", StateData).
-
-send_new_presence(NJID, Reason, StateData) ->
-    %% First, find the nick associated with this JID.
-    #user{nick = Nick} = ?DICT:fetch(jlib:jid_tolower(NJID), StateData#state.users),
-    %% Then find the JID using this nick with highest priority.
-    LJID = find_jid_by_nick(Nick, StateData),
-    %% Then we get the presence data we're supposed to send.
-    {ok, #user{jid = RealJID,
-	       role = Role,
-	       last_presence = Presence}} =
-	?DICT:find(jlib:jid_tolower(LJID), StateData#state.users),
-    Affiliation = get_affiliation(LJID, StateData),
-    SAffiliation = affiliation_to_list(Affiliation),
-    SRole = role_to_list(Role),
-    lists:foreach(
-      fun({_LJID, Info}) ->
-	      ItemAttrs =
-		  case (Info#user.role == moderator) orelse
-		      ((StateData#state.config)#config.anonymous == false) of
-		      true ->
-			  [{"jid", jlib:jid_to_string(RealJID)},
-			   {"affiliation", SAffiliation},
-			   {"role", SRole}];
-		      _ ->
-			  [{"affiliation", SAffiliation},
-			   {"role", SRole}]
-		  end,
-	      ItemEls = case Reason of
-			    "" ->
-				[];
-			    _ ->
-				[{xmlelement, "reason", [],
-				  [{xmlcdata, Reason}]}]
-			end,
-	      Status = case StateData#state.just_created of
-			   true ->
-			       [{xmlelement, "status", [{"code", "201"}], []}];
-			   false ->
-			       []
-		       end,
-	      Status2 = case ((StateData#state.config)#config.anonymous==false)
-			    andalso (NJID == Info#user.jid) of
-			    true ->
-				[{xmlelement, "status", [{"code", "100"}], []}
-				 | Status];
-			    false ->
-				Status
-			end,
-	      Status3 = case NJID == Info#user.jid of
-			    true ->
-				[{xmlelement, "status", [{"code", "110"}], []}
-				 | Status2];
-			    false ->
-				Status2
-			end,
-	      Packet = xml:append_subtags(
-			 Presence,
-			 [{xmlelement, "x", [{"xmlns", ?NS_MUC_USER}],
-			   [{xmlelement, "item", ItemAttrs, ItemEls} | Status3]}]),
-	      route_stanza(
-		jlib:jid_replace_resource(StateData#state.jid, Nick),
-		Info#user.jid,
-		Packet)
-      end, ?DICT:to_list(StateData#state.users)).
-
-
-send_existing_presences(ToJID, StateData) ->
-    LToJID = jlib:jid_tolower(ToJID),
-    {ok, #user{jid = RealToJID,
-	       role = Role}} =
-	?DICT:find(LToJID, StateData#state.users),
-    lists:foreach(
-      fun({FromNick, _Users}) ->
-	      LJID = find_jid_by_nick(FromNick, StateData),
-	      #user{jid = FromJID,
-		    role = FromRole,
-		    last_presence = Presence
-		   } = ?DICT:fetch(jlib:jid_tolower(LJID), StateData#state.users),
-	      case RealToJID of
-		  FromJID ->
-		      ok;
-		  _ ->
-		      FromAffiliation = get_affiliation(LJID, StateData),
-		      ItemAttrs =
-			  case (Role == moderator) orelse
-			      ((StateData#state.config)#config.anonymous ==
-			       false) of
-			      true ->
-				  [{"jid", jlib:jid_to_string(FromJID)},
-				   {"affiliation",
-				    affiliation_to_list(FromAffiliation)},
-				   {"role", role_to_list(FromRole)}];
-			      _ ->
-				  [{"affiliation",
-				    affiliation_to_list(FromAffiliation)},
-				   {"role", role_to_list(FromRole)}]
-			  end,
-		      Packet = xml:append_subtags(
-				 Presence,
-				 [{xmlelement, "x", [{"xmlns", ?NS_MUC_USER}],
-				   [{xmlelement, "item", ItemAttrs, []}]}]),
-		      route_stanza(
-			jlib:jid_replace_resource(
-			  StateData#state.jid, FromNick),
-			RealToJID,
-			Packet)
-	      end
-      end, ?DICT:to_list(StateData#state.nicks)).
-
-
-now_to_usec({MSec, Sec, USec}) ->
-    (MSec*1000000 + Sec)*1000000 + USec.
-
-
-change_nick(JID, Nick, StateData) ->
-    LJID = jlib:jid_tolower(JID),
-    {ok, #user{nick = OldNick}} =
-	?DICT:find(LJID, StateData#state.users),
-    Users =
-	?DICT:update(
-	   LJID,
-	   fun(#user{} = User) ->
-		   User#user{nick = Nick}
-	   end, StateData#state.users),
-    OldNickUsers = ?DICT:fetch(OldNick, StateData#state.nicks),
-    NewNickUsers = case ?DICT:find(Nick, StateData#state.nicks) of
-		       {ok, U} -> U;
-		       error -> []
-		   end,
-    %% Send unavailable presence from the old nick if it's no longer
-    %% used.
-    SendOldUnavailable = length(OldNickUsers) == 1,
-    %% If we send unavailable presence from the old nick, we should
-    %% probably send presence from the new nick, in order not to
-    %% confuse clients.  Otherwise, do it only if the new nick was
-    %% unused.
-    SendNewAvailable = SendOldUnavailable orelse
-	NewNickUsers == [],
-    Nicks =
-	case OldNickUsers of
-	    [LJID] ->
-		?DICT:store(Nick, [LJID|NewNickUsers],
-			     ?DICT:erase(OldNick, StateData#state.nicks));
-	    [_|_] ->
-		?DICT:store(Nick, [LJID|NewNickUsers],
-			     ?DICT:store(OldNick, OldNickUsers -- [LJID],
-					 StateData#state.nicks))
-	end,
-	NewStateData = StateData#state{users = Users, nicks = Nicks},
-    send_nick_changing(JID, OldNick, NewStateData, SendOldUnavailable, SendNewAvailable),
-    add_to_log(nickchange, {OldNick, Nick}, StateData),
-    NewStateData.
-
-send_nick_changing(JID, OldNick, StateData,
-		  SendOldUnavailable, SendNewAvailable) ->
-    {ok, #user{jid = RealJID,
-	       nick = Nick,
-	       role = Role,
-	       last_presence = Presence}} =
-	?DICT:find(jlib:jid_tolower(JID), StateData#state.users),
-    Affiliation = get_affiliation(JID, StateData),
-    SAffiliation = affiliation_to_list(Affiliation),
-    SRole = role_to_list(Role),
-    lists:foreach(
-      fun({_LJID, Info}) ->
-	      ItemAttrs1 =
-		  case (Info#user.role == moderator) orelse
-		      ((StateData#state.config)#config.anonymous == false) of
-		      true ->
-			  [{"jid", jlib:jid_to_string(RealJID)},
-			   {"affiliation", SAffiliation},
-			   {"role", SRole},
-			   {"nick", Nick}];
-		      _ ->
-			  [{"affiliation", SAffiliation},
-			   {"role", SRole},
-			   {"nick", Nick}]
-		  end,
-	      ItemAttrs2 =
-		  case (Info#user.role == moderator) orelse
-		      ((StateData#state.config)#config.anonymous == false) of
-		      true ->
-			  [{"jid", jlib:jid_to_string(RealJID)},
-			   {"affiliation", SAffiliation},
-			   {"role", SRole}];
-		      _ ->
-			  [{"affiliation", SAffiliation},
-			   {"role", SRole}]
-		  end,
-	      Packet1 =
-		  {xmlelement, "presence", [{"type", "unavailable"}],
-		   [{xmlelement, "x", [{"xmlns", ?NS_MUC_USER}],
-		     [{xmlelement, "item", ItemAttrs1, []},
-		      {xmlelement, "status", [{"code", "303"}], []}]}]},
-	      Packet2 = xml:append_subtags(
-			  Presence,
-			  [{xmlelement, "x", [{"xmlns", ?NS_MUC_USER}],
-			    [{xmlelement, "item", ItemAttrs2, []}]}]),
-	      if SendOldUnavailable ->
-		      route_stanza(
-			jlib:jid_replace_resource(StateData#state.jid, OldNick),
-			Info#user.jid,
-			Packet1);
-		 true ->
-		      ok
-	      end,
-	      if SendNewAvailable ->
-		      route_stanza(
-			jlib:jid_replace_resource(StateData#state.jid, Nick),
-			Info#user.jid,
-			Packet2);
-		 true ->
-		      ok
-	      end
-      end, ?DICT:to_list(StateData#state.users)).
-
-
-lqueue_new(Max) ->
-    #lqueue{queue = queue:new(),
-	    len = 0,
-	    max = Max}.
-
-%% If the message queue limit is set to 0, do not store messages.
-lqueue_in(_Item, LQ = #lqueue{max = 0}) ->
-    LQ;
-%% Otherwise, rotate messages in the queue store.
-lqueue_in(Item, #lqueue{queue = Q1, len = Len, max = Max}) ->
-    Q2 = queue:in(Item, Q1),
-    if
-	Len >= Max ->
-	    Q3 = lqueue_cut(Q2, Len - Max + 1),
-	    #lqueue{queue = Q3, len = Max, max = Max};
-	true ->
-	    #lqueue{queue = Q2, len = Len + 1, max = Max}
-    end.
-
-lqueue_cut(Q, 0) ->
-    Q;
-lqueue_cut(Q, N) ->
-    {_, Q1} = queue:out(Q),
-    lqueue_cut(Q1, N - 1).
-
-lqueue_to_list(#lqueue{queue = Q1}) ->
-    queue:to_list(Q1).
-
-lqueue_filter(F, #lqueue{queue = Q1} = LQ) ->
-	Q2 = queue:filter(F, Q1),
-	LQ#lqueue{queue = Q2, len = queue:len(Q2)}.
-
-add_message_to_history(FromNick, FromJID, Packet, StateData) ->
-    HaveSubject = case xml:get_subtag(Packet, "subject") of
-		      false ->
-			  false;
-		      _ ->
-			  true
-		  end,
-    TimeStamp = calendar:now_to_universal_time(now()),
-    %% Chatroom history is stored as XMPP packets, so
-    %% the decision to include the original sender's JID or not is based on the
-    %% chatroom configuration when the message was originally sent.
-    %% Also, if the chatroom is anonymous, even moderators will not get the real JID
-    SenderJid = case ((StateData#state.config)#config.anonymous) of
-	true -> StateData#state.jid;
-	false -> FromJID
-    end,
-    TSPacket = xml:append_subtags(Packet,
-			      [jlib:timestamp_to_xml(TimeStamp, utc, SenderJid, ""),
-			       %% TODO: Delete the next line once XEP-0091 is Obsolete
-			       jlib:timestamp_to_xml(TimeStamp)]),
-    SPacket = jlib:replace_from_to(
-		jlib:jid_replace_resource(StateData#state.jid, FromNick),
-		StateData#state.jid,
-		TSPacket),
-    Size = element_size(SPacket),
-    Q1 = lqueue_in({FromNick, TSPacket, HaveSubject, TimeStamp, Size},
-		   StateData#state.history),
-    add_to_log(text, {FromNick, Packet}, StateData),
-    StateData#state{history = Q1}.
-
-send_history(JID, Shift, StateData) ->
-    lists:foldl(
-      fun({Nick, Packet, HaveSubject, _TimeStamp, _Size}, B) ->
-	      route_stanza(
-		jlib:jid_replace_resource(StateData#state.jid, Nick),
-		JID,
-		Packet),
-	      B or HaveSubject
-      end, false, lists:nthtail(Shift, lqueue_to_list(StateData#state.history))).
-
-
-send_subject(JID, Lang, StateData) ->
-    case StateData#state.subject_author of
-	"" ->
-	    ok;
-	Nick ->
-	    Subject = StateData#state.subject,
-	    Packet = {xmlelement, "message", [{"type", "groupchat"}],
-		      [{xmlelement, "subject", [], [{xmlcdata, Subject}]},
-		       {xmlelement, "body", [],
-			[{xmlcdata,
-			  Nick ++
-			  translate:translate(Lang,
-					      " has set the subject to: ") ++
-			  Subject}]}]},
-	    route_stanza(
-	      StateData#state.jid,
-	      JID,
-	      Packet)
-    end.
-
-check_subject(Packet) ->
-    case xml:get_subtag(Packet, "subject") of
-	false ->
-	    false;
-	SubjEl ->
-	    xml:get_tag_cdata(SubjEl)
-    end.
-
-can_change_subject(Role, StateData) ->
-    case (StateData#state.config)#config.allow_change_subj of
-	true ->
-	    (Role == moderator) orelse (Role == participant);
-	_ ->
-	    Role == moderator
-    end.
-
-%%%%%%%%%%%%%%%%%%%%%%%%%%%%%%%%%%%%%%%%%%%%%%%%%%%%%%%%%%%%%%%%%%%%%%%%%%%%%%%
-% Admin stuff
-
-process_iq_admin(From, set, Lang, SubEl, StateData) ->
-    {xmlelement, _, _, Items} = SubEl,
-    process_admin_items_set(From, Items, Lang, StateData);
-
-process_iq_admin(From, get, Lang, SubEl, StateData) ->
-    case xml:get_subtag(SubEl, "item") of
-	false ->
-	    {error, ?ERR_BAD_REQUEST};
-	Item ->
-	    FAffiliation = get_affiliation(From, StateData),
-	    FRole = get_role(From, StateData),
-	    case xml:get_tag_attr("role", Item) of
-		false ->
-		    case xml:get_tag_attr("affiliation", Item) of
-			false ->
-			    {error, ?ERR_BAD_REQUEST};
-			{value, StrAffiliation} ->
-			    case catch list_to_affiliation(StrAffiliation) of
-				{'EXIT', _} ->
-				    {error, ?ERR_BAD_REQUEST};
-				SAffiliation ->
-				    if
-					(FAffiliation == owner) or
-					(FAffiliation == admin) ->
-					    Items = items_with_affiliation(
-						      SAffiliation, StateData),
-					    {result, Items, StateData};
-					true ->
-					    ErrText = "Administrator privileges required",
-					    {error, ?ERRT_FORBIDDEN(Lang, ErrText)}
-				    end
-			    end
-		    end;
-		{value, StrRole} ->
-		    case catch list_to_role(StrRole) of
-			{'EXIT', _} ->
-			    {error, ?ERR_BAD_REQUEST};
-			SRole ->
-			    if
-				FRole == moderator ->
-				    Items = items_with_role(SRole, StateData),
-				    {result, Items, StateData};
-				true ->
-				    ErrText = "Moderator privileges required",
-				    {error, ?ERRT_FORBIDDEN(Lang, ErrText)}
-			    end
-		    end
-	    end
-    end.
-
-
-items_with_role(SRole, StateData) ->
-    lists:map(
-      fun({_, U}) ->
-	      user_to_item(U, StateData)
-      end, search_role(SRole, StateData)).
-
-items_with_affiliation(SAffiliation, StateData) ->
-    lists:map(
-      fun({JID, {Affiliation, Reason}}) ->
-	      {xmlelement, "item",
-	       [{"affiliation", affiliation_to_list(Affiliation)},
-		{"jid", jlib:jid_to_string(JID)}],
-	       [{xmlelement, "reason", [], [{xmlcdata, Reason}]}]};
-	 ({JID, Affiliation}) ->
-	      {xmlelement, "item",
-	       [{"affiliation", affiliation_to_list(Affiliation)},
-		{"jid", jlib:jid_to_string(JID)}],
-	       []}
-      end, search_affiliation(SAffiliation, StateData)).
-
-user_to_item(#user{role = Role,
-		   nick = Nick,
-		   jid = JID
-		  }, StateData) ->
-    Affiliation = get_affiliation(JID, StateData),
-    {xmlelement, "item",
-     [{"role", role_to_list(Role)},
-      {"affiliation", affiliation_to_list(Affiliation)},
-      {"nick", Nick},
-      {"jid", jlib:jid_to_string(JID)}],
-     []}.
-
-search_role(Role, StateData) ->
-    lists:filter(
-      fun({_, #user{role = R}}) ->
-	      Role == R
-      end, ?DICT:to_list(StateData#state.users)).
-
-search_affiliation(Affiliation, StateData) ->
-    lists:filter(
-      fun({_, A}) ->
-	      case A of
-		  {A1, _Reason} ->
-		      Affiliation == A1;
-		  _ ->
-		      Affiliation == A
-	      end
-      end, ?DICT:to_list(StateData#state.affiliations)).
-
-
-process_admin_items_set(UJID, Items, Lang, StateData) ->
-    UAffiliation = get_affiliation(UJID, StateData),
-    URole = get_role(UJID, StateData),
-    case find_changed_items(UJID, UAffiliation, URole, Items, Lang, StateData, []) of
-	{result, Res} ->
-	    ?INFO_MSG("Processing MUC admin query from ~s in room ~s:~n ~p",
-		      [jlib:jid_to_string(UJID), jlib:jid_to_string(StateData#state.jid), Res]),
-	    NSD =
-		lists:foldl(
-		  fun(E, SD) ->
-			  case catch (
-				 case E of
-				     {JID, affiliation, owner, _} 
-				     when (JID#jid.luser == "") ->
-					 %% If the provided JID does not have username,
-					 %% forget the affiliation completely
-					 SD;
-				     {JID, role, none, Reason} ->
-					 catch send_kickban_presence(
-						 JID, Reason, "307", SD),
-					 set_role(JID, none, SD);
-				     {JID, affiliation, none, Reason} ->
-					 case (SD#state.config)#config.members_only of
-					     true ->
-						 catch send_kickban_presence(
-							 JID, Reason, "321", none, SD),
-						 SD1 = set_affiliation(JID, none, SD),
-						 set_role(JID, none, SD1);
-					     _ ->
-						 SD1 = set_affiliation(JID, none, SD),
-						 send_update_presence(JID, SD1),
-						 SD1
-					 end;
-				     {JID, affiliation, outcast, Reason} ->
-					 catch send_kickban_presence(
-						 JID, Reason, "301", outcast, SD),
-					 set_affiliation(
-					   JID, outcast,
-					   set_role(JID, none, SD), Reason);
-				     {JID, affiliation, A, Reason} when
-					   (A == admin) or (A == owner) ->
-					 SD1 = set_affiliation(JID, A, SD, Reason),
-					 SD2 = set_role(JID, moderator, SD1),
-					 send_update_presence(JID, Reason, SD2),
-					 SD2;
-				     {JID, affiliation, member, Reason} ->
-					 SD1 = set_affiliation(
-						 JID, member, SD, Reason),
-					 SD2 = set_role(JID, participant, SD1),
-					 send_update_presence(JID, Reason, SD2),
-					 SD2;
-				     {JID, role, Role, Reason} ->
-					 SD1 = set_role(JID, Role, SD),
-					 catch send_new_presence(JID, Reason, SD1),
-					 SD1;
-				     {JID, affiliation, A, _Reason} ->
-					 SD1 = set_affiliation(JID, A, SD),
-					 send_update_presence(JID, SD1),
-					 SD1
-				       end
-				) of
-			      {'EXIT', ErrReason} ->
-				  ?ERROR_MSG("MUC ITEMS SET ERR: ~p~n",
-					     [ErrReason]),
-				  SD;
-			      NSD ->
-				  NSD
-			  end
-		  end, StateData, lists:flatten(Res)),
-	    case (NSD#state.config)#config.persistent of
-		true ->
-		    (NSD#state.mod):store_room(NSD#state.server_host,
-                                               NSD#state.host, NSD#state.room,
-                                               make_opts(NSD));
-		_ ->
-		    ok
-	    end,
-	    {result, [], NSD};
-	Err ->
-	    Err
-    end.
-
-
-find_changed_items(_UJID, _UAffiliation, _URole, [], _Lang, _StateData, Res) ->
-    {result, Res};
-find_changed_items(UJID, UAffiliation, URole, [{xmlcdata, _} | Items],
-		   Lang, StateData, Res) ->
-    find_changed_items(UJID, UAffiliation, URole, Items, Lang, StateData, Res);
-find_changed_items(UJID, UAffiliation, URole,
-		   [{xmlelement, "item", Attrs, _Els} = Item | Items],
-		   Lang, StateData, Res) ->
-    TJID = case xml:get_attr("jid", Attrs) of
-	       {value, S} ->
-		   case jlib:string_to_jid(S) of
-		       error ->
-			   ErrText = io_lib:format(
-				       translate:translate(
-					 Lang,
-					 "Jabber ID ~s is invalid"), [S]),
-			   {error, ?ERRT_NOT_ACCEPTABLE(Lang, ErrText)};
-		       J ->
-			   {value, [J]}
-		   end;
-	       _ ->
-		   case xml:get_attr("nick", Attrs) of
-		       {value, N} ->
-			   case find_jids_by_nick(N, StateData) of
-			       false ->
-				   ErrText =
-				       io_lib:format(
-					 translate:translate(
-					   Lang,
-					   "Nickname ~s does not exist in the room"),
-					 [N]),
-				   {error, ?ERRT_NOT_ACCEPTABLE(Lang, ErrText)};
-			       J ->
-				   {value, J}
-			   end;
-		       _ ->
-			   {error, ?ERR_BAD_REQUEST}
-		   end
-	   end,
-    case TJID of
-	{value, [JID|_]=JIDs} ->
-	    TAffiliation = get_affiliation(JID, StateData),
-	    TRole = get_role(JID, StateData),
-	    case xml:get_attr("role", Attrs) of
-		false ->
-		    case xml:get_attr("affiliation", Attrs) of
-			false ->
-			    {error, ?ERR_BAD_REQUEST};
-			{value, StrAffiliation} ->
-			    case catch list_to_affiliation(StrAffiliation) of
-				{'EXIT', _} ->
-				    ErrText1 =
-					io_lib:format(
-					  translate:translate(
-					    Lang,
-					    "Invalid affiliation: ~s"),
-					    [StrAffiliation]),
-				    {error, ?ERRT_NOT_ACCEPTABLE(Lang, ErrText1)};
-				SAffiliation ->
-				    ServiceAf = get_service_affiliation(JID, StateData),
-				    CanChangeRA =
-					case can_change_ra(
-					       UAffiliation, URole,
-					       TAffiliation, TRole,
-					       affiliation, SAffiliation,
-						   ServiceAf) of
-					    nothing ->
-						nothing;
-					    true ->
-						true;
-					    check_owner ->
-						case search_affiliation(
-						       owner, StateData) of
-						    [{OJID, _}] ->
-							jlib:jid_remove_resource(OJID) /=
-							    jlib:jid_tolower(jlib:jid_remove_resource(UJID));
-						    _ ->
-							true
-						end;
-					    _ ->
-						false
-					end,
-				    case CanChangeRA of
-					nothing ->
-					    find_changed_items(
-					      UJID,
-					      UAffiliation, URole,
-					      Items, Lang, StateData,
-					      Res);
-					true ->
-					    Reason = xml:get_path_s(Item, [{elem, "reason"}, cdata]),
-					    MoreRes = [{jlib:jid_remove_resource(Jidx), affiliation, SAffiliation, Reason} || Jidx <- JIDs],
-					    find_changed_items(
-					      UJID,
-					      UAffiliation, URole,
-					      Items, Lang, StateData,
-					      [MoreRes | Res]);
-					false ->
-					    {error, ?ERR_NOT_ALLOWED}
-				    end
-			    end
-		    end;
-		{value, StrRole} ->
-		    case catch list_to_role(StrRole) of
-			{'EXIT', _} ->
-			    ErrText1 =
-				io_lib:format(
-				  translate:translate(
-				    Lang,
-				    "Invalid role: ~s"),
-				  [StrRole]),
-			    {error, ?ERRT_BAD_REQUEST(Lang, ErrText1)};
-			SRole ->
-			    ServiceAf = get_service_affiliation(JID, StateData),
-			    CanChangeRA =
-				case can_change_ra(
-				       UAffiliation, URole,
-				       TAffiliation, TRole,
-				       role, SRole,
-					   ServiceAf) of
-				    nothing ->
-					nothing;
-				    true ->
-					true;
-				    check_owner ->
-					case search_affiliation(
-					       owner, StateData) of
-					    [{OJID, _}] ->
-						jlib:jid_remove_resource(OJID) /=
-						    jlib:jid_tolower(jlib:jid_remove_resource(UJID));
-					    _ ->
-						true
-					end;
-				    _ ->
-					false
-			    end,
-			    case CanChangeRA of
-				nothing ->
-				    find_changed_items(
-				      UJID,
-				      UAffiliation, URole,
-				      Items, Lang, StateData,
-				      Res);
-				true ->
-				    Reason = xml:get_path_s(Item, [{elem, "reason"}, cdata]),
-				    MoreRes = [{Jidx, role, SRole, Reason} || Jidx <- JIDs],
-				    find_changed_items(
-				      UJID,
-				      UAffiliation, URole,
-				      Items, Lang, StateData,
-				      [MoreRes | Res]);
-				_ ->
-				    {error, ?ERR_NOT_ALLOWED}
-			    end
-		    end
-	    end;
-	Err ->
-	    Err
-    end;
-find_changed_items(_UJID, _UAffiliation, _URole, _Items,
-		   _Lang, _StateData, _Res) ->
-    {error, ?ERR_BAD_REQUEST}.
-
-
-can_change_ra(_FAffiliation, _FRole,
-	      owner, _TRole,
-	      affiliation, owner, owner) ->
-    %% A room owner tries to add as persistent owner a
-    %% participant that is already owner because he is MUC admin
-    true;
-can_change_ra(_FAffiliation, _FRole,
-              _TAffiliation, _TRole,
-              _RoleorAffiliation, _Value, owner) ->
-    %% Nobody can decrease MUC admin's role/affiliation
-    false;
-can_change_ra(_FAffiliation, _FRole,
-	      TAffiliation, _TRole,
-	      affiliation, Value, _ServiceAf)
-  when (TAffiliation == Value) ->
-    nothing;
-can_change_ra(_FAffiliation, _FRole,
-	      _TAffiliation, TRole,
-	      role, Value, _ServiceAf)
-  when (TRole == Value) ->
-    nothing;
-can_change_ra(FAffiliation, _FRole,
-	      outcast, _TRole,
-	      affiliation, none, _ServiceAf)
-  when (FAffiliation == owner) or (FAffiliation == admin) ->
-    true;
-can_change_ra(FAffiliation, _FRole,
-	      outcast, _TRole,
-	      affiliation, member, _ServiceAf)
-  when (FAffiliation == owner) or (FAffiliation == admin) ->
-    true;
-can_change_ra(owner, _FRole,
-	      outcast, _TRole,
-	      affiliation, admin, _ServiceAf) ->
-    true;
-can_change_ra(owner, _FRole,
-	      outcast, _TRole,
-	      affiliation, owner, _ServiceAf) ->
-    true;
-can_change_ra(FAffiliation, _FRole,
-	      none, _TRole,
-	      affiliation, outcast, _ServiceAf)
-  when (FAffiliation == owner) or (FAffiliation == admin) ->
-    true;
-can_change_ra(FAffiliation, _FRole,
-	      none, _TRole,
-	      affiliation, member, _ServiceAf)
-  when (FAffiliation == owner) or (FAffiliation == admin) ->
-    true;
-can_change_ra(owner, _FRole,
-	      none, _TRole,
-	      affiliation, admin, _ServiceAf) ->
-    true;
-can_change_ra(owner, _FRole,
-	      none, _TRole,
-	      affiliation, owner, _ServiceAf) ->
-    true;
-can_change_ra(FAffiliation, _FRole,
-	      member, _TRole,
-	      affiliation, outcast, _ServiceAf)
-  when (FAffiliation == owner) or (FAffiliation == admin) ->
-    true;
-can_change_ra(FAffiliation, _FRole,
-	      member, _TRole,
-	      affiliation, none, _ServiceAf)
-  when (FAffiliation == owner) or (FAffiliation == admin) ->
-    true;
-can_change_ra(owner, _FRole,
-	      member, _TRole,
-	      affiliation, admin, _ServiceAf) ->
-    true;
-can_change_ra(owner, _FRole,
-	      member, _TRole,
-	      affiliation, owner, _ServiceAf) ->
-    true;
-can_change_ra(owner, _FRole,
-	      admin, _TRole,
-	      affiliation, _Affiliation, _ServiceAf) ->
-    true;
-can_change_ra(owner, _FRole,
-	      owner, _TRole,
-	      affiliation, _Affiliation, _ServiceAf) ->
-    check_owner;
-can_change_ra(_FAffiliation, _FRole,
-	      _TAffiliation, _TRole,
-	      affiliation, _Value, _ServiceAf) ->
-    false;
-can_change_ra(_FAffiliation, moderator,
-	      _TAffiliation, visitor,
-	      role, none, _ServiceAf) ->
-    true;
-can_change_ra(_FAffiliation, moderator,
-	      _TAffiliation, visitor,
-	      role, participant, _ServiceAf) ->
-    true;
-can_change_ra(FAffiliation, _FRole,
-	      _TAffiliation, visitor,
-	      role, moderator, _ServiceAf)
-  when (FAffiliation == owner) or (FAffiliation == admin) ->
-    true;
-can_change_ra(_FAffiliation, moderator,
-	      _TAffiliation, participant,
-	      role, none, _ServiceAf) ->
-    true;
-can_change_ra(_FAffiliation, moderator,
-	      _TAffiliation, participant,
-	      role, visitor, _ServiceAf) ->
-    true;
-can_change_ra(FAffiliation, _FRole,
-	      _TAffiliation, participant,
-	      role, moderator, _ServiceAf)
-  when (FAffiliation == owner) or (FAffiliation == admin) ->
-    true;
-can_change_ra(_FAffiliation, _FRole,
-	      owner, moderator,
-	      role, visitor, _ServiceAf) ->
-    false;
-can_change_ra(owner, _FRole,
-	      _TAffiliation, moderator,
-	      role, visitor, _ServiceAf) ->
-    true;
-can_change_ra(_FAffiliation, _FRole,
-	      admin, moderator,
-	      role, visitor, _ServiceAf) ->
-    false;
-can_change_ra(admin, _FRole,
-	      _TAffiliation, moderator,
-	      role, visitor, _ServiceAf) ->
-    true;
-can_change_ra(_FAffiliation, _FRole,
-	      owner, moderator,
-	      role, participant, _ServiceAf) ->
-    false;
-can_change_ra(owner, _FRole,
-	      _TAffiliation, moderator,
-	      role, participant, _ServiceAf) ->
-    true;
-can_change_ra(_FAffiliation, _FRole,
-	      admin, moderator,
-	      role, participant, _ServiceAf) ->
-    false;
-can_change_ra(admin, _FRole,
-	      _TAffiliation, moderator,
-	      role, participant, _ServiceAf) ->
-    true;
-can_change_ra(_FAffiliation, _FRole,
-	      _TAffiliation, _TRole,
-	      role, _Value, _ServiceAf) ->
-    false.
-
-
-send_kickban_presence(JID, Reason, Code, StateData) ->
-    NewAffiliation = get_affiliation(JID, StateData),
-    send_kickban_presence(JID, Reason, Code, NewAffiliation, StateData).
-
-send_kickban_presence(JID, Reason, Code, NewAffiliation, StateData) ->
-    LJID = jlib:jid_tolower(JID),
-    LJIDs = case LJID of
-		{U, S, ""} ->
-		    ?DICT:fold(
-		       fun(J, _, Js) ->
-			       case J of
-				   {U, S, _} ->
-				       [J | Js];
-				   _ ->
-				       Js
-			       end
-		       end, [], StateData#state.users);
-		_ ->
-		    case ?DICT:is_key(LJID, StateData#state.users) of
-			true ->
-			    [LJID];
-			_ ->
-			    []
-		    end
-	    end,
-    lists:foreach(fun(J) ->
-			  {ok, #user{nick = Nick}} =
-			      ?DICT:find(J, StateData#state.users),
-			  add_to_log(kickban, {Nick, Reason, Code}, StateData),
-			  tab_remove_online_user(J, StateData),
-			  send_kickban_presence1(J, Reason, Code, NewAffiliation, StateData)
-		  end, LJIDs).
-
-send_kickban_presence1(UJID, Reason, Code, Affiliation, StateData) ->
-    {ok, #user{jid = RealJID,
-	       nick = Nick}} =
-	?DICT:find(jlib:jid_tolower(UJID), StateData#state.users),
-    SAffiliation = affiliation_to_list(Affiliation),
-    BannedJIDString = jlib:jid_to_string(RealJID),
-    lists:foreach(
-      fun({_LJID, Info}) ->
-	      JidAttrList = case (Info#user.role == moderator) orelse
-				((StateData#state.config)#config.anonymous
-				 == false) of
-				true -> [{"jid", BannedJIDString}];
-				false -> []
-			    end,
-	      ItemAttrs = [{"affiliation", SAffiliation},
-			   {"role", "none"}] ++ JidAttrList,
-	      ItemEls = case Reason of
-			    "" ->
-				[];
-			    _ ->
-				[{xmlelement, "reason", [],
-				  [{xmlcdata, Reason}]}]
-			end,
-	      Packet = {xmlelement, "presence", [{"type", "unavailable"}],
-			[{xmlelement, "x", [{"xmlns", ?NS_MUC_USER}],
-			  [{xmlelement, "item", ItemAttrs, ItemEls},
-			   {xmlelement, "status", [{"code", Code}], []}]}]},
-	      route_stanza(
-		jlib:jid_replace_resource(StateData#state.jid, Nick),
-		Info#user.jid,
-		Packet)
-      end, ?DICT:to_list(StateData#state.users)).
-
-
-
-%%%%%%%%%%%%%%%%%%%%%%%%%%%%%%%%%%%%%%%%%%%%%%%%%%%%%%%%%%%%%%%%%%%%%%%%%%%%%%%
-% Owner stuff
-
-process_iq_owner(From, set, Lang, SubEl, StateData) ->
-    FAffiliation = get_affiliation(From, StateData),
-    case FAffiliation of
-	owner ->
-	    {xmlelement, _Name, _Attrs, Els} = SubEl,
-	    case xml:remove_cdata(Els) of
-		[{xmlelement, "x", _Attrs1, _Els1} = XEl] ->
-		    case {xml:get_tag_attr_s("xmlns", XEl),
-			  xml:get_tag_attr_s("type", XEl)} of
-			{?NS_XDATA, "cancel"} ->
-			    {result, [], StateData};
-			{?NS_XDATA, "submit"} ->
-			    case is_allowed_log_change(XEl, StateData, From)
-				andalso
-				is_allowed_persistent_change(XEl, StateData,
-							     From)
-				andalso
-				is_allowed_room_name_desc_limits(XEl,
-								 StateData)
-				andalso
-				is_password_settings_correct(XEl, StateData) of
-				true -> set_config(XEl, StateData);
-				false -> {error, ?ERR_NOT_ACCEPTABLE}
-			    end;
-			_ ->
-			    {error, ?ERR_BAD_REQUEST}
-		    end;
-		[{xmlelement, "destroy", _Attrs1, _Els1} = SubEl1] ->
-		    ?INFO_MSG("Destroyed MUC room ~s by the owner ~s", 
-			      [jlib:jid_to_string(StateData#state.jid), jlib:jid_to_string(From)]),
-		    add_to_log(room_existence, destroyed, StateData),
-		    destroy_room(SubEl1, StateData);
-		Items ->
-		    process_admin_items_set(From, Items, Lang, StateData)
-	    end;
-	_ ->
-	    ErrText = "Owner privileges required",
-	    {error, ?ERRT_FORBIDDEN(Lang, ErrText)}
-    end;
-
-process_iq_owner(From, get, Lang, SubEl, StateData) ->
-    FAffiliation = get_affiliation(From, StateData),
-    case FAffiliation of
-	owner ->
-	    {xmlelement, _Name, _Attrs, Els} = SubEl,
-	    case xml:remove_cdata(Els) of
-		[] ->
-		    get_config(Lang, StateData, From);
-		[Item] ->
-		    case xml:get_tag_attr("affiliation", Item) of
-			false ->
-			    {error, ?ERR_BAD_REQUEST};
-			{value, StrAffiliation} ->
-			    case catch list_to_affiliation(StrAffiliation) of
-				{'EXIT', _} ->
-				    ErrText =
-					io_lib:format(
-					  translate:translate(
-					    Lang,
-					    "Invalid affiliation: ~s"),
-					  [StrAffiliation]),
-				    {error, ?ERRT_NOT_ACCEPTABLE(Lang, ErrText)};
-				SAffiliation ->
-				    Items = items_with_affiliation(
-					      SAffiliation, StateData),
-				    {result, Items, StateData}
-			    end
-		    end;
-		_ ->
-		    {error, ?ERR_FEATURE_NOT_IMPLEMENTED}
-	    end;
-	_ ->
-	    ErrText = "Owner privileges required",
-	    {error, ?ERRT_FORBIDDEN(Lang, ErrText)}
-    end.
-
-is_allowed_log_change(XEl, StateData, From) ->
-    case lists:keymember("muc#roomconfig_enablelogging", 1,
-			 jlib:parse_xdata_submit(XEl)) of
-	false ->
-	    true;
-	true ->
-	    (allow == mod_muc_log:check_access_log(
-	      StateData#state.server_host, From))
-    end.
-
-is_allowed_persistent_change(XEl, StateData, From) ->
-    case lists:keymember("muc#roomconfig_persistentroom", 1,
-			 jlib:parse_xdata_submit(XEl)) of
-	false ->
-	    true;
-	true ->
-		{_AccessRoute, _AccessCreate, _AccessAdmin, AccessPersistent} = StateData#state.access,
-		(allow == acl:match_rule(StateData#state.server_host, AccessPersistent, From))
-    end.
-
-%% Check if the Room Name and Room Description defined in the Data Form
-%% are conformant to the configured limits
-is_allowed_room_name_desc_limits(XEl, StateData) ->
-    IsNameAccepted =
-	case lists:keysearch("muc#roomconfig_roomname", 1,
-			     jlib:parse_xdata_submit(XEl)) of
-	    {value, {_, [N]}} ->
-		length(N) =< gen_mod:get_module_opt(StateData#state.server_host,
-						    StateData#state.mod,
-                                                    max_room_name, infinite);
-	    _ ->
-		true
-	end,
-    IsDescAccepted =
-	case lists:keysearch("muc#roomconfig_roomdesc", 1,
-			     jlib:parse_xdata_submit(XEl)) of
-	    {value, {_, [D]}} ->
-		length(D) =< gen_mod:get_module_opt(StateData#state.server_host,
-						    StateData#state.mod,
-                                                    max_room_desc, infinite);
-	    _ ->
-		true
-	end,
-    IsNameAccepted and IsDescAccepted.
-
-%% Return false if:
-%% "the password for a password-protected room is blank"
-is_password_settings_correct(XEl, StateData) ->
-    Config = StateData#state.config,
-    OldProtected = Config#config.password_protected,
-    OldPassword = Config#config.password,
-    NewProtected =
-	case lists:keysearch("muc#roomconfig_passwordprotectedroom", 1,
-			     jlib:parse_xdata_submit(XEl)) of
-	    {value, {_, ["1"]}} ->
-		true;
-	    {value, {_, ["0"]}} ->
-		false;
-	    _ ->
-		undefined
-	end,
-    NewPassword =
-	case lists:keysearch("muc#roomconfig_roomsecret", 1,
-			     jlib:parse_xdata_submit(XEl)) of
-	    {value, {_, [P]}} ->
-		P;
-	    _ ->
-		undefined
-	end,
-    case {OldProtected, NewProtected, OldPassword, NewPassword} of
-	{true, undefined, "", undefined} ->
-	    false;
-	{true, undefined, _, ""} ->
-	    false;
-	{_, true , "", undefined} ->
-	    false;
-	{_, true, _, ""} ->
-	    false;
-	_ ->
-	    true
-    end.
-
-
--define(XFIELD(Type, Label, Var, Val),
-	{xmlelement, "field", [{"type", Type},
-			       {"label", translate:translate(Lang, Label)},
-			       {"var", Var}],
-	 [{xmlelement, "value", [], [{xmlcdata, Val}]}]}).
-
--define(BOOLXFIELD(Label, Var, Val),
-	?XFIELD("boolean", Label, Var,
-		case Val of
-		    true -> "1";
-		    _ -> "0"
-		end)).
-
--define(STRINGXFIELD(Label, Var, Val),
-	?XFIELD("text-single", Label, Var, Val)).
-
--define(PRIVATEXFIELD(Label, Var, Val),
-	?XFIELD("text-private", Label, Var, Val)).
-
--define(JIDMULTIXFIELD(Label, Var, JIDList),
-        {xmlelement, "field", [{"type", "jid-multi"},
-			       {"label", translate:translate(Lang, Label)},
-			       {"var", Var}],
-         [{xmlelement, "value", [], [{xmlcdata, jlib:jid_to_string(JID)}]}
-          || JID <- JIDList]}).
-
-get_default_room_maxusers(RoomState) ->
-    DefRoomOpts = gen_mod:get_module_opt(
-                    RoomState#state.server_host,
-                    RoomState#state.mod, default_room_options, []),
-    RoomState2 = set_opts(DefRoomOpts, RoomState),
-    (RoomState2#state.config)#config.max_users.
-
-get_config(Lang, StateData, From) ->
-    {_AccessRoute, _AccessCreate, _AccessAdmin, AccessPersistent} = StateData#state.access,
-    ServiceMaxUsers = get_service_max_users(StateData),
-    DefaultRoomMaxUsers = get_default_room_maxusers(StateData),
-    Config = StateData#state.config,
-    {MaxUsersRoomInteger, MaxUsersRoomString} =
-	case get_max_users(StateData) of
-	    N when is_integer(N) ->
-		{N, erlang:integer_to_list(N)};
-	    _ -> {0, "none"}
-	end,
-    Res =
-	[{xmlelement, "title", [],
-	  [{xmlcdata, io_lib:format(translate:translate(Lang, "Configuration of room ~s"), [jlib:jid_to_string(StateData#state.jid)])}]},
-	 {xmlelement, "field", [{"type", "hidden"},
-				{"var", "FORM_TYPE"}],
-	  [{xmlelement, "value", [],
-	    [{xmlcdata, "http://jabber.org/protocol/muc#roomconfig"}]}]},
-	 ?STRINGXFIELD("Room title",
-		       "muc#roomconfig_roomname",
-		       Config#config.title),
-	 ?STRINGXFIELD("Room description",
-		       "muc#roomconfig_roomdesc",
-		       Config#config.description)
-	] ++
-	 case acl:match_rule(StateData#state.server_host, AccessPersistent, From) of
-		allow ->
-			[?BOOLXFIELD(
-			 "Make room persistent",
-			 "muc#roomconfig_persistentroom",
-			 Config#config.persistent)];
-		_ -> []
-	 end ++ [
-	 ?BOOLXFIELD("Make room public searchable",
-		     "muc#roomconfig_publicroom",
-		     Config#config.public),
-	 ?BOOLXFIELD("Make participants list public",
-		     "public_list",
-		     Config#config.public_list),
-	 ?BOOLXFIELD("Make room password protected",
-		     "muc#roomconfig_passwordprotectedroom",
-		     Config#config.password_protected),
-	 ?PRIVATEXFIELD("Password",
-			"muc#roomconfig_roomsecret",
-			case Config#config.password_protected of
-			    true -> Config#config.password;
-			    false -> ""
-			end),
-	 {xmlelement, "field",
-	  [{"type", "list-single"},
-	   {"label", translate:translate(Lang, "Maximum Number of Occupants")},
-	   {"var", "muc#roomconfig_maxusers"}],
-	  [{xmlelement, "value", [], [{xmlcdata, MaxUsersRoomString}]}] ++
-	  if
-	      is_integer(ServiceMaxUsers) -> [];
-	      true ->
-		  [{xmlelement, "option",
-		    [{"label", translate:translate(Lang, "No limit")}],
-		    [{xmlelement, "value", [], [{xmlcdata, "none"}]}]}]
-	  end ++
-	  [{xmlelement, "option", [{"label", erlang:integer_to_list(N)}],
-	    [{xmlelement, "value", [],
-	      [{xmlcdata, erlang:integer_to_list(N)}]}]} ||
-	      N <- lists:usort([ServiceMaxUsers, DefaultRoomMaxUsers, MaxUsersRoomInteger |
-			       ?MAX_USERS_DEFAULT_LIST]), N =< ServiceMaxUsers]
-	 },
-	 {xmlelement, "field",
-	  [{"type", "list-single"},
-	   {"label", translate:translate(Lang, "Present real Jabber IDs to")},
-	   {"var", "muc#roomconfig_whois"}],
-	  [{xmlelement, "value", [], [{xmlcdata,
-				       if Config#config.anonymous ->
-					       "moderators";
-					  true ->
-					       "anyone"
-				       end}]},
-	   {xmlelement, "option", [{"label", translate:translate(Lang, "moderators only")}],
-	    [{xmlelement, "value", [], [{xmlcdata, "moderators"}]}]},
-	   {xmlelement, "option", [{"label", translate:translate(Lang, "anyone")}],
-	    [{xmlelement, "value", [], [{xmlcdata, "anyone"}]}]}]},
-	 ?BOOLXFIELD("Make room members-only",
-		     "muc#roomconfig_membersonly",
-		     Config#config.members_only),
-	 ?BOOLXFIELD("Make room moderated",
-		     "muc#roomconfig_moderatedroom",
-		     Config#config.moderated),
-	 ?BOOLXFIELD("Default users as participants",
-		     "members_by_default",
-		     Config#config.members_by_default),
-	 ?BOOLXFIELD("Allow users to change the subject",
-		     "muc#roomconfig_changesubject",
-		     Config#config.allow_change_subj),
-	 ?BOOLXFIELD("Allow users to send private messages",
-		     "allow_private_messages",
-		     Config#config.allow_private_messages),
-	 {xmlelement, "field",
-	  [{"type", "list-single"},
-	   {"label", translate:translate(Lang, "Allow visitors to send private messages to")},
-	   {"var", "allow_private_messages_from_visitors"}],
-	  [{xmlelement, "value", [], [{xmlcdata,
-				       case Config#config.allow_private_messages_from_visitors of
-					   anyone ->
-					       "anyone";
-					   moderators ->
-					       "moderators";
-					   nobody ->
-					       "nobody"
-				       end}]},
-	   {xmlelement, "option", [{"label", translate:translate(Lang, "nobody")}],
-	    [{xmlelement, "value", [], [{xmlcdata, "nobody"}]}]},
-	   {xmlelement, "option", [{"label", translate:translate(Lang, "moderators only")}],
-	    [{xmlelement, "value", [], [{xmlcdata, "moderators"}]}]},
-	   {xmlelement, "option", [{"label", translate:translate(Lang, "anyone")}],
-	    [{xmlelement, "value", [], [{xmlcdata, "anyone"}]}]}]},
-	 ?BOOLXFIELD("Allow users to query other users",
-		     "allow_query_users",
-		     Config#config.allow_query_users),
-	 ?BOOLXFIELD("Allow users to send invites",
-		     "muc#roomconfig_allowinvites",
-		     Config#config.allow_user_invites),
-	 ?BOOLXFIELD("Allow visitors to send status text in presence updates",
-		     "muc#roomconfig_allowvisitorstatus",
-		     Config#config.allow_visitor_status),
-	 ?BOOLXFIELD("Allow visitors to change nickname",
-		     "muc#roomconfig_allowvisitornickchange",
-		     Config#config.allow_visitor_nickchange),
-	 ?BOOLXFIELD("Allow visitors to send voice requests",
-		"muc#roomconfig_allowvoicerequests",
-		Config#config.allow_voice_requests),
-	 ?STRINGXFIELD("Minimum interval between voice requests (in seconds)",
-		"muc#roomconfig_voicerequestmininterval",
-		erlang:integer_to_list(Config#config.voice_request_min_interval))
-	] ++
-	case ejabberd_captcha:is_feature_available() of
-	    true ->
-	        [?BOOLXFIELD("Make room CAPTCHA protected",
-			     "captcha_protected",
-			     Config#config.captcha_protected)];
-	    false -> []
-	end ++
-        [?JIDMULTIXFIELD("Exclude Jabber IDs from CAPTCHA challenge",
-                         "muc#roomconfig_captcha_whitelist",
-                         ?SETS:to_list(Config#config.captcha_whitelist))] ++
-	case mod_muc_log:check_access_log(
-	       StateData#state.server_host, From) of
-	    allow ->
-		[?BOOLXFIELD(
-		    "Enable logging",
-		    "muc#roomconfig_enablelogging",
-		    Config#config.logging)];
-	    _ -> []
-	end,
-    {result, [{xmlelement, "instructions", [],
-	       [{xmlcdata,
-		 translate:translate(
-		   Lang, "You need an x:data capable client to configure room")}]},
-	      {xmlelement, "x", [{"xmlns", ?NS_XDATA},
-				 {"type", "form"}],
-	       Res}],
-     StateData}.
-
-
-
-set_config(XEl, StateData) ->
-    XData = jlib:parse_xdata_submit(XEl),
-    case XData of
-	invalid ->
-	    {error, ?ERR_BAD_REQUEST};
-	_ ->
-	    case set_xoption(XData, StateData#state.config) of
-		#config{} = Config ->
-		    Res = change_config(Config, StateData),
-		    {result, _, NSD} = Res,
-		    Type = case {(StateData#state.config)#config.logging,
-				 Config#config.logging} of
-			       {true, false} ->
-				   roomconfig_change_disabledlogging;
-			       {false, true} ->
-				   roomconfig_change_enabledlogging;
-			       {_, _} ->
-				   roomconfig_change
-			   end,
-		    Users = [{U#user.jid, U#user.nick, U#user.role} ||
-				{_, U} <- ?DICT:to_list(StateData#state.users)],
-		    add_to_log(Type, Users, NSD),
-		    Res;
-		Err ->
-		    Err
-	    end
-    end.
-
--define(SET_BOOL_XOPT(Opt, Val),
-	case Val of
-	    "0" -> set_xoption(Opts, Config#config{Opt = false});
-	    "false" -> set_xoption(Opts, Config#config{Opt = false});
-	    "1" -> set_xoption(Opts, Config#config{Opt = true});
-	    "true" -> set_xoption(Opts, Config#config{Opt = true});
-	    _ -> {error, ?ERR_BAD_REQUEST}
-	end).
-
--define(SET_NAT_XOPT(Opt, Val),
-	case catch list_to_integer(Val) of
-	    I when is_integer(I),
-	           I > 0 ->
-		set_xoption(Opts, Config#config{Opt = I});
-	    _ ->
-		{error, ?ERR_BAD_REQUEST}
-	end).
-
--define(SET_STRING_XOPT(Opt, Val),
-	set_xoption(Opts, Config#config{Opt = Val})).
-
--define(SET_JIDMULTI_XOPT(Opt, Vals),
-        begin
-            Set = lists:foldl(
-                    fun({U, S, R}, Set1) ->
-                            ?SETS:add_element({U, S, R}, Set1);
-                       (#jid{luser = U, lserver = S, lresource = R}, Set1) ->
-                            ?SETS:add_element({U, S, R}, Set1);
-                       (_, Set1) ->
-                            Set1
-                    end, ?SETS:empty(), Vals),
-            set_xoption(Opts, Config#config{Opt = Set})
-        end).
-
-set_xoption([], Config) ->
-    Config;
-set_xoption([{"muc#roomconfig_roomname", [Val]} | Opts], Config) ->
-    ?SET_STRING_XOPT(title, Val);
-set_xoption([{"muc#roomconfig_roomdesc", [Val]} | Opts], Config) ->
-    ?SET_STRING_XOPT(description, Val);
-set_xoption([{"muc#roomconfig_changesubject", [Val]} | Opts], Config) ->
-    ?SET_BOOL_XOPT(allow_change_subj, Val);
-set_xoption([{"allow_query_users", [Val]} | Opts], Config) ->
-    ?SET_BOOL_XOPT(allow_query_users, Val);
-set_xoption([{"allow_private_messages", [Val]} | Opts], Config) ->
-    ?SET_BOOL_XOPT(allow_private_messages, Val);
-set_xoption([{"allow_private_messages_from_visitors", [Val]} | Opts], Config) ->
-    case Val of
-	"anyone" ->
-	    ?SET_STRING_XOPT(allow_private_messages_from_visitors, anyone);
-	"moderators" ->
-	    ?SET_STRING_XOPT(allow_private_messages_from_visitors, moderators);
-	"nobody" ->
-	    ?SET_STRING_XOPT(allow_private_messages_from_visitors, nobody);
-	_ ->
-	    {error, ?ERR_BAD_REQUEST}
-    end;
-set_xoption([{"muc#roomconfig_allowvisitorstatus", [Val]} | Opts], Config) ->
-    ?SET_BOOL_XOPT(allow_visitor_status, Val);
-set_xoption([{"muc#roomconfig_allowvisitornickchange", [Val]} | Opts], Config) ->
-    ?SET_BOOL_XOPT(allow_visitor_nickchange, Val);
-set_xoption([{"muc#roomconfig_publicroom", [Val]} | Opts], Config) ->
-    ?SET_BOOL_XOPT(public, Val);
-set_xoption([{"public_list", [Val]} | Opts], Config) ->
-    ?SET_BOOL_XOPT(public_list, Val);
-set_xoption([{"muc#roomconfig_persistentroom", [Val]} | Opts], Config) ->
-    ?SET_BOOL_XOPT(persistent, Val);
-set_xoption([{"muc#roomconfig_moderatedroom", [Val]} | Opts], Config) ->
-    ?SET_BOOL_XOPT(moderated, Val);
-set_xoption([{"members_by_default", [Val]} | Opts], Config) ->
-    ?SET_BOOL_XOPT(members_by_default, Val);
-set_xoption([{"muc#roomconfig_membersonly", [Val]} | Opts], Config) ->
-    ?SET_BOOL_XOPT(members_only, Val);
-set_xoption([{"captcha_protected", [Val]} | Opts], Config) ->
-    ?SET_BOOL_XOPT(captcha_protected, Val);
-set_xoption([{"muc#roomconfig_allowinvites", [Val]} | Opts], Config) ->
-    ?SET_BOOL_XOPT(allow_user_invites, Val);
-set_xoption([{"muc#roomconfig_passwordprotectedroom", [Val]} | Opts], Config) ->
-    ?SET_BOOL_XOPT(password_protected, Val);
-set_xoption([{"muc#roomconfig_roomsecret", [Val]} | Opts], Config) ->
-    ?SET_STRING_XOPT(password, Val);
-set_xoption([{"anonymous", [Val]} | Opts], Config) ->
-    ?SET_BOOL_XOPT(anonymous, Val);
-set_xoption([{"muc#roomconfig_allowvoicerequests", [Val]} | Opts], Config) ->
-	?SET_BOOL_XOPT(allow_voice_requests, Val);
-set_xoption([{"muc#roomconfig_voicerequestmininterval", [Val]} | Opts], Config) ->
-	?SET_NAT_XOPT(voice_request_min_interval, Val);
-set_xoption([{"muc#roomconfig_whois", [Val]} | Opts], Config) ->
-    case Val of
-	"moderators" ->
-	    ?SET_BOOL_XOPT(anonymous, integer_to_list(1));
-	"anyone" ->
-	    ?SET_BOOL_XOPT(anonymous, integer_to_list(0));
-	_ ->
-	    {error, ?ERR_BAD_REQUEST}
-    end;
-set_xoption([{"muc#roomconfig_maxusers", [Val]} | Opts], Config) ->
-    case Val of
-	"none" ->
-	    ?SET_STRING_XOPT(max_users, none);
-	_ ->
-	    ?SET_NAT_XOPT(max_users, Val)
-    end;
-set_xoption([{"muc#roomconfig_enablelogging", [Val]} | Opts], Config) ->
-    ?SET_BOOL_XOPT(logging, Val);
-set_xoption([{"muc#roomconfig_captcha_whitelist", Vals} | Opts], Config) ->
-    JIDs = [jlib:string_to_jid(Val) || Val <- Vals],
-    ?SET_JIDMULTI_XOPT(captcha_whitelist, JIDs);
-set_xoption([{"FORM_TYPE", _} | Opts], Config) ->
-    %% Ignore our FORM_TYPE
-    set_xoption(Opts, Config);
-set_xoption([_ | _Opts], _Config) ->
-    {error, ?ERR_BAD_REQUEST}.
-
-
-change_config(Config, StateData) ->
-    NSD = StateData#state{config = Config},
-    Mod = StateData#state.mod,
-    case {(StateData#state.config)#config.persistent,
-	  Config#config.persistent} of
-	{_, true} ->
-	    Mod:store_room(NSD#state.server_host, NSD#state.host,
-                           NSD#state.room, make_opts(NSD));
-	{true, false} ->
-	    Mod:forget_room(NSD#state.server_host, NSD#state.host, NSD#state.room);
-	{false, false} ->
-	    ok
-    end,
-    case {(StateData#state.config)#config.members_only,
-          Config#config.members_only} of
-	{false, true} ->
-	    NSD1 = remove_nonmembers(NSD),
-	    {result, [], NSD1};
-	_ ->
-	    {result, [], NSD}
-    end.
-
-remove_nonmembers(StateData) ->
-    lists:foldl(
-      fun({_LJID, #user{jid = JID}}, SD) ->
-	    Affiliation = get_affiliation(JID, SD),
-	    case Affiliation of
-		none ->
-		    catch send_kickban_presence(
-			    JID, "", "322", SD),
-		    set_role(JID, none, SD);
-		_ ->
-		    SD
-	    end
-      end, StateData, ?DICT:to_list(StateData#state.users)).
-
-
--define(CASE_CONFIG_OPT(Opt),
-	Opt -> StateData#state{
-		 config = (StateData#state.config)#config{Opt = Val}}).
-
-set_opts([], StateData) ->
-    StateData;
-set_opts([{Opt, Val} | Opts], StateData) ->
-    NSD = case Opt of
-	      title -> StateData#state{config = (StateData#state.config)#config{title = Val}};
-	      description -> StateData#state{config = (StateData#state.config)#config{description = Val}};
-	      allow_change_subj -> StateData#state{config = (StateData#state.config)#config{allow_change_subj = Val}};
-	      allow_query_users -> StateData#state{config = (StateData#state.config)#config{allow_query_users = Val}};
-	      allow_private_messages -> StateData#state{config = (StateData#state.config)#config{allow_private_messages = Val}};
-	      allow_private_messages_from_visitors -> StateData#state{config = (StateData#state.config)#config{allow_private_messages_from_visitors = Val}};
-	      allow_visitor_nickchange -> StateData#state{config = (StateData#state.config)#config{allow_visitor_nickchange = Val}};
-	      allow_visitor_status -> StateData#state{config = (StateData#state.config)#config{allow_visitor_status = Val}};
-	      public -> StateData#state{config = (StateData#state.config)#config{public = Val}};
-	      public_list -> StateData#state{config = (StateData#state.config)#config{public_list = Val}};
-	      persistent -> StateData#state{config = (StateData#state.config)#config{persistent = Val}};
-	      moderated -> StateData#state{config = (StateData#state.config)#config{moderated = Val}};
-	      members_by_default -> StateData#state{config = (StateData#state.config)#config{members_by_default = Val}};
-	      members_only -> StateData#state{config = (StateData#state.config)#config{members_only = Val}};
-	      allow_user_invites -> StateData#state{config = (StateData#state.config)#config{allow_user_invites = Val}};
-	      password_protected -> StateData#state{config = (StateData#state.config)#config{password_protected = Val}};
-	      captcha_protected -> StateData#state{config = (StateData#state.config)#config{captcha_protected = Val}};
-	      password -> StateData#state{config = (StateData#state.config)#config{password = Val}};
-	      anonymous -> StateData#state{config = (StateData#state.config)#config{anonymous = Val}};
-	      logging -> StateData#state{config = (StateData#state.config)#config{logging = Val}};
-              captcha_whitelist -> StateData#state{config = (StateData#state.config)#config{captcha_whitelist = ?SETS:from_list(Val)}};
-	      allow_voice_requests -> StateData#state{config = (StateData#state.config)#config{allow_voice_requests = Val}};
-	      voice_request_min_interval -> StateData#state{config = (StateData#state.config)#config{voice_request_min_interval = Val}};
-	      max_users ->
-		  ServiceMaxUsers = get_service_max_users(StateData),
-		  MaxUsers = if
-				 Val =< ServiceMaxUsers -> Val;
-				 true -> ServiceMaxUsers
-			     end,
-		  StateData#state{
-		    config = (StateData#state.config)#config{
-			       max_users = MaxUsers}};
-	      affiliations ->
-		  StateData#state{affiliations = ?DICT:from_list(Val)};
-	      subject ->
-		  StateData#state{subject = Val};
-	      subject_author ->
-		  StateData#state{subject_author = Val};
-	      _ -> StateData
-	  end,
-    set_opts(Opts, NSD).
-
--define(MAKE_CONFIG_OPT(Opt), {Opt, Config#config.Opt}).
-
-make_opts(StateData) ->
-    Config = StateData#state.config,
-    [
-     ?MAKE_CONFIG_OPT(title),
-     ?MAKE_CONFIG_OPT(description),
-     ?MAKE_CONFIG_OPT(allow_change_subj),
-     ?MAKE_CONFIG_OPT(allow_query_users),
-     ?MAKE_CONFIG_OPT(allow_private_messages),
-     ?MAKE_CONFIG_OPT(allow_private_messages_from_visitors),
-     ?MAKE_CONFIG_OPT(allow_visitor_status),
-     ?MAKE_CONFIG_OPT(allow_visitor_nickchange),
-     ?MAKE_CONFIG_OPT(public),
-     ?MAKE_CONFIG_OPT(public_list),
-     ?MAKE_CONFIG_OPT(persistent),
-     ?MAKE_CONFIG_OPT(moderated),
-     ?MAKE_CONFIG_OPT(members_by_default),
-     ?MAKE_CONFIG_OPT(members_only),
-     ?MAKE_CONFIG_OPT(allow_user_invites),
-     ?MAKE_CONFIG_OPT(password_protected),
-     ?MAKE_CONFIG_OPT(captcha_protected),
-     ?MAKE_CONFIG_OPT(password),
-     ?MAKE_CONFIG_OPT(anonymous),
-     ?MAKE_CONFIG_OPT(logging),
-     ?MAKE_CONFIG_OPT(max_users),
-     ?MAKE_CONFIG_OPT(allow_voice_requests),
-     ?MAKE_CONFIG_OPT(voice_request_min_interval),
-     {captcha_whitelist,
-      ?SETS:to_list((StateData#state.config)#config.captcha_whitelist)},
-     {affiliations, ?DICT:to_list(StateData#state.affiliations)},
-     {subject, StateData#state.subject},
-     {subject_author, StateData#state.subject_author}
-    ].
-
-
-
-destroy_room(DEl, StateData) ->
-    lists:foreach(
-      fun({_LJID, Info}) ->
-	      Nick = Info#user.nick,
-	      ItemAttrs = [{"affiliation", "none"},
-			   {"role", "none"}],
-	      Packet = {xmlelement, "presence", [{"type", "unavailable"}],
-			[{xmlelement, "x", [{"xmlns", ?NS_MUC_USER}],
-			  [{xmlelement, "item", ItemAttrs, []}, DEl]}]},
-	      route_stanza(
-		jlib:jid_replace_resource(StateData#state.jid, Nick),
-		Info#user.jid,
-		Packet)
-      end, ?DICT:to_list(StateData#state.users)),
-    case (StateData#state.config)#config.persistent of
-	true ->
-	    (StateData#state.mod):forget_room(
-              StateData#state.server_host,
-              StateData#state.host, StateData#state.room);
-	false ->
-	    ok
-	end,
-    {result, [], stop}.
-
-
-
-
-%%%%%%%%%%%%%%%%%%%%%%%%%%%%%%%%%%%%%%%%%%%%%%%%%%%%%%%%%%%%%%%%%%%%%%%%%%%%%%%
-% Disco
-
--define(FEATURE(Var), {xmlelement, "feature", [{"var", Var}], []}).
-
--define(CONFIG_OPT_TO_FEATURE(Opt, Fiftrue, Fiffalse),
-    case Opt of
-	true ->
-	    ?FEATURE(Fiftrue);
-	false ->
-	    ?FEATURE(Fiffalse)
-    end).
-
-process_iq_disco_info(_From, set, _Lang, _StateData) ->
-    {error, ?ERR_NOT_ALLOWED};
-
-process_iq_disco_info(_From, get, Lang, StateData) ->
-    Config = StateData#state.config,
-    {result, [{xmlelement, "identity",
-	       [{"category", "conference"},
-		{"type", "text"},
-		{"name", get_title(StateData)}], []},
-	      {xmlelement, "feature",
-	       [{"var", ?NS_MUC}], []},
-	      ?CONFIG_OPT_TO_FEATURE(Config#config.public,
-				     "muc_public", "muc_hidden"),
-	      ?CONFIG_OPT_TO_FEATURE(Config#config.persistent,
-				     "muc_persistent", "muc_temporary"),
-	      ?CONFIG_OPT_TO_FEATURE(Config#config.members_only,
-				     "muc_membersonly", "muc_open"),
-	      ?CONFIG_OPT_TO_FEATURE(Config#config.anonymous,
-				     "muc_semianonymous", "muc_nonanonymous"),
-	      ?CONFIG_OPT_TO_FEATURE(Config#config.moderated,
-				     "muc_moderated", "muc_unmoderated"),
-	      ?CONFIG_OPT_TO_FEATURE(Config#config.password_protected,
-				     "muc_passwordprotected", "muc_unsecured")
-	     ] ++ iq_disco_info_extras(Lang, StateData), StateData}.
-
--define(RFIELDT(Type, Var, Val),
-	{xmlelement, "field", [{"type", Type}, {"var", Var}],
-	 [{xmlelement, "value", [], [{xmlcdata, Val}]}]}).
-
--define(RFIELD(Label, Var, Val),
-	{xmlelement, "field", [{"label", translate:translate(Lang, Label)},
-			       {"var", Var}],
-	 [{xmlelement, "value", [], [{xmlcdata, Val}]}]}).
-
-iq_disco_info_extras(Lang, StateData) ->
-    Len = ?DICT:size(StateData#state.users),
-    RoomDescription = (StateData#state.config)#config.description,
-    [{xmlelement, "x", [{"xmlns", ?NS_XDATA}, {"type", "result"}],
-      [?RFIELDT("hidden", "FORM_TYPE",
-		"http://jabber.org/protocol/muc#roominfo"),
-       ?RFIELD("Room description", "muc#roominfo_description",
-	       RoomDescription),
-       ?RFIELD("Number of occupants", "muc#roominfo_occupants",
-	       integer_to_list(Len))
-      ]}].
-
-process_iq_disco_items(_From, set, _Lang, _StateData) ->
-    {error, ?ERR_NOT_ALLOWED};
-
-process_iq_disco_items(From, get, _Lang, StateData) ->
-    case (StateData#state.config)#config.public_list of
-	true ->
-	    {result, get_mucroom_disco_items(StateData), StateData};
-	_ ->
-	    case is_occupant_or_admin(From, StateData) of
-		true ->
-		    {result, get_mucroom_disco_items(StateData), StateData};
-		_ ->
-		    {error, ?ERR_FORBIDDEN}
-	    end
-    end.
-
-process_iq_captcha(_From, get, _Lang, _SubEl, _StateData) ->
-    {error, ?ERR_NOT_ALLOWED};
-
-process_iq_captcha(_From, set, _Lang, SubEl, StateData) ->
-    case ejabberd_captcha:process_reply(SubEl) of
-	ok ->
-	    {result, [], StateData};
-	_ ->
-	    {error, ?ERR_NOT_ACCEPTABLE}
-    end.
-
-get_title(StateData) ->
-    case (StateData#state.config)#config.title of
-	"" ->
-	    StateData#state.room;
-	Name ->
-	    Name
-    end.
-
-get_roomdesc_reply(JID, StateData, Tail) ->
-    IsOccupantOrAdmin = is_occupant_or_admin(JID, StateData),
-    if (StateData#state.config)#config.public or IsOccupantOrAdmin ->
-	    if (StateData#state.config)#config.public_list or IsOccupantOrAdmin ->
-		    {item, get_title(StateData) ++ Tail};
-	       true ->
-		    {item, get_title(StateData)}
-	    end;
-       true ->
-	    false
-    end.
-
-get_roomdesc_tail(StateData, Lang) ->
-    Desc = case (StateData#state.config)#config.public of
-	       true ->
-		   "";
-	       _ ->
-		   translate:translate(Lang, "private, ")
-	   end,
-    Len = ?DICT:fold(fun(_, _, Acc) -> Acc + 1 end, 0, StateData#state.users),
-    " (" ++ Desc ++ integer_to_list(Len) ++ ")".
-
-get_mucroom_disco_items(StateData) ->
-    lists:map(
-      fun({_LJID, Info}) ->
-	      Nick = Info#user.nick,
-	      {xmlelement, "item",
-	       [{"jid", jlib:jid_to_string({StateData#state.room,
-					    StateData#state.host, Nick})},
-		{"name", Nick}], []}
-      end,
-      ?DICT:to_list(StateData#state.users)).
-
-%%%%%%%%%%%%%%%%%%%%%%%%%%%%%%%%%%%%%%%%%%%%%%%%%%%%%%%%%%%%%%%%%%%%%%%%%%%%%%%
-% Voice request support
-
-is_voice_request(Els) ->
-    lists:foldl(
-      fun({xmlelement, "x", Attrs, _} = El, false) ->
-              case xml:get_attr_s("xmlns", Attrs) of
-                  ?NS_XDATA ->
-                      case jlib:parse_xdata_submit(El) of
-                          [_|_] = Fields ->
-                              case {lists:keysearch("FORM_TYPE", 1, Fields),
-                                    lists:keysearch("muc#role", 1, Fields)} of
-                                  {{value,
-                                    {_, ["http://jabber.org/protocol/muc#request"]}},
-                                   {value, {_, ["participant"]}}} ->
-                                      true;
-                                  _ ->
-                                      false
-                              end;
-                          _ ->
-                              false
-                      end;
-                  _ ->
-                      false
-              end;
-         (_, Acc) ->
-              Acc
-      end, false, Els).
-
-prepare_request_form(Requester, Nick, Lang) ->
-    {xmlelement, "message", [{"type", "normal"}],
-     [{xmlelement, "x", [{"xmlns", ?NS_XDATA}, {"type", "form"}],
-       [{xmlelement, "title", [],
-         [{xmlcdata, translate:translate(Lang, "Voice request")}]},
-        {xmlelement, "instructions", [],
-         [{xmlcdata,
-           translate:translate(
-             Lang, "Either approve or decline the voice request.")}]},
-        {xmlelement, "field", [{"var", "FORM_TYPE"}, {"type", "hidden"}],
-         [{xmlelement, "value", [],
-           [{xmlcdata, "http://jabber.org/protocol/muc#request"}]}]},
-        {xmlelement, "field", [{"var", "muc#role"}, {"type", "hidden"}],
-         [{xmlelement, "value", [], [{xmlcdata, "participant"}]}]},
-        ?STRINGXFIELD("User JID", "muc#jid", jlib:jid_to_string(Requester)),
-        ?STRINGXFIELD("Nickname", "muc#roomnick", Nick),
-        ?BOOLXFIELD("Grant voice to this person?", "muc#request_allow",
-                    list_to_atom("false"))
-       ]}]}.
-
-send_voice_request(From, StateData) ->
-    Moderators = search_role(moderator, StateData),
-    FromNick = find_nick_by_jid(From, StateData),
-    lists:foreach(
-      fun({_, User}) ->
-              route_stanza(
-                StateData#state.jid,
-                User#user.jid,
-                prepare_request_form(From, FromNick, ""))
-      end, Moderators).
-
-is_voice_approvement(Els) ->
-    lists:foldl(
-      fun({xmlelement, "x", Attrs, _} = El, false) ->
-              case xml:get_attr_s("xmlns", Attrs) of
-                  ?NS_XDATA ->
-                      case jlib:parse_xdata_submit(El) of
-                          [_|_] = Fs ->
-                              case {lists:keysearch("FORM_TYPE", 1, Fs),
-                                    lists:keysearch("muc#role", 1, Fs),
-                                    lists:keysearch("muc#request_allow", 1, Fs)} of
-                                  {{value,
-                                    {_, ["http://jabber.org/protocol/muc#request"]}},
-                                   {value, {_, ["participant"]}},
-                                   {value, {_, [Flag]}}}
-                                    when Flag == "true"; Flag == "1" ->
-                                      true;
-                                  _ ->
-                                      false
-                              end;
-                          _ ->
-                              false
-                      end;
-                  _ ->
-                      false
-              end;
-         (_, Acc) ->
-              Acc
-      end, false, Els).
-
-extract_jid_from_voice_approvement(Els) ->
-    lists:foldl(
-      fun({xmlelement, "x", _, _} = El, error) ->
-              Fields = case jlib:parse_xdata_submit(El) of
-                           invalid -> [];
-                           Res -> Res
-                       end,
-              lists:foldl(
-                fun({"muc#jid", [JIDStr]}, error) ->
-                        case jlib:string_to_jid(JIDStr) of
-                            error -> error;
-                            J -> {ok, J}
-                        end;
-                   (_, Acc) ->
-                        Acc
-                end, error, Fields);
-         (_, Acc) ->
-              Acc
-      end, error, Els).
-
-%%%%%%%%%%%%%%%%%%%%%%%%%%%%%%%%%%%%%%%%%%%%%%%%%%%%%%%%%%%%%%%%%%%%%%%%%%%%%%%
-% Invitation support
-
-is_invitation(Els) ->
-    lists:foldl(
-      fun({xmlelement, "x", Attrs, _} = El, false) ->
-              case xml:get_attr_s("xmlns", Attrs) of
-                  ?NS_MUC_USER ->
-                      case xml:get_subtag(El, "invite") of
-                          false ->
-                              false;
-                          _ ->
-                              true
-                      end;
-                  _ ->
-                      false
-              end;
-         (_, Acc) ->
-              Acc
-      end, false, Els).
-
-check_invitation(From, Els, Lang, StateData) ->
-    FAffiliation = get_affiliation(From, StateData),
-    CanInvite = (StateData#state.config)#config.allow_user_invites
-	orelse (FAffiliation == admin) orelse (FAffiliation == owner),
-    InviteEl = case xml:remove_cdata(Els) of
-		   [{xmlelement, "x", _Attrs1, Els1} = XEl] ->
-		       case xml:get_tag_attr_s("xmlns", XEl) of
-			   ?NS_MUC_USER ->
-			       ok;
-			   _ ->
-			       throw({error, ?ERR_BAD_REQUEST})
-		       end,
-		       case xml:remove_cdata(Els1) of
-			   [{xmlelement, "invite", _Attrs2, _Els2} = InviteEl1] ->
-			       InviteEl1;
-			   _ ->
-			       throw({error, ?ERR_BAD_REQUEST})
-		       end;
-		   _ ->
-		       throw({error, ?ERR_BAD_REQUEST})
-	       end,
-    JID = case jlib:string_to_jid(
-		 xml:get_tag_attr_s("to", InviteEl)) of
-	      error ->
-		  throw({error, ?ERR_JID_MALFORMED});
-	      JID1 ->
-		  JID1
-	  end,
-    case CanInvite of
-	false ->
-	    throw({error, ?ERR_NOT_ALLOWED});
-	true ->
-	    Reason =
-		xml:get_path_s(
-		  InviteEl,
-		  [{elem, "reason"}, cdata]),
-	    ContinueEl =
-		case xml:get_path_s(
-		       InviteEl,
-		       [{elem, "continue"}]) of
-		    [] -> [];
-		    Continue1 -> [Continue1]
-		end,
-	    IEl =
-		[{xmlelement, "invite",
-		  [{"from",
-		    jlib:jid_to_string(From)}],
-		  [{xmlelement, "reason", [],
-		    [{xmlcdata, Reason}]}] ++ ContinueEl}],
-	    PasswdEl =
-		case (StateData#state.config)#config.password_protected of
-		    true ->
-			[{xmlelement, "password", [],
-			  [{xmlcdata, (StateData#state.config)#config.password}]}];
-		    _ ->
-			[]
-		end,
-	    Body =
-		{xmlelement, "body", [],
-		 [{xmlcdata,
-		   lists:flatten(
-		     io_lib:format(
-		       translate:translate(
-			 Lang,
-			 "~s invites you to the room ~s"),
-		       [jlib:jid_to_string(From),
-			jlib:jid_to_string({StateData#state.room,
-					    StateData#state.host,
-					    ""})
-		       ])) ++
-		   case (StateData#state.config)#config.password_protected of
-		       true ->
-			   ", " ++
-			       translate:translate(Lang, "the password is") ++
-			       " '" ++
-			       (StateData#state.config)#config.password ++ "'";
-		       _ ->
-			   ""
-		   end ++
-		   case Reason of
-		       "" -> "";
-		       _ -> " (" ++ Reason ++ ") "
-		   end
-		  }]},
-	    Msg =
-		{xmlelement, "message",
-		 [{"type", "normal"}],
-		 [{xmlelement, "x", [{"xmlns", ?NS_MUC_USER}], IEl ++ PasswdEl},
-		  {xmlelement, "x",
-		   [{"xmlns", ?NS_XCONFERENCE},
-		    {"jid", jlib:jid_to_string(
-			      {StateData#state.room,
-			       StateData#state.host,
-			       ""})}],
-		   [{xmlcdata, Reason}]},
-		  Body]},
-	    route_stanza(StateData#state.jid, JID, Msg),
-	    JID
-    end.
-
-%% Handle a message sent to the room by a non-participant.
-%% If it is a decline, send to the inviter.
-%% Otherwise, an error message is sent to the sender.
-handle_roommessage_from_nonparticipant(Packet, Lang, StateData, From) ->
-    case catch check_decline_invitation(Packet) of
-	{true, Decline_data} ->
-	    send_decline_invitation(Decline_data, StateData#state.jid, From);
-	_ ->
-	    send_error_only_occupants(Packet, Lang, StateData#state.jid, From)
-    end.
-
-%% Check in the packet is a decline.
-%% If so, also returns the splitted packet.
-%% This function must be catched, 
-%% because it crashes when the packet is not a decline message.
-check_decline_invitation(Packet) ->
-    {xmlelement, "message", _, _} = Packet,
-    XEl = xml:get_subtag(Packet, "x"),
-    ?NS_MUC_USER = xml:get_tag_attr_s("xmlns", XEl),
-    DEl = xml:get_subtag(XEl, "decline"),
-    ToString = xml:get_tag_attr_s("to", DEl),
-    ToJID = jlib:string_to_jid(ToString),
-    {true, {Packet, XEl, DEl, ToJID}}.
-
-%% Send the decline to the inviter user.
-%% The original stanza must be slightly modified.
-send_decline_invitation({Packet, XEl, DEl, ToJID}, RoomJID, FromJID) ->
-    FromString = jlib:jid_to_string(jlib:jid_remove_resource(FromJID)),
-    {xmlelement, "decline", DAttrs, DEls} = DEl,
-    DAttrs2 = lists:keydelete("to", 1, DAttrs),
-    DAttrs3 = [{"from", FromString} | DAttrs2],
-    DEl2 = {xmlelement, "decline", DAttrs3, DEls},
-    XEl2 = replace_subelement(XEl, DEl2),
-    Packet2 = replace_subelement(Packet, XEl2),
-    route_stanza(RoomJID, ToJID, Packet2).
-
-%% Given an element and a new subelement, 
-%% replace the instance of the subelement in element with the new subelement.
-replace_subelement({xmlelement, Name, Attrs, SubEls}, NewSubEl) ->
-    {_, NameNewSubEl, _, _} = NewSubEl,
-    SubEls2 = lists:keyreplace(NameNewSubEl, 2, SubEls, NewSubEl),
-    {xmlelement, Name, Attrs, SubEls2}.
-
-send_error_only_occupants(Packet, Lang, RoomJID, From) ->
-    ErrText = "Only occupants are allowed to send messages to the conference",
-    Err = jlib:make_error_reply(Packet, ?ERRT_NOT_ACCEPTABLE(Lang, ErrText)),
-    route_stanza(RoomJID, From, Err).
-
-
-%%%%%%%%%%%%%%%%%%%%%%%%%%%%%%%%%%%%%%%%%%%%%%%%%%%%%%%%%%%%%%%%%%%%%%%%%%%%%%%
-% Logging
-
-add_to_log(Type, Data, StateData)
-  when Type == roomconfig_change_disabledlogging ->
-    %% When logging is disabled, the config change message must be logged:
-    mod_muc_log:add_to_log(
-      StateData#state.server_host, roomconfig_change, Data,
-      StateData#state.jid, make_opts(StateData));
-add_to_log(Type, Data, StateData) ->
-    case (StateData#state.config)#config.logging of
-	true ->
-	    mod_muc_log:add_to_log(
-	      StateData#state.server_host, Type, Data,
-	      StateData#state.jid, make_opts(StateData));
-	false ->
-	    ok
-    end.
-
-%%%%%%%%%%%%%%%%%%%%%%%%%%%%%%%%%%%%%%%%%%%%%%%%%%%%%%%%%%%%%%%%%%%%%%%%%%%%%%%
-%% Users number checking
-
-tab_add_online_user(JID, StateData) ->
-    {LUser, LServer, LResource} = jlib:jid_tolower(JID),
-    US = {LUser, LServer},
-    Room = StateData#state.room,
-    Host = StateData#state.host,
-    catch ets:insert(
-	    muc_online_users,
-	    #muc_online_users{us = US, resource = LResource, room = Room, host = Host}).
-
-
-tab_remove_online_user(JID, StateData) ->
-    {LUser, LServer, LResource} = jlib:jid_tolower(JID),
-    US = {LUser, LServer},
-    Room = StateData#state.room,
-    Host = StateData#state.host,
-    catch ets:delete_object(
-	    muc_online_users,
-	    #muc_online_users{us = US, resource = LResource, room = Room, host = Host}).
-
-tab_count_user(JID) ->
-    {LUser, LServer, _} = jlib:jid_tolower(JID),
-    US = {LUser, LServer},
-    case catch ets:select(
-		 muc_online_users,
-		 [{#muc_online_users{us = US, _ = '_'}, [], [[]]}]) of
-	Res when is_list(Res) ->
-	    length(Res);
-	_ ->
-	    0
-    end.
-
-element_size(El) ->
-    size(xml:element_to_binary(El)).
-
-route_stanza(From, To, El) ->
-    case mod_muc:is_broadcasted(From#jid.lserver) of
-        true ->
-            #jid{luser = LUser, lserver = LServer} = To,
-            case ejabberd_cluster:get_node({LUser, LServer}) of
-                Node when Node == node() ->
-                    ejabberd_router:route(From, To, El);
-                _ ->
-                    ok
-            end;
-        false ->
-            ejabberd_router:route(From, To, El)
-    end.+%%%----------------------------------------------------------------------
+%%% File    : mod_muc_room.erl
+%%% Author  : Alexey Shchepin <alexey@process-one.net>
+%%% Purpose : MUC room stuff
+%%% Created : 19 Mar 2003 by Alexey Shchepin <alexey@process-one.net>
+%%%
+%%%
+%%% ejabberd, Copyright (C) 2002-2012   ProcessOne
+%%%
+%%% This program is free software; you can redistribute it and/or
+%%% modify it under the terms of the GNU General Public License as
+%%% published by the Free Software Foundation; either version 2 of the
+%%% License, or (at your option) any later version.
+%%%
+%%% This program is distributed in the hope that it will be useful,
+%%% but WITHOUT ANY WARRANTY; without even the implied warranty of
+%%% MERCHANTABILITY or FITNESS FOR A PARTICULAR PURPOSE.  See the GNU
+%%% General Public License for more details.
+%%%
+%%% You should have received a copy of the GNU General Public License
+%%% along with this program; if not, write to the Free Software
+%%% Foundation, Inc., 59 Temple Place, Suite 330, Boston, MA
+%%% 02111-1307 USA
+%%%
+%%%----------------------------------------------------------------------
+
+-module(mod_muc_room).
+-author('alexey@process-one.net').
+
+-define(GEN_FSM, p1_fsm).
+
+-behaviour(?GEN_FSM).
+
+
+%% External exports
+-export([start_link/11,
+	 start_link/9,
+	 start_link/2,
+	 start/11,
+	 start/9,
+	 start/2,
+	 migrate/3,
+	 route/4,
+ 	moderate_room_history/2,
+        persist_recent_messages/1]).
+
+%% gen_fsm callbacks
+-export([init/1,
+	 normal_state/2,
+	 handle_event/3,
+	 handle_sync_event/4,
+	 handle_info/3,
+	 terminate/3,
+	 print_state/1,
+	 code_change/4]).
+
+-include("ejabberd.hrl").
+-include("jlib.hrl").
+-include("mod_muc_room.hrl").
+
+-define(MAX_USERS_DEFAULT_LIST,
+	[5, 10, 20, 30, 50, 100, 200, 500, 1000, 2000, 5000]).
+
+%-define(DBGFSM, true).
+
+-ifdef(DBGFSM).
+-define(FSMOPTS, [{debug, [trace]}]).
+-else.
+-define(FSMOPTS, []).
+-endif.
+
+%% Module start with or without supervisor:
+-ifdef(NO_TRANSIENT_SUPERVISORS).
+-define(SUPERVISOR_START(Args), 
+	?GEN_FSM:start(?MODULE, Args, ?FSMOPTS)).
+-else.
+-define(SUPERVISOR_START(Args), 
+	Supervisor = gen_mod:get_module_proc(ServerHost, ejabberd_mod_muc_sup),
+	supervisor:start_child(Supervisor, Args)).
+-endif.
+
+%%%----------------------------------------------------------------------
+%%% API
+%%%----------------------------------------------------------------------
+start(Host, ServerHost, Access, Room, HistorySize, PersistHistory, RoomShaper,
+      Creator, Nick, DefRoomOpts, Mod) ->
+    ?SUPERVISOR_START([Host, ServerHost, Access, Room, HistorySize, PersistHistory,
+		       RoomShaper, Creator, Nick, DefRoomOpts, Mod]).
+
+start(Host, ServerHost, Access, Room, HistorySize, PersistHistory, RoomShaper, Opts, Mod) ->
+    Supervisor = gen_mod:get_module_proc(ServerHost, ejabberd_mod_muc_sup),
+    supervisor:start_child(
+      Supervisor, [Host, ServerHost, Access, Room, HistorySize, PersistHistory, RoomShaper,
+		   Opts, Mod]).
+
+start(StateName, StateData) ->
+    ServerHost = StateData#state.server_host,
+    ?SUPERVISOR_START([StateName, StateData]).
+
+start_link(Host, ServerHost, Access, Room, HistorySize, PersistHistory, RoomShaper,
+	   Creator, Nick, DefRoomOpts, Mod) ->
+    ?GEN_FSM:start_link(?MODULE, [Host, ServerHost, Access, Room, HistorySize, PersistHistory,
+				  RoomShaper, Creator, Nick, DefRoomOpts, Mod],
+			?FSMOPTS).
+
+start_link(Host, ServerHost, Access, Room, HistorySize, PersistHistory, RoomShaper, Opts, Mod) ->
+    ?GEN_FSM:start_link(?MODULE, [Host, ServerHost, Access, Room, HistorySize, PersistHistory,
+				  RoomShaper, Opts, Mod],
+			?FSMOPTS).
+
+start_link(StateName, StateData) ->
+    ?GEN_FSM:start_link(?MODULE, [StateName, StateData], ?FSMOPTS).
+
+migrate(FsmRef, Node, After) ->
+    erlang:send_after(After, FsmRef, {migrate, Node}).
+
+moderate_room_history(FsmRef, Nick) ->
+	?GEN_FSM:sync_send_all_state_event(FsmRef, {moderate_room_history, Nick}).
+
+persist_recent_messages(FsmRef) ->
+	?GEN_FSM:sync_send_all_state_event(FsmRef, persist_recent_messages).
+%%%----------------------------------------------------------------------
+%%% Callback functions from gen_fsm
+%%%----------------------------------------------------------------------
+
+%%----------------------------------------------------------------------
+%% Func: init/1
+%% Returns: {ok, StateName, StateData}          |
+%%          {ok, StateName, StateData, Timeout} |
+%%          ignore                              |
+%%          {stop, StopReason}
+%%----------------------------------------------------------------------
+init([Host, ServerHost, Access, Room, HistorySize, PersistHistory, RoomShaper, Creator, _Nick, DefRoomOpts, Mod]) ->
+    process_flag(trap_exit, true),
+    Shaper = shaper:new(RoomShaper),
+    State = set_affiliation(Creator, owner,
+			    #state{host = Host,
+				   server_host = ServerHost,
+                                   mod = Mod,
+				   access = Access,
+				   room = Room,
+				   history = lqueue_new(HistorySize),
+				   persist_history = PersistHistory,
+				   jid = jlib:make_jid(Room, Host, ""),
+				   just_created = true,
+				   room_shaper = Shaper}),
+    State1 = set_opts(DefRoomOpts, State),
+    %% this will trigger a write of the muc to disc if it is persistent.
+    %% we need to do this because otherwise if muc are persistent by default,
+    %% but never configured in any way by the client, we were never 
+    %% storing it on disc to be recreated on startup.
+    if 
+	 (State1#state.config)#config.persistent ->
+	    mod_muc:store_room(State1#state.host, State1#state.room, make_opts(State1));
+    	true ->
+		ok
+    end,
+    ?INFO_MSG("Created MUC room ~s@~s by ~s", 
+	      [Room, Host, jlib:jid_to_string(Creator)]),
+    add_to_log(room_existence, created, State1),
+    add_to_log(room_existence, started, State1),
+    {ok, normal_state, State1};
+init([Host, ServerHost, Access, Room, HistorySize, PersistHistory, RoomShaper, Opts, Mod]) ->
+    process_flag(trap_exit, true),
+    Shaper = shaper:new(RoomShaper),
+    State = set_opts(Opts, #state{host = Host,
+				  server_host = ServerHost,
+                                  mod = Mod,
+				  access = Access,
+				  room = Room,
+				  history = load_history(ServerHost, Room, PersistHistory, lqueue_new(HistorySize)),
+				  persist_history = PersistHistory,
+				  jid = jlib:make_jid(Room, Host, ""),
+				  room_shaper = Shaper}),
+    add_to_log(room_existence, started, State),
+    {ok, normal_state, State};
+init([StateName, #state{room = Room, host = Host} = StateData]) ->
+    process_flag(trap_exit, true),
+    mod_muc:register_room(Host, Room, self()),
+    {ok, StateName, StateData}.
+
+%%----------------------------------------------------------------------
+%% Func: StateName/2
+%% Returns: {next_state, NextStateName, NextStateData}          |
+%%          {next_state, NextStateName, NextStateData, Timeout} |
+%%          {stop, Reason, NewStateData}
+%%----------------------------------------------------------------------
+normal_state({route, From, "",
+	      {xmlelement, "message", Attrs, Els} = Packet},
+	     StateData) ->
+    Lang = xml:get_attr_s("xml:lang", Attrs),
+    case is_user_online(From, StateData) orelse
+	is_user_allowed_message_nonparticipant(From, StateData) of
+	true ->
+	    case xml:get_attr_s("type", Attrs) of
+		"groupchat" ->
+		    Activity = get_user_activity(From, StateData),
+		    Now = now_to_usec(now()),
+		    MinMessageInterval =
+			trunc(gen_mod:get_module_opt(
+				StateData#state.server_host,
+				StateData#state.mod,
+                                min_message_interval, 0) * 1000000),
+		    Size = element_size(Packet),
+		    {MessageShaper, MessageShaperInterval} =
+			shaper:update(Activity#activity.message_shaper, Size),
+		    if
+			Activity#activity.message /= undefined ->
+			    ErrText = "Traffic rate limit is exceeded",
+			    Err = jlib:make_error_reply(
+				    Packet, ?ERRT_RESOURCE_CONSTRAINT(Lang, ErrText)),
+			    route_stanza(
+			      StateData#state.jid,
+			      From, Err),
+			    {next_state, normal_state, StateData};
+			Now >= Activity#activity.message_time + MinMessageInterval,
+			MessageShaperInterval == 0 ->
+			    {RoomShaper, RoomShaperInterval} =
+				shaper:update(StateData#state.room_shaper, Size),
+			    RoomQueueEmpty = queue:is_empty(
+					       StateData#state.room_queue),
+			    if
+				RoomShaperInterval == 0,
+				RoomQueueEmpty ->
+				    NewActivity = Activity#activity{
+						    message_time = Now,
+						    message_shaper = MessageShaper},
+				    StateData1 =
+					store_user_activity(
+					  From, NewActivity, StateData),
+				    StateData2 =
+					StateData1#state{
+					  room_shaper = RoomShaper},
+				    process_groupchat_message(From, Packet, StateData2);
+				true ->
+				    StateData1 =
+					if
+					    RoomQueueEmpty ->
+						erlang:send_after(
+						  RoomShaperInterval, self(),
+						  process_room_queue),
+						StateData#state{
+						  room_shaper = RoomShaper};
+					    true ->
+						StateData
+					end,
+				    NewActivity = Activity#activity{
+						    message_time = Now,
+						    message_shaper = MessageShaper,
+						    message = Packet},
+				    RoomQueue = queue:in(
+						  {message, From},
+						  StateData#state.room_queue),
+				    StateData2 =
+					store_user_activity(
+					  From, NewActivity, StateData1),
+				    StateData3 =
+					StateData2#state{
+					  room_queue = RoomQueue},
+				    {next_state, normal_state, StateData3}
+			    end;
+			true ->
+			    MessageInterval =
+				(Activity#activity.message_time +
+				 MinMessageInterval - Now) div 1000,
+			    Interval = lists:max([MessageInterval,
+						  MessageShaperInterval]),
+			    erlang:send_after(
+			      Interval, self(), {process_user_message, From}),
+			    NewActivity = Activity#activity{
+					    message = Packet,
+					    message_shaper = MessageShaper},
+			    StateData1 =
+				store_user_activity(
+				  From, NewActivity, StateData),
+			    {next_state, normal_state, StateData1}
+		    end;
+		"error" ->
+		    case is_user_online(From, StateData) of
+			true ->
+			    ErrorText = "This participant is kicked from the room because "
+				"he sent an error message",
+			    NewState = expulse_participant(Packet, From, StateData, 
+					 translate:translate(Lang, ErrorText)),
+			    {next_state, normal_state, NewState};
+			_ ->
+			    {next_state, normal_state, StateData}
+		    end;
+		"chat" ->
+		    ErrText = "It is not allowed to send private messages to the conference",
+		    Err = jlib:make_error_reply(
+			    Packet, ?ERRT_NOT_ACCEPTABLE(Lang, ErrText)),
+		    route_stanza(
+		      StateData#state.jid,
+		      From, Err),
+		    {next_state, normal_state, StateData};
+		Type when (Type == "") or (Type == "normal") ->
+                    IsInvitation = is_invitation(Els),
+                    IsVoiceRequest = is_voice_request(Els)
+                        and is_visitor(From, StateData),
+                    IsVoiceApprovement = is_voice_approvement(Els)
+                        and not is_visitor(From, StateData),
+                    if IsInvitation ->
+                            case catch check_invitation(From, Els, Lang, StateData) of
+				{error, Error} ->
+                                    Err = jlib:make_error_reply(
+                                            Packet, Error),
+                                    route_stanza(
+                                      StateData#state.jid,
+                                      From, Err),
+                                    {next_state, normal_state, StateData};
+				IJID ->
+                                    Config = StateData#state.config,
+                                    case Config#config.members_only of
+					true ->
+                                            case get_affiliation(IJID, StateData) of
+						none ->
+                                                    NSD = set_affiliation(
+                                                            IJID,
+                                                            member,
+                                                            StateData),
+                                                    case (NSD#state.config)#config.persistent of
+							true ->
+                                                            (NSD#state.mod):store_room(
+                                                              NSD#state.server_host,
+                                                              NSD#state.host,
+                                                              NSD#state.room,
+                                                              make_opts(NSD));
+							_ ->
+                                                            ok
+                                                    end,
+                                                    {next_state, normal_state, NSD};
+						_ ->
+                                                    {next_state, normal_state,
+                                                     StateData}
+                                            end;
+					false ->
+                                            {next_state, normal_state, StateData}
+                                    end
+                            end;
+			IsVoiceRequest ->
+                            NewStateData =
+                                case (StateData#state.config)#config.allow_voice_requests of
+                                    true ->
+                                        MinInterval = (StateData#state.config)
+                                            #config.voice_request_min_interval,
+                                        BareFrom = jlib:jid_remove_resource(
+                                                     jlib:jid_tolower(From)),
+                                        NowPriority = -now_to_usec(now()),
+                                        CleanPriority =
+                                            NowPriority + MinInterval*1000000,
+                                        Times = clean_treap(
+                                                  StateData#state.last_voice_request_time,
+                                                  CleanPriority),
+                                        case treap:lookup(BareFrom, Times) of
+                                            error ->
+                                                Times1 = treap:insert(
+                                                           BareFrom,
+                                                           NowPriority,
+                                                           true, Times),
+                                                NSD = StateData#state{
+                                                        last_voice_request_time =
+                                                            Times1},
+                                                send_voice_request(From, NSD),
+                                                NSD;
+                                            {ok, _, _} ->
+                                                ErrText = "Please, wait for "
+                                                    "a while before sending "
+                                                    "new voice request",
+                                                Err = jlib:make_error_reply(
+                                                        Packet,
+                                                        ?ERRT_NOT_ACCEPTABLE(
+                                                           Lang, ErrText)),
+						route_stanza(
+                                                  StateData#state.jid,
+                                                  From, Err),
+						StateData#state{
+                                                  last_voice_request_time =
+                                                      Times}
+					end;
+                                    false ->
+					ErrText = "Voice requests are "
+                                            "disabled in this conference",
+					Err = jlib:make_error_reply(
+						Packet,
+                                                ?ERRT_FORBIDDEN(
+                                                   Lang, ErrText)),
+					route_stanza(
+                                          StateData#state.jid, From, Err),
+					StateData
+				end,
+                            {next_state, normal_state, NewStateData};
+                       IsVoiceApprovement ->
+                            NewStateData =
+                                case is_moderator(From, StateData) of
+                                    true ->
+					case extract_jid_from_voice_approvement(Els) of
+                                            error ->
+						ErrText = "Failed to extract "
+                                                    "JID from your voice "
+                                                    "request approval",
+						Err = jlib:make_error_reply(
+							Packet,
+                                                        ?ERRT_BAD_REQUEST(
+                                                           Lang, ErrText)),
+						route_stanza(
+                                                  StateData#state.jid,
+                                                  From, Err),
+						StateData;
+                                            {ok, TargetJid} ->
+						case is_visitor(
+                                                       TargetJid, StateData) of
+                                                    true ->
+							Reason = [],
+							NSD = set_role(
+                                                                TargetJid,
+                                                                participant,
+                                                                StateData),
+							catch send_new_presence(
+                                                                TargetJid,
+                                                                Reason, NSD),
+							NSD;
+                                                    _ ->
+							StateData
+						end
+					end;
+                                    _ ->
+					ErrText = "Only moderators can "
+                                            "approve voice requests",
+					Err = jlib:make_error_reply(
+						Packet,
+                                                ?ERRT_NOT_ALLOWED(
+                                                   Lang, ErrText)),
+					route_stanza(
+                                          StateData#state.jid, From, Err),
+					StateData
+				end,
+                            {next_state, normal_state, NewStateData};
+                       true ->
+                            {next_state, normal_state, StateData}
+                    end;
+		_ ->
+		    ErrText = "Improper message type",
+		    Err = jlib:make_error_reply(
+			    Packet, ?ERRT_NOT_ACCEPTABLE(Lang, ErrText)),
+		    route_stanza(
+		      StateData#state.jid,
+		      From, Err),
+		    {next_state, normal_state, StateData}
+	    end;
+	_ ->
+	    case xml:get_attr_s("type", Attrs) of
+		"error" ->
+		    ok;
+		_ ->
+		    handle_roommessage_from_nonparticipant(Packet, Lang, StateData, From)
+	    end,
+	    {next_state, normal_state, StateData}
+    end;
+
+normal_state({route, From, "",
+	      {xmlelement, "iq", _Attrs, _Els} = Packet},
+	     StateData) ->
+    case jlib:iq_query_info(Packet) of
+	#iq{type = Type, xmlns = XMLNS, lang = Lang, sub_el = SubEl} = IQ when
+	      (XMLNS == ?NS_MUC_ADMIN) or
+	      (XMLNS == ?NS_MUC_OWNER) or
+	      (XMLNS == ?NS_DISCO_INFO) or
+	      (XMLNS == ?NS_DISCO_ITEMS) or
+	      (XMLNS == ?NS_CAPTCHA) ->
+	    Res1 = case XMLNS of
+		       ?NS_MUC_ADMIN ->
+			   process_iq_admin(From, Type, Lang, SubEl, StateData);
+		       ?NS_MUC_OWNER ->
+			   process_iq_owner(From, Type, Lang, SubEl, StateData);
+		       ?NS_DISCO_INFO ->
+			   process_iq_disco_info(From, Type, Lang, StateData);
+		       ?NS_DISCO_ITEMS ->
+			   process_iq_disco_items(From, Type, Lang, StateData);
+		       ?NS_CAPTCHA ->
+			   process_iq_captcha(From, Type, Lang, SubEl, StateData)
+		   end,
+	    {IQRes, NewStateData} =
+		case Res1 of
+		    {result, Res, SD} ->
+			{IQ#iq{type = result,
+			       sub_el = [{xmlelement, "query",
+					  [{"xmlns", XMLNS}],
+					  Res
+					 }]},
+			 SD};
+		    {error, Error} ->
+			{IQ#iq{type = error,
+			       sub_el = [SubEl, Error]},
+			 StateData}
+		end,
+	    route_stanza(StateData#state.jid,
+				  From,
+				  jlib:iq_to_xml(IQRes)),
+	    case NewStateData of
+		stop ->
+		    {stop, normal, StateData};
+		_ ->
+		    {next_state, normal_state, NewStateData}
+	    end;
+	reply ->
+	    {next_state, normal_state, StateData};
+	_ ->
+	    Err = jlib:make_error_reply(
+		    Packet, ?ERR_FEATURE_NOT_IMPLEMENTED),
+	    route_stanza(StateData#state.jid, From, Err),
+	    {next_state, normal_state, StateData}
+    end;
+
+normal_state({route, From, Nick,
+	      {xmlelement, "presence", _Attrs, _Els} = Packet},
+	     StateData) ->
+    Activity = get_user_activity(From, StateData),
+    Now = now_to_usec(now()),
+    MinPresenceInterval =
+	trunc(gen_mod:get_module_opt(
+		StateData#state.server_host,
+		StateData#state.mod, min_presence_interval, 0) * 1000000),
+    if
+	(Now >= Activity#activity.presence_time + MinPresenceInterval) and
+	(Activity#activity.presence == undefined) ->
+	    NewActivity = Activity#activity{presence_time = Now},
+	    StateData1 = store_user_activity(From, NewActivity, StateData),
+	    process_presence(From, Nick, Packet, StateData1);
+	true ->
+	    if
+		Activity#activity.presence == undefined ->
+		    Interval = (Activity#activity.presence_time +
+				MinPresenceInterval - Now) div 1000,
+		    erlang:send_after(
+		      Interval, self(), {process_user_presence, From});
+		true ->
+		    ok
+	    end,
+	    NewActivity = Activity#activity{presence = {Nick, Packet}},
+	    StateData1 = store_user_activity(From, NewActivity, StateData),
+	    {next_state, normal_state, StateData1}
+    end;
+
+normal_state({route, From, ToNick,
+	      {xmlelement, "message", Attrs, _} = Packet},
+	     StateData) ->
+    Type = xml:get_attr_s("type", Attrs),
+    Lang = xml:get_attr_s("xml:lang", Attrs),
+    case decide_fate_message(Type, Packet, From, StateData) of
+	{expulse_sender, Reason} ->
+	    ?DEBUG(Reason, []),
+	    ErrorText = "This participant is kicked from the room because "
+		"he sent an error message to another participant",
+	    NewState = expulse_participant(Packet, From, StateData, 
+					   translate:translate(Lang, ErrorText)),
+	    {next_state, normal_state, NewState};
+	forget_message ->
+	    {next_state, normal_state, StateData};
+	continue_delivery ->
+	    case {(StateData#state.config)#config.allow_private_messages,
+		is_user_online(From, StateData)} of
+		{true, true} ->
+		    case Type of
+			"groupchat" ->
+			    ErrText = "It is not allowed to send private "
+				"messages of type \"groupchat\"",
+			    Err = jlib:make_error_reply(
+				    Packet, ?ERRT_BAD_REQUEST(Lang, ErrText)),
+			    route_stanza(
+			      jlib:jid_replace_resource(
+				StateData#state.jid,
+				ToNick),
+			      From, Err);
+			_ ->
+			    case find_jids_by_nick(ToNick, StateData) of
+				false ->
+				    ErrText = "Recipient is not in the conference room",
+				    Err = jlib:make_error_reply(
+					    Packet, ?ERRT_ITEM_NOT_FOUND(Lang, ErrText)),
+                                    route_stanza(
+				      jlib:jid_replace_resource(
+					StateData#state.jid,
+					ToNick),
+				      From, Err);
+				ToJIDs ->
+				    SrcIsVisitor = is_visitor(From, StateData),
+				    DstIsModerator = is_moderator(hd(ToJIDs), StateData),
+				    PmFromVisitors = (StateData#state.config)#config.allow_private_messages_from_visitors,
+				    if SrcIsVisitor == false;
+				       PmFromVisitors == anyone;
+				       (PmFromVisitors == moderators) and (DstIsModerator) ->
+					    {ok, #user{nick = FromNick}} =
+						?DICT:find(jlib:jid_tolower(From),
+							   StateData#state.users),
+					    FromNickJID = jlib:jid_replace_resource(StateData#state.jid, FromNick),
+					    [route_stanza(FromNickJID, ToJID, Packet) || ToJID <- ToJIDs];
+				       true ->
+					    ErrText = "It is not allowed to send private messages",
+					    Err = jlib:make_error_reply(
+						    Packet, ?ERRT_FORBIDDEN(Lang, ErrText)),
+                                            route_stanza(
+					      jlib:jid_replace_resource(
+						StateData#state.jid,
+						ToNick),
+					      From, Err)
+				    end
+			    end
+		    end;
+		{true, false} ->
+		    ErrText = "Only occupants are allowed to send messages to the conference",
+		    Err = jlib:make_error_reply(
+			    Packet, ?ERRT_NOT_ACCEPTABLE(Lang, ErrText)),
+		    route_stanza(
+		      jlib:jid_replace_resource(
+			StateData#state.jid,
+			ToNick),
+		      From, Err);
+		{false, _} ->
+		    ErrText = "It is not allowed to send private messages",
+		    Err = jlib:make_error_reply(
+			    Packet, ?ERRT_FORBIDDEN(Lang, ErrText)),
+		    route_stanza(
+		      jlib:jid_replace_resource(
+			StateData#state.jid,
+			ToNick),
+		      From, Err)
+	    end,
+	    {next_state, normal_state, StateData}
+    end;
+
+normal_state({route, From, ToNick,
+	      {xmlelement, "iq", Attrs, _Els} = Packet},
+	     StateData) ->
+    Lang = xml:get_attr_s("xml:lang", Attrs),
+    StanzaId = xml:get_attr_s("id", Attrs),
+    case {(StateData#state.config)#config.allow_query_users,
+	  is_user_online_iq(StanzaId, From, StateData)} of
+	{true, {true, NewId, FromFull}} ->
+	    case find_jid_by_nick(ToNick, StateData) of
+		false ->
+		    case jlib:iq_query_info(Packet) of
+			reply ->
+			    ok;
+			_ ->
+			    ErrText = "Recipient is not in the conference room",
+			    Err = jlib:make_error_reply(
+				    Packet, ?ERRT_ITEM_NOT_FOUND(Lang, ErrText)),
+			    route_stanza(
+			      jlib:jid_replace_resource(
+				StateData#state.jid, ToNick),
+			      From, Err)
+		    end;
+		ToJID ->
+		    {ok, #user{nick = FromNick}} =
+			?DICT:find(jlib:jid_tolower(FromFull),
+				   StateData#state.users),
+		    {ToJID2, Packet2} = handle_iq_vcard(FromFull, ToJID,
+							StanzaId, NewId,Packet),
+		    route_stanza(
+		      jlib:jid_replace_resource(StateData#state.jid, FromNick),
+		      ToJID2, Packet2)
+	    end;
+	{_, {false, _, _}} ->
+	    case jlib:iq_query_info(Packet) of
+		reply ->
+		    ok;
+		_ ->
+		    ErrText = "Only occupants are allowed to send queries to the conference",
+		    Err = jlib:make_error_reply(
+			    Packet, ?ERRT_NOT_ACCEPTABLE(Lang, ErrText)),
+		    route_stanza(
+		      jlib:jid_replace_resource(StateData#state.jid, ToNick),
+		      From, Err)
+	    end;
+	_ ->
+	    case jlib:iq_query_info(Packet) of
+		reply ->
+		    ok;
+		_ ->
+		    ErrText = "Queries to the conference members are not allowed in this room",
+		    Err = jlib:make_error_reply(
+			    Packet, ?ERRT_NOT_ALLOWED(Lang, ErrText)),
+		    route_stanza(
+		      jlib:jid_replace_resource(StateData#state.jid, ToNick),
+		      From, Err)
+	    end
+    end,
+    {next_state, normal_state, StateData};
+
+normal_state(_Event, StateData) ->
+    {next_state, normal_state, StateData}.
+
+
+
+%%----------------------------------------------------------------------
+%% Func: handle_event/3
+%% Returns: {next_state, NextStateName, NextStateData}          |
+%%          {next_state, NextStateName, NextStateData, Timeout} |
+%%          {stop, Reason, NewStateData}
+%%----------------------------------------------------------------------
+handle_event({service_message, Msg}, _StateName, StateData) ->
+    MessagePkt = {xmlelement, "message",
+		  [{"type", "groupchat"}],
+		  [{xmlelement, "body", [], [{xmlcdata, Msg}]}]},
+    lists:foreach(
+      fun({_LJID, Info}) ->
+	      route_stanza(
+		StateData#state.jid,
+		Info#user.jid,
+		MessagePkt)
+      end,
+      ?DICT:to_list(StateData#state.users)),
+    NSD = add_message_to_history("",
+				 StateData#state.jid,
+				 MessagePkt,
+				 StateData),
+    {next_state, normal_state, NSD};
+
+handle_event({destroy, Reason}, _StateName, StateData) ->
+    {result, [], stop} =
+        destroy_room(
+          {xmlelement, "destroy",
+           [{"xmlns", ?NS_MUC_OWNER}],
+           case Reason of
+               none -> [];
+               _Else ->
+                   [{xmlelement, "reason",
+                     [], [{xmlcdata, Reason}]}]
+           end}, StateData),
+    ?INFO_MSG("Destroyed MUC room ~s with reason: ~p", 
+	      [jlib:jid_to_string(StateData#state.jid), Reason]),
+    add_to_log(room_existence, destroyed, StateData),
+    {stop, shutdown, StateData};
+handle_event(destroy, StateName, StateData) ->
+    ?INFO_MSG("Destroyed MUC room ~s", 
+	      [jlib:jid_to_string(StateData#state.jid)]),
+    handle_event({destroy, none}, StateName, StateData);
+
+handle_event({set_affiliations, Affiliations}, StateName, StateData) ->
+    {next_state, StateName, StateData#state{affiliations = Affiliations}};
+
+handle_event(_Event, StateName, StateData) ->
+    {next_state, StateName, StateData}.
+
+%%----------------------------------------------------------------------
+%% Func: handle_sync_event/4
+%% Returns: {next_state, NextStateName, NextStateData}            |
+%%          {next_state, NextStateName, NextStateData, Timeout}   |
+%%          {reply, Reply, NextStateName, NextStateData}          |
+%%          {reply, Reply, NextStateName, NextStateData, Timeout} |
+%%          {stop, Reason, NewStateData}                          |
+%%          {stop, Reason, Reply, NewStateData}
+%%----------------------------------------------------------------------
+handle_sync_event({moderate_room_history, Nick}, _From, StateName, #state{history = History} = StateData) ->
+	NewHistory = lqueue_filter(fun({FromNick, _TSPacket, _HaveSubject, _Timestamp, _Size}) -> 
+				FromNick /= Nick 
+		end, History),
+	Moderated = History#lqueue.len - NewHistory#lqueue.len,
+	{reply, {ok, integer_to_list(Moderated)}, StateName, StateData#state{history = NewHistory}};
+
+handle_sync_event(persist_recent_messages, _From, StateName, StateData) ->
+	{reply, persist_muc_history(StateData), StateName, StateData};
+
+handle_sync_event({get_disco_item, JID, Lang}, _From, StateName, StateData) ->
+    Reply = get_roomdesc_reply(JID, StateData,
+			       get_roomdesc_tail(StateData, Lang)),
+    {reply, Reply, StateName, StateData};
+handle_sync_event(get_config, _From, StateName, StateData) ->
+    {reply, {ok, StateData#state.config}, StateName, StateData};
+handle_sync_event(get_state, _From, StateName, StateData) ->
+    {reply, {ok, StateData}, StateName, StateData};
+handle_sync_event({change_config, Config}, _From, StateName, StateData) ->
+    {result, [], NSD} = change_config(Config, StateData),
+    {reply, {ok, NSD#state.config}, StateName, NSD};
+handle_sync_event({change_state, NewStateData}, _From, StateName, _StateData) ->
+    {reply, {ok, NewStateData}, StateName, NewStateData};
+handle_sync_event(_Event, _From, StateName, StateData) ->
+    Reply = ok,
+    {reply, Reply, StateName, StateData}.
+
+code_change(_OldVsn, StateName, StateData, _Extra) ->
+    {ok, StateName, StateData}.
+
+print_state(StateData) ->
+    StateData.
+
+%%----------------------------------------------------------------------
+%% Func: handle_info/3
+%% Returns: {next_state, NextStateName, NextStateData}          |
+%%          {next_state, NextStateName, NextStateData, Timeout} |
+%%          {stop, Reason, NewStateData}
+%%----------------------------------------------------------------------
+handle_info({process_user_presence, From}, normal_state = _StateName, StateData) ->
+    RoomQueueEmpty = queue:is_empty(StateData#state.room_queue),
+    RoomQueue = queue:in({presence, From}, StateData#state.room_queue),
+    StateData1 = StateData#state{room_queue = RoomQueue},
+    if
+	RoomQueueEmpty ->
+	    StateData2 = prepare_room_queue(StateData1),
+	    {next_state, normal_state, StateData2};
+	true ->
+	    {next_state, normal_state, StateData1}
+    end;
+handle_info({process_user_message, From}, normal_state = _StateName, StateData) ->
+    RoomQueueEmpty = queue:is_empty(StateData#state.room_queue),
+    RoomQueue = queue:in({message, From}, StateData#state.room_queue),
+    StateData1 = StateData#state{room_queue = RoomQueue},
+    if
+	RoomQueueEmpty ->
+	    StateData2 = prepare_room_queue(StateData1),
+	    {next_state, normal_state, StateData2};
+	true ->
+	    {next_state, normal_state, StateData1}
+    end;
+handle_info(process_room_queue, normal_state = StateName, StateData) ->
+    case queue:out(StateData#state.room_queue) of
+	{{value, {message, From}}, RoomQueue} ->
+	    Activity = get_user_activity(From, StateData),
+	    Packet = Activity#activity.message,
+	    NewActivity = Activity#activity{message = undefined},
+	    StateData1 =
+		store_user_activity(
+		  From, NewActivity, StateData),
+	    StateData2 =
+		StateData1#state{
+		  room_queue = RoomQueue},
+	    StateData3 = prepare_room_queue(StateData2),
+	    process_groupchat_message(From, Packet, StateData3);
+	{{value, {presence, From}}, RoomQueue} ->
+	    Activity = get_user_activity(From, StateData),
+	    {Nick, Packet} = Activity#activity.presence,
+	    NewActivity = Activity#activity{presence = undefined},
+	    StateData1 =
+		store_user_activity(
+		  From, NewActivity, StateData),
+	    StateData2 =
+		StateData1#state{
+		  room_queue = RoomQueue},
+	    StateData3 = prepare_room_queue(StateData2),
+	    process_presence(From, Nick, Packet, StateData3);
+	{empty, _} ->
+	    {next_state, StateName, StateData}
+    end;
+handle_info({captcha_succeed, From}, normal_state, StateData) ->
+    NewState = case ?DICT:find(From, StateData#state.robots) of
+		   {ok, {Nick, Packet}} ->
+		       Robots = ?DICT:store(From, passed, StateData#state.robots),
+		       add_new_user(From, Nick, Packet, StateData#state{robots=Robots});
+		   _ ->
+		       StateData
+	       end,
+    {next_state, normal_state, NewState};
+handle_info({captcha_failed, From}, normal_state, StateData) ->
+    NewState = case ?DICT:find(From, StateData#state.robots) of
+		   {ok, {Nick, Packet}} ->
+		       Robots = ?DICT:erase(From, StateData#state.robots),
+		       Err = jlib:make_error_reply(
+			       Packet, ?ERR_NOT_AUTHORIZED),
+		       route_stanza( % TODO: s/Nick/""/
+			 jlib:jid_replace_resource(
+			   StateData#state.jid, Nick),
+			 From, Err),
+		       StateData#state{robots=Robots};
+		   _ ->
+		       StateData
+	       end,
+    {next_state, normal_state, NewState};
+handle_info({migrate, Node}, StateName, StateData) ->
+    if Node /= node() ->
+	    {migrate, StateData,
+	     {Node, ?MODULE, start, [StateName, StateData]}, 0};
+       true ->
+	    {next_state, StateName, StateData}
+    end;
+handle_info('shutdown', _StateName, StateData) ->
+	{stop, 'shutdown', StateData};
+handle_info(_Info, StateName, StateData) ->
+    {next_state, StateName, StateData}.
+
+%%----------------------------------------------------------------------
+%% Func: terminate/3
+%% Purpose: Shutdown the fsm
+%% Returns: any
+%%----------------------------------------------------------------------
+terminate({migrated, Clone}, _StateName, StateData) ->
+    ?INFO_MSG("Migrating room ~s@~s to ~p on node ~p",
+	      [StateData#state.room, StateData#state.host,
+	       Clone, node(Clone)]),
+    mod_muc:room_destroyed(StateData#state.host, StateData#state.room,
+			   self(), StateData#state.server_host),
+    ok;
+terminate(Reason, _StateName, StateData) ->
+    ?INFO_MSG("Stopping MUC room ~s@~s",
+	      [StateData#state.room, StateData#state.host]),
+    ReasonT = case Reason of
+		  shutdown -> "You are being removed from the room because"
+				  " of a system shutdown";
+		  _ -> "Room terminates"
+	      end,
+    ItemAttrs = [{"affiliation", "none"}, {"role", "none"}],
+    ReasonEl = {xmlelement, "reason", [], [{xmlcdata, ReasonT}]},
+    Packet = {xmlelement, "presence", [{"type", "unavailable"}],
+	      [{xmlelement, "x", [{"xmlns", ?NS_MUC_USER}],
+		[{xmlelement, "item", ItemAttrs, [ReasonEl]},
+		 {xmlelement, "status", [{"code", "332"}], []}
+		]}]},
+    ?DICT:fold(
+       fun(LJID, Info, _) ->
+	       Nick = Info#user.nick,
+	       case Reason of
+		   shutdown ->
+		       route_stanza(
+			 jlib:jid_replace_resource(StateData#state.jid, Nick),
+			 Info#user.jid,
+			 Packet);
+		   _ -> ok
+	       end,
+	       tab_remove_online_user(LJID, StateData)
+       end, [], StateData#state.users),
+    add_to_log(room_existence, stopped, StateData),
+    if
+	    Reason == 'shutdown' ->
+		    persist_muc_history(StateData);
+	    true ->
+		    ok
+    end,
+    (StateData#state.mod):room_destroyed(
+      StateData#state.host, StateData#state.room, self(),
+      StateData#state.server_host),
+    ok.
+
+%%%----------------------------------------------------------------------
+%%% Internal functions
+%%%----------------------------------------------------------------------
+
+load_history(_Host, _Room, false, Queue) ->
+	Queue;
+load_history(Host, Room, true, Queue) ->
+	?INFO_MSG("Loading history for room ~s on host ~s", [Room, Host]),
+	case odbc_queries:load_roomhistory(Host, ejabberd_odbc:escape(Room)) of
+		{selected, ["nick", "packet", "have_subject", "timestamp", "size"], Items} ->
+			?DEBUG("Found ~p messages on history for ~s", [length(Items), Room]),
+			lists:foldl(fun(I, Q) -> 
+						{Nick, XML, HS, Ts, Size} = I,
+						Item = {Nick, 
+							xml_stream:parse_element(XML), 
+							HS /= "0", 
+							calendar:gregorian_seconds_to_datetime(list_to_integer(Ts)), 
+							list_to_integer(Size)},
+						lqueue_in(Item, Q) 
+				end, Queue, Items);
+		_ ->
+			Queue
+	end.
+
+
+persist_muc_history(#state{room = Room, server_host = Server, config = #config{persistent = true} ,persist_history = true, history = Q}) ->
+	?INFO_MSG("Persisting history for room ~s on host ~s", [Room, Server]),
+	Queries = lists:map(fun({FromNick, Packet, HaveSubject, Timestamp, Size}) ->
+				odbc_queries:add_roomhistory_sql(
+						ejabberd_odbc:escape(Room), 
+						ejabberd_odbc:escape(FromNick), 
+						ejabberd_odbc:escape(xml:element_to_binary(Packet)),
+					       	atom_to_list(HaveSubject), 
+						integer_to_list(calendar:datetime_to_gregorian_seconds(Timestamp)), 
+						integer_to_list(Size)) 
+		end, lqueue_to_list(Q)),
+	odbc_queries:clear_and_add_roomhistory(Server,ejabberd_odbc:escape(Room), Queries),
+	{ok, {persisted, length(Queries)}};
+	%% en mod_muc, cuando se levantan los muc persistentes, si se crea, y el flag persist_history esta en true,
+	%% se levantan los mensajes persistentes tb.
+
+persist_muc_history(_) ->
+	{ok, not_persistent}.
+
+route(Pid, From, ToNick, Packet) ->
+    ?GEN_FSM:send_event(Pid, {route, From, ToNick, Packet}).
+
+process_groupchat_message(From, {xmlelement, "message", Attrs, _Els} = Packet,
+			  StateData) ->
+    Lang = xml:get_attr_s("xml:lang", Attrs),
+    case is_user_online(From, StateData) orelse
+	is_user_allowed_message_nonparticipant(From, StateData) of
+	true ->
+	    {FromNick, Role} = get_participant_data(From, StateData),
+	    if
+		(Role == moderator) or (Role == participant) 
+		or ((StateData#state.config)#config.moderated == false) ->
+		    {NewStateData1, IsAllowed} =
+			case check_subject(Packet) of
+			    false ->
+				{StateData, true};
+			    Subject ->
+				case can_change_subject(Role,
+							StateData) of
+				    true ->
+					NSD =
+					    StateData#state{
+					      subject = Subject,
+					      subject_author =
+					      FromNick},
+					case (NSD#state.config)#config.persistent of
+					    true ->
+						(NSD#state.mod):store_room(
+                                                  NSD#state.server_host,
+						  NSD#state.host,
+						  NSD#state.room,
+						  make_opts(NSD));
+					    _ ->
+						ok
+					end,
+					{NSD, true};
+				    _ ->
+					{StateData, false}
+				end
+			end,
+		    case IsAllowed of
+			true ->
+			    lists:foreach(
+			      fun({_LJID, Info}) ->
+				      route_stanza(
+					jlib:jid_replace_resource(
+					  StateData#state.jid,
+					  FromNick),
+					Info#user.jid,
+					Packet)
+			      end,
+			      ?DICT:to_list(StateData#state.users)),
+			    NewStateData2 =
+				add_message_to_history(FromNick,
+						       From,
+						       Packet,
+						       NewStateData1),
+			    {next_state, normal_state, NewStateData2};
+			_ ->
+			    Err =
+				case (StateData#state.config)#config.allow_change_subj of
+				    true ->
+					?ERRT_FORBIDDEN(
+					   Lang,
+					   "Only moderators and participants "
+					   "are allowed to change the subject in this room");
+				    _ ->
+					?ERRT_FORBIDDEN(
+					   Lang,
+					   "Only moderators "
+					   "are allowed to change the subject in this room")
+				end,
+			    route_stanza(
+			      StateData#state.jid,
+			      From,
+			      jlib:make_error_reply(Packet, Err)),
+			    {next_state, normal_state, StateData}
+		    end;
+		true ->
+		    ErrText = "Visitors are not allowed to send messages to all occupants",
+		    Err = jlib:make_error_reply(
+			    Packet, ?ERRT_FORBIDDEN(Lang, ErrText)),
+		    route_stanza(
+		      StateData#state.jid,
+		      From, Err),
+		    {next_state, normal_state, StateData}
+	    end;
+	false ->
+	    ErrText = "Only occupants are allowed to send messages to the conference",
+	    Err = jlib:make_error_reply(
+		    Packet, ?ERRT_NOT_ACCEPTABLE(Lang, ErrText)),
+	    route_stanza(StateData#state.jid, From, Err),
+	    {next_state, normal_state, StateData}
+    end.
+
+%% @doc Check if this non participant can send message to room.
+%%
+%% XEP-0045 v1.23:
+%% 7.9 Sending a Message to All Occupants
+%% an implementation MAY allow users with certain privileges
+%% (e.g., a room owner, room admin, or service-level admin)
+%% to send messages to the room even if those users are not occupants.
+is_user_allowed_message_nonparticipant(JID, StateData) ->
+    case get_service_affiliation(JID, StateData) of
+	owner ->
+	    true;
+	_ -> false
+    end.
+
+%% @doc Get information of this participant, or default values.
+%% If the JID is not a participant, return values for a service message.
+get_participant_data(From, StateData) ->
+    case ?DICT:find(jlib:jid_tolower(From), StateData#state.users) of
+	{ok, #user{nick = FromNick, role = Role}} ->
+	    {FromNick, Role};
+	error ->
+	    {"", moderator}
+    end.
+
+
+process_presence(From, Nick, {xmlelement, "presence", Attrs, _Els} = Packet,
+		 StateData) ->
+    Type = xml:get_attr_s("type", Attrs),
+    Lang = xml:get_attr_s("xml:lang", Attrs),
+    StateData1 =
+	case Type of
+	    "unavailable" ->
+		case is_user_online(From, StateData) of
+		    true ->
+			NewPacket = case {(StateData#state.config)#config.allow_visitor_status,
+					  is_visitor(From, StateData)} of
+					{false, true} ->
+					    strip_status(Packet);
+					_ ->
+					    Packet
+				    end,
+			NewState =
+			    add_user_presence_un(From, NewPacket, StateData),
+			case ?DICT:find(Nick, StateData#state.nicks) of
+			    {ok, [_, _ | _]} -> ok;
+			    _ -> send_new_presence(From, NewState)
+			end,
+			Reason = case xml:get_subtag(NewPacket, "status") of
+				false -> "";
+				Status_el -> xml:get_tag_cdata(Status_el)
+			end,
+			remove_online_user(From, NewState, Reason);
+		    _ ->
+			StateData
+		end;
+	    "error" ->
+		case is_user_online(From, StateData) of
+		    true ->
+			ErrorText = "This participant is kicked from the room because "
+			    "he sent an error presence",
+			expulse_participant(Packet, From, StateData,
+					    translate:translate(Lang, ErrorText));
+		    _ ->
+			StateData
+		end;
+	    "" ->
+		case is_user_online(From, StateData) of
+		    true ->
+			case is_nick_change(From, Nick, StateData) of
+			    true ->
+				case {nick_collision(From, Nick, StateData),
+				      (StateData#state.mod):can_use_nick(
+					StateData#state.server_host,
+                                        StateData#state.host, From, Nick),
+                                      {(StateData#state.config)#config.allow_visitor_nickchange,
+                                       is_visitor(From, StateData)}} of
+                                    {_, _, {false, true}} ->
+					ErrText = "Visitors are not allowed to change their nicknames in this room",
+					Err = jlib:make_error_reply(
+						Packet,
+						?ERRT_NOT_ALLOWED(Lang, ErrText)),
+					route_stanza(
+					  % TODO: s/Nick/""/
+					  jlib:jid_replace_resource(
+					    StateData#state.jid,
+					    Nick),
+					  From, Err),
+					StateData;
+				    {true, _, _} ->
+					Lang = xml:get_attr_s("xml:lang", Attrs),
+					ErrText = "That nickname is already in use by another occupant",
+					Err = jlib:make_error_reply(
+						Packet,
+						?ERRT_CONFLICT(Lang, ErrText)),
+					route_stanza(
+					  jlib:jid_replace_resource(
+					    StateData#state.jid,
+					    Nick), % TODO: s/Nick/""/
+					  From, Err),
+					StateData;
+				    {_, false, _} ->
+					ErrText = "That nickname is registered by another person",
+					Err = jlib:make_error_reply(
+						Packet,
+						?ERRT_CONFLICT(Lang, ErrText)),
+					route_stanza(
+					  % TODO: s/Nick/""/
+					  jlib:jid_replace_resource(
+					    StateData#state.jid,
+					    Nick),
+					  From, Err),
+					StateData;
+				    _ ->
+					change_nick(From, Nick, StateData)
+				end;
+			    _NotNickChange ->
+                                Stanza = case {(StateData#state.config)#config.allow_visitor_status,
+                                               is_visitor(From, StateData)} of
+                                             {false, true} ->
+                                                 strip_status(Packet);
+                                             _Allowed ->
+                                                 Packet
+                                         end,
+                                NewState = add_user_presence(From, Stanza, StateData),
+                                send_new_presence(From, NewState),
+                                NewState
+			end;
+		    _ ->
+			add_new_user(From, Nick, Packet, StateData)
+		end;
+	    _ ->
+		StateData
+	end,
+    case (not (StateData1#state.config)#config.persistent) andalso
+	(?DICT:to_list(StateData1#state.users) == []) of
+	true ->
+	    ?INFO_MSG("Destroyed MUC room ~s because it's temporary and empty", 
+		      [jlib:jid_to_string(StateData#state.jid)]),
+	    add_to_log(room_existence, destroyed, StateData),
+	    {stop, normal, StateData1};
+	_ ->
+	    {next_state, normal_state, StateData1}
+    end.
+
+is_user_online(JID, StateData) ->
+    LJID = jlib:jid_tolower(JID),
+    ?DICT:is_key(LJID, StateData#state.users).
+
+%% Check if the user is occupant of the room, or at least is an admin or owner.
+is_occupant_or_admin(JID, StateData) ->
+    FAffiliation = get_affiliation(JID, StateData),
+    FRole = get_role(JID, StateData),
+    case (FRole /= none) orelse
+	(FAffiliation == admin) orelse
+	(FAffiliation == owner) of
+        true ->
+	    true;
+        _ ->
+	    false
+    end.
+
+%%%
+%%% Handle IQ queries of vCard
+%%%
+is_user_online_iq(StanzaId, JID, StateData) when JID#jid.lresource /= "" ->
+    {is_user_online(JID, StateData), StanzaId, JID};
+is_user_online_iq(StanzaId, JID, StateData) when JID#jid.lresource == "" ->
+    try stanzaid_unpack(StanzaId) of
+	{OriginalId, Resource} ->
+	    JIDWithResource = jlib:jid_replace_resource(JID, Resource),
+	    {is_user_online(JIDWithResource, StateData),
+	     OriginalId, JIDWithResource}
+    catch
+	_:_ ->
+	    {is_user_online(JID, StateData), StanzaId, JID}
+    end.
+
+handle_iq_vcard(FromFull, ToJID, StanzaId, NewId, Packet) ->
+    ToBareJID = jlib:jid_remove_resource(ToJID),
+    IQ = jlib:iq_query_info(Packet),
+    handle_iq_vcard2(FromFull, ToJID, ToBareJID, StanzaId, NewId, IQ, Packet).
+handle_iq_vcard2(_FromFull, ToJID, ToBareJID, StanzaId, _NewId,
+		 #iq{type = get, xmlns = ?NS_VCARD}, Packet)
+  when ToBareJID /= ToJID ->
+    {ToBareJID, change_stanzaid(StanzaId, ToJID, Packet)};
+handle_iq_vcard2(_FromFull, ToJID, _ToBareJID, _StanzaId, NewId, _IQ, Packet) ->
+    {ToJID, change_stanzaid(NewId, Packet)}.
+
+stanzaid_pack(OriginalId, Resource) ->
+    "berd"++base64:encode_to_string("ejab\0" ++ OriginalId ++ "\0" ++ Resource).
+stanzaid_unpack("berd"++StanzaIdBase64) ->
+    StanzaId = base64:decode_to_string(StanzaIdBase64),
+    ["ejab", OriginalId, Resource] = string:tokens(StanzaId, "\0"),
+    {OriginalId, Resource}.
+
+change_stanzaid(NewId, Packet) ->
+    {xmlelement, Name, Attrs, Els} = jlib:remove_attr("id", Packet),
+    {xmlelement, Name, [{"id", NewId} | Attrs], Els}.
+change_stanzaid(PreviousId, ToJID, Packet) ->
+    NewId = stanzaid_pack(PreviousId, ToJID#jid.lresource),
+    change_stanzaid(NewId, Packet).
+%%%
+%%%
+
+role_to_list(Role) ->
+    case Role of
+	moderator ->   "moderator";
+	participant -> "participant";
+	visitor ->     "visitor";
+	none ->        "none"
+    end.
+
+affiliation_to_list(Affiliation) ->
+    case Affiliation of
+	owner ->   "owner";
+	admin ->   "admin";
+	member ->  "member";
+	outcast -> "outcast";
+	none ->    "none"
+    end.
+
+list_to_role(Role) ->
+    case Role of
+	"moderator" ->   moderator;
+	"participant" -> participant;
+	"visitor" ->     visitor;
+	"none" ->        none
+    end.
+
+list_to_affiliation(Affiliation) ->
+    case Affiliation of
+	"owner" ->   owner;
+	"admin" ->   admin;
+	"member" ->  member;
+	"outcast" -> outcast;
+	"none" ->    none
+    end.
+
+%% Decide the fate of the message and its sender
+%% Returns: continue_delivery | forget_message | {expulse_sender, Reason}
+decide_fate_message("error", Packet, From, StateData) ->
+    %% Make a preliminary decision
+    PD = case check_error_kick(Packet) of
+	     %% If this is an error stanza and its condition matches a criteria
+	     true ->
+		 Reason = io_lib:format("This participant is considered a ghost and is expulsed: ~s",
+					[jlib:jid_to_string(From)]),
+		 {expulse_sender, Reason};
+	     false ->
+		 continue_delivery
+	 end,
+    case PD of
+	{expulse_sender, R} ->
+	    case is_user_online(From, StateData) of
+		true ->
+		    {expulse_sender, R};
+		false ->
+		    forget_message
+	    end;
+	Other ->
+	    Other
+    end;
+
+decide_fate_message(_, _, _, _) ->
+    continue_delivery.
+
+%% Check if the elements of this error stanza indicate
+%% that the sender is a dead participant.
+%% If so, return true to kick the participant.
+check_error_kick(Packet) ->
+    case get_error_condition(Packet) of
+	"gone" -> true;
+	"internal-server-error" -> true;
+	"item-not-found" -> true;
+	"jid-malformed" -> true;
+	"recipient-unavailable" -> true;
+	"redirect" -> true;
+	"remote-server-not-found" -> true;
+	"remote-server-timeout" -> true;
+	"service-unavailable" -> true;
+	_ -> false
+    end.
+
+get_error_condition(Packet) ->
+	case catch get_error_condition2(Packet) of
+	     {condition, ErrorCondition} ->
+		ErrorCondition;
+	     {'EXIT', _} ->
+		"badformed error stanza"
+	end.
+get_error_condition2(Packet) ->
+	{xmlelement, _, _, EEls} = xml:get_subtag(Packet, "error"),
+	[Condition] = [Name || {xmlelement, Name, [{"xmlns", ?NS_STANZAS}], []} <- EEls],
+	{condition, Condition}.
+
+expulse_participant(Packet, From, StateData, Reason1) ->
+	ErrorCondition = get_error_condition(Packet),
+	Reason2 = io_lib:format(Reason1 ++ ": " ++ "~s", [ErrorCondition]),
+	NewState = add_user_presence_un(
+		From,
+		{xmlelement, "presence",
+		[{"type", "unavailable"}],
+		[{xmlelement, "status", [],
+		[{xmlcdata, Reason2}]
+		}]},
+	StateData),
+	send_new_presence(From, NewState),
+	remove_online_user(From, NewState).
+
+
+set_affiliation(JID, Affiliation, StateData) ->
+    set_affiliation(JID, Affiliation, StateData, "").
+
+set_affiliation(JID, Affiliation, StateData, Reason) ->
+    LJID = jlib:jid_remove_resource(jlib:jid_tolower(JID)),
+    Affiliations = case Affiliation of
+		       none ->
+			   ?DICT:erase(LJID,
+				       StateData#state.affiliations);
+		       _ ->
+			   ?DICT:store(LJID,
+				       {Affiliation, Reason},
+				       StateData#state.affiliations)
+		   end,
+    StateData#state{affiliations = Affiliations}.
+
+get_affiliation(JID, StateData) ->
+    {_AccessRoute, _AccessCreate, AccessAdmin, _AccessPersistent} = StateData#state.access,
+    Res =
+	case acl:match_rule(StateData#state.server_host, AccessAdmin, JID) of
+	    allow ->
+		owner;
+	    _ ->
+		LJID = jlib:jid_tolower(JID),
+		case ?DICT:find(LJID, StateData#state.affiliations) of
+		    {ok, Affiliation} ->
+			Affiliation;
+		    _ ->
+			LJID1 = jlib:jid_remove_resource(LJID),
+			case ?DICT:find(LJID1, StateData#state.affiliations) of
+			    {ok, Affiliation} ->
+				Affiliation;
+			    _ ->
+				LJID2 = setelement(1, LJID, ""),
+				case ?DICT:find(LJID2, StateData#state.affiliations) of
+				    {ok, Affiliation} ->
+					Affiliation;
+				    _ ->
+					LJID3 = jlib:jid_remove_resource(LJID2),
+					case ?DICT:find(LJID3, StateData#state.affiliations) of
+					    {ok, Affiliation} ->
+						Affiliation;
+					    _ ->
+						none
+					end
+				end
+			end
+		end
+	end,
+    case Res of
+	{A, _Reason} ->
+	    A;
+	_ ->
+	    Res
+    end.
+
+get_service_affiliation(JID, StateData) ->
+    {_AccessRoute, _AccessCreate, AccessAdmin, _AccessPersistent} =
+	StateData#state.access,
+    case acl:match_rule(StateData#state.server_host, AccessAdmin, JID) of
+	allow ->
+	    owner;
+	_ ->
+	    none
+    end.
+
+set_role(JID, Role, StateData) ->
+    LJID = jlib:jid_tolower(JID),
+    LJIDs = case LJID of
+		{U, S, ""} ->
+		    ?DICT:fold(
+		       fun(J, _, Js) ->
+			       case J of
+				   {U, S, _} ->
+				       [J | Js];
+				   _ ->
+				       Js
+			       end
+		       end, [], StateData#state.users);
+		_ ->
+		    case ?DICT:is_key(LJID, StateData#state.users) of
+			true ->
+			    [LJID];
+			_ ->
+			    []
+		    end
+	    end,
+    {Users, Nicks}
+	= case Role of
+	      none ->
+		  lists:foldl(fun(J, {Us, Ns}) ->
+				      NewNs =
+					  case ?DICT:find(J, Us) of
+					      {ok, #user{nick = Nick}} ->
+						  ?DICT:erase(Nick, Ns);
+					      _ ->
+						  Ns
+					  end,
+				      {?DICT:erase(J, Us), NewNs}
+			      end,
+			      {StateData#state.users, StateData#state.nicks},
+			      LJIDs);
+	      _ ->
+		  {lists:foldl(fun(J, Us) ->
+				       {ok, User} = ?DICT:find(J, Us),
+				       ?DICT:store(J,
+						   User#user{role = Role},
+						   Us)
+			       end, StateData#state.users, LJIDs),
+		   StateData#state.nicks}
+	  end,
+    StateData#state{users = Users, nicks = Nicks}.
+
+get_role(JID, StateData) ->
+    LJID = jlib:jid_tolower(JID),
+    case ?DICT:find(LJID, StateData#state.users) of
+	{ok, #user{role = Role}} ->
+	    Role;
+	_ ->
+	    none
+    end.
+
+get_default_role(Affiliation, StateData) ->
+    case Affiliation of
+	owner ->   moderator;
+	admin ->   moderator;
+	member ->  participant;
+	outcast -> none;
+	none ->
+	    case (StateData#state.config)#config.members_only of
+		true ->
+		    none;
+		_ ->
+		    case (StateData#state.config)#config.members_by_default of
+			true ->
+			    participant;
+			_ ->
+			    visitor
+		    end
+	    end
+    end.
+
+is_visitor(Jid, StateData) ->
+    get_role(Jid, StateData) =:= visitor.
+
+is_moderator(Jid, StateData) ->
+    get_role(Jid, StateData) =:= moderator.
+
+get_max_users(StateData) ->
+    MaxUsers = (StateData#state.config)#config.max_users,
+    ServiceMaxUsers = get_service_max_users(StateData),
+    if
+	MaxUsers =< ServiceMaxUsers -> MaxUsers;
+	true -> ServiceMaxUsers
+    end.
+
+get_service_max_users(StateData) ->
+    gen_mod:get_module_opt(StateData#state.server_host,
+			   StateData#state.mod, max_users, ?MAX_USERS_DEFAULT).
+
+get_max_users_admin_threshold(StateData) ->
+    gen_mod:get_module_opt(StateData#state.server_host,
+			   StateData#state.mod, max_users_admin_threshold, 5).
+
+get_user_activity(JID, StateData) ->
+    case treap:lookup(jlib:jid_tolower(JID),
+		      StateData#state.activity) of
+	{ok, _P, A} -> A;
+	error ->
+	    MessageShaper =
+		shaper:new(gen_mod:get_module_opt(
+			     StateData#state.server_host,
+			     StateData#state.mod, user_message_shaper, none)),
+	    PresenceShaper =
+		shaper:new(gen_mod:get_module_opt(
+			     StateData#state.server_host,
+			     StateData#state.mod, user_presence_shaper, none)),
+	    #activity{message_shaper = MessageShaper,
+		      presence_shaper = PresenceShaper}
+    end.
+
+store_user_activity(JID, UserActivity, StateData) ->
+    MinMessageInterval =
+	gen_mod:get_module_opt(
+	  StateData#state.server_host,
+	  StateData#state.mod, min_message_interval, 0),
+    MinPresenceInterval =
+	gen_mod:get_module_opt(
+	  StateData#state.server_host,
+	  StateData#state.mod, min_presence_interval, 0),
+    Key = jlib:jid_tolower(JID),
+    Now = now_to_usec(now()),
+    Activity1 = clean_treap(StateData#state.activity, {1, -Now}),
+    Activity =
+	case treap:lookup(Key, Activity1) of
+	    {ok, _P, _A} ->
+		treap:delete(Key, Activity1);
+	    error ->
+		Activity1
+	end,
+    StateData1 =
+	case (MinMessageInterval == 0) andalso
+	    (MinPresenceInterval == 0) andalso
+	    (UserActivity#activity.message_shaper == none) andalso
+	    (UserActivity#activity.presence_shaper == none) andalso
+	    (UserActivity#activity.message == undefined) andalso
+	    (UserActivity#activity.presence == undefined) of
+	    true ->
+		StateData#state{activity = Activity};
+	    false ->
+		case (UserActivity#activity.message == undefined) andalso
+		    (UserActivity#activity.presence == undefined) of
+		    true ->
+			{_, MessageShaperInterval} =
+			    shaper:update(UserActivity#activity.message_shaper,
+					  100000),
+			{_, PresenceShaperInterval} =
+			    shaper:update(UserActivity#activity.presence_shaper,
+					  100000),
+			Delay = lists:max([MessageShaperInterval,
+					   PresenceShaperInterval,
+					   MinMessageInterval * 1000,
+					   MinPresenceInterval * 1000]) * 1000,
+			Priority = {1, -(Now + Delay)},
+			StateData#state{
+			  activity = treap:insert(
+				       Key,
+				       Priority,
+				       UserActivity,
+				       Activity)};
+		    false ->
+			Priority = {0, 0},
+			StateData#state{
+			  activity = treap:insert(
+				       Key,
+				       Priority,
+				       UserActivity,
+				       Activity)}
+		end
+	end,
+    StateData1.
+
+clean_treap(Treap, CleanPriority) ->
+    case treap:is_empty(Treap) of
+	true ->
+	    Treap;
+	false ->
+	    {_Key, Priority, _Value} = treap:get_root(Treap),
+	    if
+		Priority > CleanPriority ->
+		    clean_treap(treap:delete_root(Treap), CleanPriority);
+		true ->
+		    Treap
+	    end
+    end.
+
+
+prepare_room_queue(StateData) ->
+    case queue:out(StateData#state.room_queue) of
+	{{value, {message, From}}, _RoomQueue} ->
+	    Activity = get_user_activity(From, StateData),
+	    Packet = Activity#activity.message,
+	    Size = element_size(Packet),
+	    {RoomShaper, RoomShaperInterval} =
+		shaper:update(StateData#state.room_shaper, Size),
+	    erlang:send_after(
+	      RoomShaperInterval, self(),
+	      process_room_queue),
+	    StateData#state{
+	      room_shaper = RoomShaper};
+	{{value, {presence, From}}, _RoomQueue} ->
+	    Activity = get_user_activity(From, StateData),
+	    {_Nick, Packet} = Activity#activity.presence,
+	    Size = element_size(Packet),
+	    {RoomShaper, RoomShaperInterval} =
+		shaper:update(StateData#state.room_shaper, Size),
+	    erlang:send_after(
+	      RoomShaperInterval, self(),
+	      process_room_queue),
+	    StateData#state{
+	      room_shaper = RoomShaper};
+	{empty, _} ->
+	    StateData
+    end.
+
+
+add_online_user(JID, Nick, Role, StateData) ->
+    LJID = jlib:jid_tolower(JID),
+    Users = ?DICT:store(LJID,
+			#user{jid = JID,
+			      nick = Nick,
+			      role = Role},
+			StateData#state.users),
+    add_to_log(join, Nick, StateData),
+    Nicks = ?DICT:update(Nick,
+			 fun(Entry) ->
+				 case lists:member(LJID, Entry) of
+				     true ->
+					 Entry;
+				     false ->
+					 [LJID|Entry]
+				 end
+			 end,
+			 [LJID],
+			 StateData#state.nicks),
+    tab_add_online_user(JID, StateData),
+    StateData#state{users = Users, nicks = Nicks}.
+
+remove_online_user(JID, StateData) ->
+	remove_online_user(JID, StateData, "").
+
+remove_online_user(JID, StateData, Reason) ->
+    LJID = jlib:jid_tolower(JID),
+    {ok, #user{nick = Nick}} =
+    	?DICT:find(LJID, StateData#state.users),
+    add_to_log(leave, {Nick, Reason}, StateData),
+    tab_remove_online_user(JID, StateData),
+    Users = ?DICT:erase(LJID, StateData#state.users),
+    Nicks = case ?DICT:find(Nick, StateData#state.nicks) of
+		{ok, [LJID]} ->
+		    ?DICT:erase(Nick, StateData#state.nicks);
+		{ok, U} ->
+		    ?DICT:store(Nick, U -- [LJID], StateData#state.nicks);
+		error ->
+		    StateData#state.nicks
+	    end,
+    StateData#state{users = Users, nicks = Nicks}.
+
+
+filter_presence({xmlelement, "presence", Attrs, Els}) ->
+    FEls = lists:filter(
+	     fun(El) ->
+		     case El of
+			 {xmlcdata, _} ->
+			     false;
+			 {xmlelement, _Name1, Attrs1, _Els1} ->
+			     XMLNS = xml:get_attr_s("xmlns", Attrs1),
+			     case XMLNS of
+				 ?NS_MUC ++ _ ->
+				     false;
+				 _ ->
+				     true
+			     end
+		     end
+	     end, Els),
+    {xmlelement, "presence", Attrs, FEls}.
+
+strip_status({xmlelement, "presence", Attrs, Els}) ->
+    FEls = lists:filter(
+	     fun({xmlelement, "status", _Attrs1, _Els1}) ->
+                     false;
+                (_) -> true
+	     end, Els),
+    {xmlelement, "presence", Attrs, FEls}.
+
+add_user_presence(JID, Presence, StateData) ->
+    LJID = jlib:jid_tolower(JID),
+    FPresence = filter_presence(Presence),
+    Users =
+	?DICT:update(
+	   LJID,
+	   fun(#user{} = User) ->
+		   User#user{last_presence = FPresence}
+	   end, StateData#state.users),
+    StateData#state{users = Users}.
+
+add_user_presence_un(JID, Presence, StateData) ->
+    LJID = jlib:jid_tolower(JID),
+    FPresence = filter_presence(Presence),
+    Users =
+	?DICT:update(
+	   LJID,
+	   fun(#user{} = User) ->
+		   User#user{last_presence = FPresence,
+			     role = none}
+	   end, StateData#state.users),
+    StateData#state{users = Users}.
+
+
+%% Find and return a list of the full JIDs of the users of Nick.
+%% Return jid record.
+find_jids_by_nick(Nick, StateData) ->
+    case ?DICT:find(Nick, StateData#state.nicks) of
+	{ok, [User]} ->
+	    [jlib:make_jid(User)];
+	{ok, Users} ->
+	    [jlib:make_jid(LJID) || LJID <- Users];
+	error ->
+	    false
+    end.
+
+%% Find and return the full JID of the user of Nick with
+%% highest-priority presence.  Return jid record.
+find_jid_by_nick(Nick, StateData) ->
+    case ?DICT:find(Nick, StateData#state.nicks) of
+	{ok, [User]} ->
+	    jlib:make_jid(User);
+	{ok, [FirstUser|Users]} ->
+	    #user{last_presence = FirstPresence} =
+		?DICT:fetch(FirstUser, StateData#state.users),
+	    {LJID, _} =
+		lists:foldl(fun(Compare, {HighestUser, HighestPresence}) ->
+				    #user{last_presence = P1} =
+					?DICT:fetch(Compare, StateData#state.users),
+				    case higher_presence(P1, HighestPresence) of
+					true ->
+					    {Compare, P1};
+					false ->
+					    {HighestUser, HighestPresence}
+				    end
+			    end, {FirstUser, FirstPresence}, Users),
+	    jlib:make_jid(LJID);
+	error ->
+	    false
+    end.
+
+higher_presence(Pres1, Pres2) ->
+    Pri1 = get_priority_from_presence(Pres1),
+    Pri2 = get_priority_from_presence(Pres2),
+    Pri1 > Pri2.
+
+get_priority_from_presence(PresencePacket) ->
+    case xml:get_subtag(PresencePacket, "priority") of
+	false ->
+	    0;
+	SubEl ->
+	    case catch list_to_integer(xml:get_tag_cdata(SubEl)) of
+		P when is_integer(P) ->
+		    P;
+		_ ->
+		    0
+	    end
+    end.
+
+find_nick_by_jid(Jid, StateData) ->
+	[{_, #user{nick = Nick}}] = lists:filter(
+		fun({_, #user{jid = FJid}}) -> FJid == Jid end,
+		?DICT:to_list(StateData#state.users)),
+	Nick.
+
+is_nick_change(JID, Nick, StateData) ->
+    LJID = jlib:jid_tolower(JID),
+    case Nick of
+	"" ->
+	    false;
+	_ ->
+	    {ok, #user{nick = OldNick}} =
+		?DICT:find(LJID, StateData#state.users),
+	    Nick /= OldNick
+    end.
+
+nick_collision(User, Nick, StateData) ->
+    UserOfNick = find_jid_by_nick(Nick, StateData),
+    %% if nick is not used, or is used by another resource of the same
+    %% user, it's ok.
+    UserOfNick /= false andalso
+	jlib:jid_remove_resource(jlib:jid_tolower(UserOfNick)) /=
+	jlib:jid_remove_resource(jlib:jid_tolower(User)).
+
+add_new_user(From, Nick, {xmlelement, _, Attrs, Els} = Packet, StateData) ->
+    Lang = xml:get_attr_s("xml:lang", Attrs),
+    MaxUsers = get_max_users(StateData),
+    MaxAdminUsers = MaxUsers + get_max_users_admin_threshold(StateData),
+    NUsers = dict:fold(fun(_, _, Acc) -> Acc + 1 end, 0,
+		       StateData#state.users),
+    Affiliation = get_affiliation(From, StateData),
+    ServiceAffiliation = get_service_affiliation(From, StateData),
+    NConferences = tab_count_user(From),
+    MaxConferences = gen_mod:get_module_opt(
+		       StateData#state.server_host,
+		       StateData#state.mod, max_user_conferences, 10),
+    Collision = nick_collision(From, Nick, StateData),
+    case {(ServiceAffiliation == owner orelse
+	   ((Affiliation == admin orelse Affiliation == owner) andalso
+	    NUsers < MaxAdminUsers) orelse
+	   NUsers < MaxUsers) andalso
+	  NConferences < MaxConferences,
+	  Collision,
+	  (StateData#state.mod):can_use_nick(StateData#state.server_host,
+                                             StateData#state.host, From, Nick),
+	  get_default_role(Affiliation, StateData)} of
+	{false, _, _, _} ->
+	    % max user reached and user is not admin or owner
+	    Err = jlib:make_error_reply(
+		    Packet,
+		    ?ERR_SERVICE_UNAVAILABLE),
+	    route_stanza( % TODO: s/Nick/""/
+	      jlib:jid_replace_resource(StateData#state.jid, Nick),
+	      From, Err),
+	    StateData;
+	{_, _, _, none} ->
+	    Err = jlib:make_error_reply(
+		    Packet,
+		    case Affiliation of
+			outcast ->
+			    ErrText = "You have been banned from this room",
+			    ?ERRT_FORBIDDEN(Lang, ErrText);
+			_ ->
+			    ErrText = "Membership is required to enter this room",
+			    ?ERRT_REGISTRATION_REQUIRED(Lang, ErrText)
+		    end),
+	    route_stanza( % TODO: s/Nick/""/
+	      jlib:jid_replace_resource(StateData#state.jid, Nick),
+	      From, Err),
+	    StateData;
+	{_, true, _, _} ->
+	    ErrText = "That nickname is already in use by another occupant",
+	    Err = jlib:make_error_reply(Packet, ?ERRT_CONFLICT(Lang, ErrText)),
+	    route_stanza(
+	      % TODO: s/Nick/""/
+	      jlib:jid_replace_resource(StateData#state.jid, Nick),
+	      From, Err),
+	    StateData;
+	{_, _, false, _} ->
+	    ErrText = "That nickname is registered by another person",
+	    Err = jlib:make_error_reply(Packet, ?ERRT_CONFLICT(Lang, ErrText)),
+	    route_stanza(
+	      % TODO: s/Nick/""/
+	      jlib:jid_replace_resource(StateData#state.jid, Nick),
+	      From, Err),
+	    StateData;
+	{_, _, _, Role} ->
+	    case check_password(ServiceAffiliation, Affiliation,
+				Els, From, StateData) of
+		true ->
+		    NewState =
+			add_user_presence(
+			  From, Packet,
+			  add_online_user(From, Nick, Role, StateData)),
+		    if not (NewState#state.config)#config.anonymous ->
+			    WPacket = {xmlelement, "message", [{"type", "groupchat"}],
+				       [{xmlelement, "body", [],
+					 [{xmlcdata, translate:translate(
+						       Lang,
+						       "This room is not anonymous")}]},
+					{xmlelement, "x", [{"xmlns", ?NS_MUC_USER}],
+					 [{xmlelement, "status", [{"code", "100"}], []}]}]},
+			    route_stanza(
+			      StateData#state.jid,
+			      From, WPacket);
+			true ->
+			    ok
+		    end,
+		    send_existing_presences(From, NewState),
+		    send_new_presence(From, NewState),
+		    Shift = count_stanza_shift(Nick, Els, NewState),
+		    case send_history(From, Shift, NewState) of
+			true ->
+			    ok;
+			_ ->
+			    send_subject(From, Lang, StateData)
+		    end,
+		    case NewState#state.just_created of
+			true ->
+			    NewState#state{just_created = false};
+			false ->
+			    Robots = ?DICT:erase(From, StateData#state.robots),
+			    NewState#state{robots = Robots}
+		    end;
+		nopass ->
+		    ErrText = "A password is required to enter this room",
+		    Err = jlib:make_error_reply(
+			    Packet, ?ERRT_NOT_AUTHORIZED(Lang, ErrText)),
+		    route_stanza( % TODO: s/Nick/""/
+		      jlib:jid_replace_resource(
+			StateData#state.jid, Nick),
+		      From, Err),
+		    StateData;
+		captcha_required ->
+		    SID = xml:get_attr_s("id", Attrs),
+		    RoomJID = StateData#state.jid,
+		    To = jlib:jid_replace_resource(RoomJID, Nick),
+                    Limiter = {From#jid.luser, From#jid.lserver},
+		    case ejabberd_captcha:create_captcha(
+			   SID, RoomJID, To, Lang, Limiter, From) of
+			{ok, ID, CaptchaEls} ->
+			    MsgPkt = {xmlelement, "message", [{"id", ID}], CaptchaEls},
+			    Robots = ?DICT:store(From,
+						 {Nick, Packet}, StateData#state.robots),
+			    route_stanza(RoomJID, From, MsgPkt),
+			    StateData#state{robots = Robots};
+                        {error, limit} ->
+                            ErrText = "Too many CAPTCHA requests",
+                            Err = jlib:make_error_reply(
+				    Packet, ?ERRT_RESOURCE_CONSTRAINT(Lang, ErrText)),
+                            route_stanza( % TODO: s/Nick/""/
+                              jlib:jid_replace_resource(
+				StateData#state.jid, Nick),
+			      From, Err),
+			    StateData;
+                        _ ->
+			    ErrText = "Unable to generate a CAPTCHA",
+			    Err = jlib:make_error_reply(
+				    Packet, ?ERRT_INTERNAL_SERVER_ERROR(Lang, ErrText)),
+			    route_stanza( % TODO: s/Nick/""/
+			      jlib:jid_replace_resource(
+				StateData#state.jid, Nick),
+			      From, Err),
+			    StateData
+		    end;
+		_ ->
+		    ErrText = "Incorrect password",
+		    Err = jlib:make_error_reply(
+			    Packet, ?ERRT_NOT_AUTHORIZED(Lang, ErrText)),
+		    route_stanza( % TODO: s/Nick/""/
+		      jlib:jid_replace_resource(
+			StateData#state.jid, Nick),
+		      From, Err),
+		    StateData
+	   end
+    end.
+
+check_password(owner, _Affiliation, _Els, _From, _StateData) ->
+    %% Don't check pass if user is owner in MUC service (access_admin option)
+    true;
+check_password(_ServiceAffiliation, Affiliation, Els, From, StateData) ->
+    case (StateData#state.config)#config.password_protected of
+	false ->
+	    check_captcha(Affiliation, From, StateData);
+	true ->
+	    Pass = extract_password(Els),
+	    case Pass of
+		false ->
+		    nopass;
+		_ ->
+		    case (StateData#state.config)#config.password of
+			Pass ->
+			    true;
+			_ ->
+			    false
+		    end
+	    end
+    end.
+
+check_captcha(Affiliation, From, StateData) ->
+    case (StateData#state.config)#config.captcha_protected
+	andalso ejabberd_captcha:is_feature_available() of
+	true when Affiliation == none ->
+	    case ?DICT:find(From, StateData#state.robots) of
+		{ok, passed} ->
+		    true;
+		_ ->
+                    WList = (StateData#state.config)#config.captcha_whitelist,
+                    #jid{luser = U, lserver = S, lresource = R} = From,
+                    case ?SETS:is_element({U, S, R}, WList) of
+                        true ->
+                            true;
+                        false ->
+                            case ?SETS:is_element({U, S, ""}, WList) of
+                                true ->
+                                    true;
+                                false ->
+                                    case ?SETS:is_element({"", S, ""}, WList) of
+                                        true ->
+                                            true;
+                                        false ->
+                                            captcha_required
+                                    end
+                            end
+                    end
+	    end;
+	_ ->
+	    true
+    end.
+
+extract_password([]) ->
+    false;
+extract_password([{xmlelement, _Name, Attrs, _SubEls} = El | Els]) ->
+    case xml:get_attr_s("xmlns", Attrs) of
+	?NS_MUC ->
+	    case xml:get_subtag(El, "password") of
+		false ->
+		    false;
+		SubEl ->
+		    xml:get_tag_cdata(SubEl)
+	    end;
+	_ ->
+	    extract_password(Els)
+    end;
+extract_password([_ | Els]) ->
+    extract_password(Els).
+
+count_stanza_shift(Nick, Els, StateData) ->
+    HL = lqueue_to_list(StateData#state.history),
+    Since = extract_history(Els, "since"),
+    Shift0 = case Since of
+		 false ->
+		     0;
+		 _ ->
+		     Sin = calendar:datetime_to_gregorian_seconds(Since),
+		     count_seconds_shift(Sin, HL)
+	     end,
+    Seconds = extract_history(Els, "seconds"),
+    Shift1 = case Seconds of
+		 false ->
+		     0;
+		 _ ->
+		     Sec = calendar:datetime_to_gregorian_seconds(
+			     calendar:now_to_universal_time(now())) - Seconds,
+		     count_seconds_shift(Sec, HL)
+	     end,
+    MaxStanzas = extract_history(Els, "maxstanzas"),
+    Shift2 = case MaxStanzas of
+		 false ->
+		     0;
+		 _ ->
+		     count_maxstanzas_shift(MaxStanzas, HL)
+	     end,
+    MaxChars = extract_history(Els, "maxchars"),
+    Shift3 = case MaxChars of
+		 false ->
+		     0;
+		 _ ->
+		     count_maxchars_shift(Nick, MaxChars, HL)
+	     end,
+    lists:max([Shift0, Shift1, Shift2, Shift3]).
+
+count_seconds_shift(Seconds, HistoryList) ->
+    lists:sum(
+      lists:map(
+	fun({_Nick, _Packet, _HaveSubject, TimeStamp, _Size}) ->
+	    T = calendar:datetime_to_gregorian_seconds(TimeStamp),
+	    if
+		T < Seconds ->
+		    1;
+		true ->
+		    0
+	    end
+	end, HistoryList)).
+
+count_maxstanzas_shift(MaxStanzas, HistoryList) ->
+    S = length(HistoryList) - MaxStanzas,
+    if
+	S =< 0 ->
+	    0;
+	true ->
+	    S
+    end.
+
+count_maxchars_shift(Nick, MaxSize, HistoryList) ->
+    NLen = string:len(Nick) + 1,
+    Sizes = lists:map(
+	      fun({_Nick, _Packet, _HaveSubject, _TimeStamp, Size}) ->
+		  Size + NLen
+	      end, HistoryList),
+    calc_shift(MaxSize, Sizes).
+
+calc_shift(MaxSize, Sizes) ->
+    Total = lists:sum(Sizes),
+    calc_shift(MaxSize, Total, 0, Sizes).
+
+calc_shift(_MaxSize, _Size, Shift, []) ->
+    Shift;
+calc_shift(MaxSize, Size, Shift, [S | TSizes]) ->
+    if
+	MaxSize >= Size ->
+	    Shift;
+	true ->
+	    calc_shift(MaxSize, Size - S, Shift + 1, TSizes)
+    end.
+
+extract_history([], _Type) ->
+    false;
+extract_history([{xmlelement, _Name, Attrs, _SubEls} = El | Els], Type) ->
+    case xml:get_attr_s("xmlns", Attrs) of
+	?NS_MUC ->
+	    AttrVal = xml:get_path_s(El,
+		       [{elem, "history"}, {attr, Type}]),
+	    case Type of
+		"since" ->
+		    case jlib:datetime_string_to_timestamp(AttrVal) of
+			undefined ->
+			    false;
+			TS ->
+			    calendar:now_to_universal_time(TS)
+		    end;
+		_ ->
+		    case catch list_to_integer(AttrVal) of
+			IntVal when is_integer(IntVal) and (IntVal >= 0) ->
+			    IntVal;
+			_ ->
+			    false
+		    end
+	    end;
+	_ ->
+	    extract_history(Els, Type)
+    end;
+extract_history([_ | Els], Type) ->
+    extract_history(Els, Type).
+
+
+send_update_presence(JID, StateData) ->
+    send_update_presence(JID, "", StateData).
+
+send_update_presence(JID, Reason, StateData) ->
+    LJID = jlib:jid_tolower(JID),
+    LJIDs = case LJID of
+		{U, S, ""} ->
+		    ?DICT:fold(
+		       fun(J, _, Js) ->
+			       case J of
+				   {U, S, _} ->
+				       [J | Js];
+				   _ ->
+				       Js
+			       end
+		       end, [], StateData#state.users);
+		_ ->
+		    case ?DICT:is_key(LJID, StateData#state.users) of
+			true ->
+			    [LJID];
+			_ ->
+			    []
+		    end
+	    end,
+    lists:foreach(fun(J) ->
+			  send_new_presence(J, Reason, StateData)
+		  end, LJIDs).
+
+send_new_presence(NJID, StateData) ->
+    send_new_presence(NJID, "", StateData).
+
+send_new_presence(NJID, Reason, StateData) ->
+    %% First, find the nick associated with this JID.
+    #user{nick = Nick} = ?DICT:fetch(jlib:jid_tolower(NJID), StateData#state.users),
+    %% Then find the JID using this nick with highest priority.
+    LJID = find_jid_by_nick(Nick, StateData),
+    %% Then we get the presence data we're supposed to send.
+    {ok, #user{jid = RealJID,
+	       role = Role,
+	       last_presence = Presence}} =
+	?DICT:find(jlib:jid_tolower(LJID), StateData#state.users),
+    Affiliation = get_affiliation(LJID, StateData),
+    SAffiliation = affiliation_to_list(Affiliation),
+    SRole = role_to_list(Role),
+    lists:foreach(
+      fun({_LJID, Info}) ->
+	      ItemAttrs =
+		  case (Info#user.role == moderator) orelse
+		      ((StateData#state.config)#config.anonymous == false) of
+		      true ->
+			  [{"jid", jlib:jid_to_string(RealJID)},
+			   {"affiliation", SAffiliation},
+			   {"role", SRole}];
+		      _ ->
+			  [{"affiliation", SAffiliation},
+			   {"role", SRole}]
+		  end,
+	      ItemEls = case Reason of
+			    "" ->
+				[];
+			    _ ->
+				[{xmlelement, "reason", [],
+				  [{xmlcdata, Reason}]}]
+			end,
+	      Status = case StateData#state.just_created of
+			   true ->
+			       [{xmlelement, "status", [{"code", "201"}], []}];
+			   false ->
+			       []
+		       end,
+	      Status2 = case ((StateData#state.config)#config.anonymous==false)
+			    andalso (NJID == Info#user.jid) of
+			    true ->
+				[{xmlelement, "status", [{"code", "100"}], []}
+				 | Status];
+			    false ->
+				Status
+			end,
+	      Status3 = case NJID == Info#user.jid of
+			    true ->
+				[{xmlelement, "status", [{"code", "110"}], []}
+				 | Status2];
+			    false ->
+				Status2
+			end,
+	      Packet = xml:append_subtags(
+			 Presence,
+			 [{xmlelement, "x", [{"xmlns", ?NS_MUC_USER}],
+			   [{xmlelement, "item", ItemAttrs, ItemEls} | Status3]}]),
+	      route_stanza(
+		jlib:jid_replace_resource(StateData#state.jid, Nick),
+		Info#user.jid,
+		Packet)
+      end, ?DICT:to_list(StateData#state.users)).
+
+
+send_existing_presences(ToJID, StateData) ->
+    LToJID = jlib:jid_tolower(ToJID),
+    {ok, #user{jid = RealToJID,
+	       role = Role}} =
+	?DICT:find(LToJID, StateData#state.users),
+    lists:foreach(
+      fun({FromNick, _Users}) ->
+	      LJID = find_jid_by_nick(FromNick, StateData),
+	      #user{jid = FromJID,
+		    role = FromRole,
+		    last_presence = Presence
+		   } = ?DICT:fetch(jlib:jid_tolower(LJID), StateData#state.users),
+	      case RealToJID of
+		  FromJID ->
+		      ok;
+		  _ ->
+		      FromAffiliation = get_affiliation(LJID, StateData),
+		      ItemAttrs =
+			  case (Role == moderator) orelse
+			      ((StateData#state.config)#config.anonymous ==
+			       false) of
+			      true ->
+				  [{"jid", jlib:jid_to_string(FromJID)},
+				   {"affiliation",
+				    affiliation_to_list(FromAffiliation)},
+				   {"role", role_to_list(FromRole)}];
+			      _ ->
+				  [{"affiliation",
+				    affiliation_to_list(FromAffiliation)},
+				   {"role", role_to_list(FromRole)}]
+			  end,
+		      Packet = xml:append_subtags(
+				 Presence,
+				 [{xmlelement, "x", [{"xmlns", ?NS_MUC_USER}],
+				   [{xmlelement, "item", ItemAttrs, []}]}]),
+		      route_stanza(
+			jlib:jid_replace_resource(
+			  StateData#state.jid, FromNick),
+			RealToJID,
+			Packet)
+	      end
+      end, ?DICT:to_list(StateData#state.nicks)).
+
+
+now_to_usec({MSec, Sec, USec}) ->
+    (MSec*1000000 + Sec)*1000000 + USec.
+
+
+change_nick(JID, Nick, StateData) ->
+    LJID = jlib:jid_tolower(JID),
+    {ok, #user{nick = OldNick}} =
+	?DICT:find(LJID, StateData#state.users),
+    Users =
+	?DICT:update(
+	   LJID,
+	   fun(#user{} = User) ->
+		   User#user{nick = Nick}
+	   end, StateData#state.users),
+    OldNickUsers = ?DICT:fetch(OldNick, StateData#state.nicks),
+    NewNickUsers = case ?DICT:find(Nick, StateData#state.nicks) of
+		       {ok, U} -> U;
+		       error -> []
+		   end,
+    %% Send unavailable presence from the old nick if it's no longer
+    %% used.
+    SendOldUnavailable = length(OldNickUsers) == 1,
+    %% If we send unavailable presence from the old nick, we should
+    %% probably send presence from the new nick, in order not to
+    %% confuse clients.  Otherwise, do it only if the new nick was
+    %% unused.
+    SendNewAvailable = SendOldUnavailable orelse
+	NewNickUsers == [],
+    Nicks =
+	case OldNickUsers of
+	    [LJID] ->
+		?DICT:store(Nick, [LJID|NewNickUsers],
+			     ?DICT:erase(OldNick, StateData#state.nicks));
+	    [_|_] ->
+		?DICT:store(Nick, [LJID|NewNickUsers],
+			     ?DICT:store(OldNick, OldNickUsers -- [LJID],
+					 StateData#state.nicks))
+	end,
+	NewStateData = StateData#state{users = Users, nicks = Nicks},
+    send_nick_changing(JID, OldNick, NewStateData, SendOldUnavailable, SendNewAvailable),
+    add_to_log(nickchange, {OldNick, Nick}, StateData),
+    NewStateData.
+
+send_nick_changing(JID, OldNick, StateData,
+		  SendOldUnavailable, SendNewAvailable) ->
+    {ok, #user{jid = RealJID,
+	       nick = Nick,
+	       role = Role,
+	       last_presence = Presence}} =
+	?DICT:find(jlib:jid_tolower(JID), StateData#state.users),
+    Affiliation = get_affiliation(JID, StateData),
+    SAffiliation = affiliation_to_list(Affiliation),
+    SRole = role_to_list(Role),
+    lists:foreach(
+      fun({_LJID, Info}) ->
+	      ItemAttrs1 =
+		  case (Info#user.role == moderator) orelse
+		      ((StateData#state.config)#config.anonymous == false) of
+		      true ->
+			  [{"jid", jlib:jid_to_string(RealJID)},
+			   {"affiliation", SAffiliation},
+			   {"role", SRole},
+			   {"nick", Nick}];
+		      _ ->
+			  [{"affiliation", SAffiliation},
+			   {"role", SRole},
+			   {"nick", Nick}]
+		  end,
+	      ItemAttrs2 =
+		  case (Info#user.role == moderator) orelse
+		      ((StateData#state.config)#config.anonymous == false) of
+		      true ->
+			  [{"jid", jlib:jid_to_string(RealJID)},
+			   {"affiliation", SAffiliation},
+			   {"role", SRole}];
+		      _ ->
+			  [{"affiliation", SAffiliation},
+			   {"role", SRole}]
+		  end,
+	      Packet1 =
+		  {xmlelement, "presence", [{"type", "unavailable"}],
+		   [{xmlelement, "x", [{"xmlns", ?NS_MUC_USER}],
+		     [{xmlelement, "item", ItemAttrs1, []},
+		      {xmlelement, "status", [{"code", "303"}], []}]}]},
+	      Packet2 = xml:append_subtags(
+			  Presence,
+			  [{xmlelement, "x", [{"xmlns", ?NS_MUC_USER}],
+			    [{xmlelement, "item", ItemAttrs2, []}]}]),
+	      if SendOldUnavailable ->
+		      route_stanza(
+			jlib:jid_replace_resource(StateData#state.jid, OldNick),
+			Info#user.jid,
+			Packet1);
+		 true ->
+		      ok
+	      end,
+	      if SendNewAvailable ->
+		      route_stanza(
+			jlib:jid_replace_resource(StateData#state.jid, Nick),
+			Info#user.jid,
+			Packet2);
+		 true ->
+		      ok
+	      end
+      end, ?DICT:to_list(StateData#state.users)).
+
+
+lqueue_new(Max) ->
+    #lqueue{queue = queue:new(),
+	    len = 0,
+	    max = Max}.
+
+%% If the message queue limit is set to 0, do not store messages.
+lqueue_in(_Item, LQ = #lqueue{max = 0}) ->
+    LQ;
+%% Otherwise, rotate messages in the queue store.
+lqueue_in(Item, #lqueue{queue = Q1, len = Len, max = Max}) ->
+    Q2 = queue:in(Item, Q1),
+    if
+	Len >= Max ->
+	    Q3 = lqueue_cut(Q2, Len - Max + 1),
+	    #lqueue{queue = Q3, len = Max, max = Max};
+	true ->
+	    #lqueue{queue = Q2, len = Len + 1, max = Max}
+    end.
+
+lqueue_cut(Q, 0) ->
+    Q;
+lqueue_cut(Q, N) ->
+    {_, Q1} = queue:out(Q),
+    lqueue_cut(Q1, N - 1).
+
+lqueue_to_list(#lqueue{queue = Q1}) ->
+    queue:to_list(Q1).
+
+lqueue_filter(F, #lqueue{queue = Q1} = LQ) ->
+	Q2 = queue:filter(F, Q1),
+	LQ#lqueue{queue = Q2, len = queue:len(Q2)}.
+
+add_message_to_history(FromNick, FromJID, Packet, StateData) ->
+    HaveSubject = case xml:get_subtag(Packet, "subject") of
+		      false ->
+			  false;
+		      _ ->
+			  true
+		  end,
+    TimeStamp = calendar:now_to_universal_time(now()),
+    %% Chatroom history is stored as XMPP packets, so
+    %% the decision to include the original sender's JID or not is based on the
+    %% chatroom configuration when the message was originally sent.
+    %% Also, if the chatroom is anonymous, even moderators will not get the real JID
+    SenderJid = case ((StateData#state.config)#config.anonymous) of
+	true -> StateData#state.jid;
+	false -> FromJID
+    end,
+    TSPacket = xml:append_subtags(Packet,
+			      [jlib:timestamp_to_xml(TimeStamp, utc, SenderJid, ""),
+			       %% TODO: Delete the next line once XEP-0091 is Obsolete
+			       jlib:timestamp_to_xml(TimeStamp)]),
+    SPacket = jlib:replace_from_to(
+		jlib:jid_replace_resource(StateData#state.jid, FromNick),
+		StateData#state.jid,
+		TSPacket),
+    Size = element_size(SPacket),
+    Q1 = lqueue_in({FromNick, TSPacket, HaveSubject, TimeStamp, Size},
+		   StateData#state.history),
+    add_to_log(text, {FromNick, Packet}, StateData),
+    StateData#state{history = Q1}.
+
+send_history(JID, Shift, StateData) ->
+    lists:foldl(
+      fun({Nick, Packet, HaveSubject, _TimeStamp, _Size}, B) ->
+	      route_stanza(
+		jlib:jid_replace_resource(StateData#state.jid, Nick),
+		JID,
+		Packet),
+	      B or HaveSubject
+      end, false, lists:nthtail(Shift, lqueue_to_list(StateData#state.history))).
+
+
+send_subject(JID, Lang, StateData) ->
+    case StateData#state.subject_author of
+	"" ->
+	    ok;
+	Nick ->
+	    Subject = StateData#state.subject,
+	    Packet = {xmlelement, "message", [{"type", "groupchat"}],
+		      [{xmlelement, "subject", [], [{xmlcdata, Subject}]},
+		       {xmlelement, "body", [],
+			[{xmlcdata,
+			  Nick ++
+			  translate:translate(Lang,
+					      " has set the subject to: ") ++
+			  Subject}]}]},
+	    route_stanza(
+	      StateData#state.jid,
+	      JID,
+	      Packet)
+    end.
+
+check_subject(Packet) ->
+    case xml:get_subtag(Packet, "subject") of
+	false ->
+	    false;
+	SubjEl ->
+	    xml:get_tag_cdata(SubjEl)
+    end.
+
+can_change_subject(Role, StateData) ->
+    case (StateData#state.config)#config.allow_change_subj of
+	true ->
+	    (Role == moderator) orelse (Role == participant);
+	_ ->
+	    Role == moderator
+    end.
+
+%%%%%%%%%%%%%%%%%%%%%%%%%%%%%%%%%%%%%%%%%%%%%%%%%%%%%%%%%%%%%%%%%%%%%%%%%%%%%%%
+% Admin stuff
+
+process_iq_admin(From, set, Lang, SubEl, StateData) ->
+    {xmlelement, _, _, Items} = SubEl,
+    process_admin_items_set(From, Items, Lang, StateData);
+
+process_iq_admin(From, get, Lang, SubEl, StateData) ->
+    case xml:get_subtag(SubEl, "item") of
+	false ->
+	    {error, ?ERR_BAD_REQUEST};
+	Item ->
+	    FAffiliation = get_affiliation(From, StateData),
+	    FRole = get_role(From, StateData),
+	    case xml:get_tag_attr("role", Item) of
+		false ->
+		    case xml:get_tag_attr("affiliation", Item) of
+			false ->
+			    {error, ?ERR_BAD_REQUEST};
+			{value, StrAffiliation} ->
+			    case catch list_to_affiliation(StrAffiliation) of
+				{'EXIT', _} ->
+				    {error, ?ERR_BAD_REQUEST};
+				SAffiliation ->
+				    if
+					(FAffiliation == owner) or
+					(FAffiliation == admin) ->
+					    Items = items_with_affiliation(
+						      SAffiliation, StateData),
+					    {result, Items, StateData};
+					true ->
+					    ErrText = "Administrator privileges required",
+					    {error, ?ERRT_FORBIDDEN(Lang, ErrText)}
+				    end
+			    end
+		    end;
+		{value, StrRole} ->
+		    case catch list_to_role(StrRole) of
+			{'EXIT', _} ->
+			    {error, ?ERR_BAD_REQUEST};
+			SRole ->
+			    if
+				FRole == moderator ->
+				    Items = items_with_role(SRole, StateData),
+				    {result, Items, StateData};
+				true ->
+				    ErrText = "Moderator privileges required",
+				    {error, ?ERRT_FORBIDDEN(Lang, ErrText)}
+			    end
+		    end
+	    end
+    end.
+
+
+items_with_role(SRole, StateData) ->
+    lists:map(
+      fun({_, U}) ->
+	      user_to_item(U, StateData)
+      end, search_role(SRole, StateData)).
+
+items_with_affiliation(SAffiliation, StateData) ->
+    lists:map(
+      fun({JID, {Affiliation, Reason}}) ->
+	      {xmlelement, "item",
+	       [{"affiliation", affiliation_to_list(Affiliation)},
+		{"jid", jlib:jid_to_string(JID)}],
+	       [{xmlelement, "reason", [], [{xmlcdata, Reason}]}]};
+	 ({JID, Affiliation}) ->
+	      {xmlelement, "item",
+	       [{"affiliation", affiliation_to_list(Affiliation)},
+		{"jid", jlib:jid_to_string(JID)}],
+	       []}
+      end, search_affiliation(SAffiliation, StateData)).
+
+user_to_item(#user{role = Role,
+		   nick = Nick,
+		   jid = JID
+		  }, StateData) ->
+    Affiliation = get_affiliation(JID, StateData),
+    {xmlelement, "item",
+     [{"role", role_to_list(Role)},
+      {"affiliation", affiliation_to_list(Affiliation)},
+      {"nick", Nick},
+      {"jid", jlib:jid_to_string(JID)}],
+     []}.
+
+search_role(Role, StateData) ->
+    lists:filter(
+      fun({_, #user{role = R}}) ->
+	      Role == R
+      end, ?DICT:to_list(StateData#state.users)).
+
+search_affiliation(Affiliation, StateData) ->
+    lists:filter(
+      fun({_, A}) ->
+	      case A of
+		  {A1, _Reason} ->
+		      Affiliation == A1;
+		  _ ->
+		      Affiliation == A
+	      end
+      end, ?DICT:to_list(StateData#state.affiliations)).
+
+
+process_admin_items_set(UJID, Items, Lang, StateData) ->
+    UAffiliation = get_affiliation(UJID, StateData),
+    URole = get_role(UJID, StateData),
+    case find_changed_items(UJID, UAffiliation, URole, Items, Lang, StateData, []) of
+	{result, Res} ->
+	    ?INFO_MSG("Processing MUC admin query from ~s in room ~s:~n ~p",
+		      [jlib:jid_to_string(UJID), jlib:jid_to_string(StateData#state.jid), Res]),
+	    NSD =
+		lists:foldl(
+		  fun(E, SD) ->
+			  case catch (
+				 case E of
+				     {JID, affiliation, owner, _} 
+				     when (JID#jid.luser == "") ->
+					 %% If the provided JID does not have username,
+					 %% forget the affiliation completely
+					 SD;
+				     {JID, role, none, Reason} ->
+					 catch send_kickban_presence(
+						 JID, Reason, "307", SD),
+					 set_role(JID, none, SD);
+				     {JID, affiliation, none, Reason} ->
+					 case (SD#state.config)#config.members_only of
+					     true ->
+						 catch send_kickban_presence(
+							 JID, Reason, "321", none, SD),
+						 SD1 = set_affiliation(JID, none, SD),
+						 set_role(JID, none, SD1);
+					     _ ->
+						 SD1 = set_affiliation(JID, none, SD),
+						 send_update_presence(JID, SD1),
+						 SD1
+					 end;
+				     {JID, affiliation, outcast, Reason} ->
+					 catch send_kickban_presence(
+						 JID, Reason, "301", outcast, SD),
+					 set_affiliation(
+					   JID, outcast,
+					   set_role(JID, none, SD), Reason);
+				     {JID, affiliation, A, Reason} when
+					   (A == admin) or (A == owner) ->
+					 SD1 = set_affiliation(JID, A, SD, Reason),
+					 SD2 = set_role(JID, moderator, SD1),
+					 send_update_presence(JID, Reason, SD2),
+					 SD2;
+				     {JID, affiliation, member, Reason} ->
+					 SD1 = set_affiliation(
+						 JID, member, SD, Reason),
+					 SD2 = set_role(JID, participant, SD1),
+					 send_update_presence(JID, Reason, SD2),
+					 SD2;
+				     {JID, role, Role, Reason} ->
+					 SD1 = set_role(JID, Role, SD),
+					 catch send_new_presence(JID, Reason, SD1),
+					 SD1;
+				     {JID, affiliation, A, _Reason} ->
+					 SD1 = set_affiliation(JID, A, SD),
+					 send_update_presence(JID, SD1),
+					 SD1
+				       end
+				) of
+			      {'EXIT', ErrReason} ->
+				  ?ERROR_MSG("MUC ITEMS SET ERR: ~p~n",
+					     [ErrReason]),
+				  SD;
+			      NSD ->
+				  NSD
+			  end
+		  end, StateData, lists:flatten(Res)),
+	    case (NSD#state.config)#config.persistent of
+		true ->
+		    (NSD#state.mod):store_room(NSD#state.server_host,
+                                               NSD#state.host, NSD#state.room,
+                                               make_opts(NSD));
+		_ ->
+		    ok
+	    end,
+	    {result, [], NSD};
+	Err ->
+	    Err
+    end.
+
+
+find_changed_items(_UJID, _UAffiliation, _URole, [], _Lang, _StateData, Res) ->
+    {result, Res};
+find_changed_items(UJID, UAffiliation, URole, [{xmlcdata, _} | Items],
+		   Lang, StateData, Res) ->
+    find_changed_items(UJID, UAffiliation, URole, Items, Lang, StateData, Res);
+find_changed_items(UJID, UAffiliation, URole,
+		   [{xmlelement, "item", Attrs, _Els} = Item | Items],
+		   Lang, StateData, Res) ->
+    TJID = case xml:get_attr("jid", Attrs) of
+	       {value, S} ->
+		   case jlib:string_to_jid(S) of
+		       error ->
+			   ErrText = io_lib:format(
+				       translate:translate(
+					 Lang,
+					 "Jabber ID ~s is invalid"), [S]),
+			   {error, ?ERRT_NOT_ACCEPTABLE(Lang, ErrText)};
+		       J ->
+			   {value, [J]}
+		   end;
+	       _ ->
+		   case xml:get_attr("nick", Attrs) of
+		       {value, N} ->
+			   case find_jids_by_nick(N, StateData) of
+			       false ->
+				   ErrText =
+				       io_lib:format(
+					 translate:translate(
+					   Lang,
+					   "Nickname ~s does not exist in the room"),
+					 [N]),
+				   {error, ?ERRT_NOT_ACCEPTABLE(Lang, ErrText)};
+			       J ->
+				   {value, J}
+			   end;
+		       _ ->
+			   {error, ?ERR_BAD_REQUEST}
+		   end
+	   end,
+    case TJID of
+	{value, [JID|_]=JIDs} ->
+	    TAffiliation = get_affiliation(JID, StateData),
+	    TRole = get_role(JID, StateData),
+	    case xml:get_attr("role", Attrs) of
+		false ->
+		    case xml:get_attr("affiliation", Attrs) of
+			false ->
+			    {error, ?ERR_BAD_REQUEST};
+			{value, StrAffiliation} ->
+			    case catch list_to_affiliation(StrAffiliation) of
+				{'EXIT', _} ->
+				    ErrText1 =
+					io_lib:format(
+					  translate:translate(
+					    Lang,
+					    "Invalid affiliation: ~s"),
+					    [StrAffiliation]),
+				    {error, ?ERRT_NOT_ACCEPTABLE(Lang, ErrText1)};
+				SAffiliation ->
+				    ServiceAf = get_service_affiliation(JID, StateData),
+				    CanChangeRA =
+					case can_change_ra(
+					       UAffiliation, URole,
+					       TAffiliation, TRole,
+					       affiliation, SAffiliation,
+						   ServiceAf) of
+					    nothing ->
+						nothing;
+					    true ->
+						true;
+					    check_owner ->
+						case search_affiliation(
+						       owner, StateData) of
+						    [{OJID, _}] ->
+							jlib:jid_remove_resource(OJID) /=
+							    jlib:jid_tolower(jlib:jid_remove_resource(UJID));
+						    _ ->
+							true
+						end;
+					    _ ->
+						false
+					end,
+				    case CanChangeRA of
+					nothing ->
+					    find_changed_items(
+					      UJID,
+					      UAffiliation, URole,
+					      Items, Lang, StateData,
+					      Res);
+					true ->
+					    Reason = xml:get_path_s(Item, [{elem, "reason"}, cdata]),
+					    MoreRes = [{jlib:jid_remove_resource(Jidx), affiliation, SAffiliation, Reason} || Jidx <- JIDs],
+					    find_changed_items(
+					      UJID,
+					      UAffiliation, URole,
+					      Items, Lang, StateData,
+					      [MoreRes | Res]);
+					false ->
+					    {error, ?ERR_NOT_ALLOWED}
+				    end
+			    end
+		    end;
+		{value, StrRole} ->
+		    case catch list_to_role(StrRole) of
+			{'EXIT', _} ->
+			    ErrText1 =
+				io_lib:format(
+				  translate:translate(
+				    Lang,
+				    "Invalid role: ~s"),
+				  [StrRole]),
+			    {error, ?ERRT_BAD_REQUEST(Lang, ErrText1)};
+			SRole ->
+			    ServiceAf = get_service_affiliation(JID, StateData),
+			    CanChangeRA =
+				case can_change_ra(
+				       UAffiliation, URole,
+				       TAffiliation, TRole,
+				       role, SRole,
+					   ServiceAf) of
+				    nothing ->
+					nothing;
+				    true ->
+					true;
+				    check_owner ->
+					case search_affiliation(
+					       owner, StateData) of
+					    [{OJID, _}] ->
+						jlib:jid_remove_resource(OJID) /=
+						    jlib:jid_tolower(jlib:jid_remove_resource(UJID));
+					    _ ->
+						true
+					end;
+				    _ ->
+					false
+			    end,
+			    case CanChangeRA of
+				nothing ->
+				    find_changed_items(
+				      UJID,
+				      UAffiliation, URole,
+				      Items, Lang, StateData,
+				      Res);
+				true ->
+				    Reason = xml:get_path_s(Item, [{elem, "reason"}, cdata]),
+				    MoreRes = [{Jidx, role, SRole, Reason} || Jidx <- JIDs],
+				    find_changed_items(
+				      UJID,
+				      UAffiliation, URole,
+				      Items, Lang, StateData,
+				      [MoreRes | Res]);
+				_ ->
+				    {error, ?ERR_NOT_ALLOWED}
+			    end
+		    end
+	    end;
+	Err ->
+	    Err
+    end;
+find_changed_items(_UJID, _UAffiliation, _URole, _Items,
+		   _Lang, _StateData, _Res) ->
+    {error, ?ERR_BAD_REQUEST}.
+
+
+can_change_ra(_FAffiliation, _FRole,
+	      owner, _TRole,
+	      affiliation, owner, owner) ->
+    %% A room owner tries to add as persistent owner a
+    %% participant that is already owner because he is MUC admin
+    true;
+can_change_ra(_FAffiliation, _FRole,
+              _TAffiliation, _TRole,
+              _RoleorAffiliation, _Value, owner) ->
+    %% Nobody can decrease MUC admin's role/affiliation
+    false;
+can_change_ra(_FAffiliation, _FRole,
+	      TAffiliation, _TRole,
+	      affiliation, Value, _ServiceAf)
+  when (TAffiliation == Value) ->
+    nothing;
+can_change_ra(_FAffiliation, _FRole,
+	      _TAffiliation, TRole,
+	      role, Value, _ServiceAf)
+  when (TRole == Value) ->
+    nothing;
+can_change_ra(FAffiliation, _FRole,
+	      outcast, _TRole,
+	      affiliation, none, _ServiceAf)
+  when (FAffiliation == owner) or (FAffiliation == admin) ->
+    true;
+can_change_ra(FAffiliation, _FRole,
+	      outcast, _TRole,
+	      affiliation, member, _ServiceAf)
+  when (FAffiliation == owner) or (FAffiliation == admin) ->
+    true;
+can_change_ra(owner, _FRole,
+	      outcast, _TRole,
+	      affiliation, admin, _ServiceAf) ->
+    true;
+can_change_ra(owner, _FRole,
+	      outcast, _TRole,
+	      affiliation, owner, _ServiceAf) ->
+    true;
+can_change_ra(FAffiliation, _FRole,
+	      none, _TRole,
+	      affiliation, outcast, _ServiceAf)
+  when (FAffiliation == owner) or (FAffiliation == admin) ->
+    true;
+can_change_ra(FAffiliation, _FRole,
+	      none, _TRole,
+	      affiliation, member, _ServiceAf)
+  when (FAffiliation == owner) or (FAffiliation == admin) ->
+    true;
+can_change_ra(owner, _FRole,
+	      none, _TRole,
+	      affiliation, admin, _ServiceAf) ->
+    true;
+can_change_ra(owner, _FRole,
+	      none, _TRole,
+	      affiliation, owner, _ServiceAf) ->
+    true;
+can_change_ra(FAffiliation, _FRole,
+	      member, _TRole,
+	      affiliation, outcast, _ServiceAf)
+  when (FAffiliation == owner) or (FAffiliation == admin) ->
+    true;
+can_change_ra(FAffiliation, _FRole,
+	      member, _TRole,
+	      affiliation, none, _ServiceAf)
+  when (FAffiliation == owner) or (FAffiliation == admin) ->
+    true;
+can_change_ra(owner, _FRole,
+	      member, _TRole,
+	      affiliation, admin, _ServiceAf) ->
+    true;
+can_change_ra(owner, _FRole,
+	      member, _TRole,
+	      affiliation, owner, _ServiceAf) ->
+    true;
+can_change_ra(owner, _FRole,
+	      admin, _TRole,
+	      affiliation, _Affiliation, _ServiceAf) ->
+    true;
+can_change_ra(owner, _FRole,
+	      owner, _TRole,
+	      affiliation, _Affiliation, _ServiceAf) ->
+    check_owner;
+can_change_ra(_FAffiliation, _FRole,
+	      _TAffiliation, _TRole,
+	      affiliation, _Value, _ServiceAf) ->
+    false;
+can_change_ra(_FAffiliation, moderator,
+	      _TAffiliation, visitor,
+	      role, none, _ServiceAf) ->
+    true;
+can_change_ra(_FAffiliation, moderator,
+	      _TAffiliation, visitor,
+	      role, participant, _ServiceAf) ->
+    true;
+can_change_ra(FAffiliation, _FRole,
+	      _TAffiliation, visitor,
+	      role, moderator, _ServiceAf)
+  when (FAffiliation == owner) or (FAffiliation == admin) ->
+    true;
+can_change_ra(_FAffiliation, moderator,
+	      _TAffiliation, participant,
+	      role, none, _ServiceAf) ->
+    true;
+can_change_ra(_FAffiliation, moderator,
+	      _TAffiliation, participant,
+	      role, visitor, _ServiceAf) ->
+    true;
+can_change_ra(FAffiliation, _FRole,
+	      _TAffiliation, participant,
+	      role, moderator, _ServiceAf)
+  when (FAffiliation == owner) or (FAffiliation == admin) ->
+    true;
+can_change_ra(_FAffiliation, _FRole,
+	      owner, moderator,
+	      role, visitor, _ServiceAf) ->
+    false;
+can_change_ra(owner, _FRole,
+	      _TAffiliation, moderator,
+	      role, visitor, _ServiceAf) ->
+    true;
+can_change_ra(_FAffiliation, _FRole,
+	      admin, moderator,
+	      role, visitor, _ServiceAf) ->
+    false;
+can_change_ra(admin, _FRole,
+	      _TAffiliation, moderator,
+	      role, visitor, _ServiceAf) ->
+    true;
+can_change_ra(_FAffiliation, _FRole,
+	      owner, moderator,
+	      role, participant, _ServiceAf) ->
+    false;
+can_change_ra(owner, _FRole,
+	      _TAffiliation, moderator,
+	      role, participant, _ServiceAf) ->
+    true;
+can_change_ra(_FAffiliation, _FRole,
+	      admin, moderator,
+	      role, participant, _ServiceAf) ->
+    false;
+can_change_ra(admin, _FRole,
+	      _TAffiliation, moderator,
+	      role, participant, _ServiceAf) ->
+    true;
+can_change_ra(_FAffiliation, _FRole,
+	      _TAffiliation, _TRole,
+	      role, _Value, _ServiceAf) ->
+    false.
+
+
+send_kickban_presence(JID, Reason, Code, StateData) ->
+    NewAffiliation = get_affiliation(JID, StateData),
+    send_kickban_presence(JID, Reason, Code, NewAffiliation, StateData).
+
+send_kickban_presence(JID, Reason, Code, NewAffiliation, StateData) ->
+    LJID = jlib:jid_tolower(JID),
+    LJIDs = case LJID of
+		{U, S, ""} ->
+		    ?DICT:fold(
+		       fun(J, _, Js) ->
+			       case J of
+				   {U, S, _} ->
+				       [J | Js];
+				   _ ->
+				       Js
+			       end
+		       end, [], StateData#state.users);
+		_ ->
+		    case ?DICT:is_key(LJID, StateData#state.users) of
+			true ->
+			    [LJID];
+			_ ->
+			    []
+		    end
+	    end,
+    lists:foreach(fun(J) ->
+			  {ok, #user{nick = Nick}} =
+			      ?DICT:find(J, StateData#state.users),
+			  add_to_log(kickban, {Nick, Reason, Code}, StateData),
+			  tab_remove_online_user(J, StateData),
+			  send_kickban_presence1(J, Reason, Code, NewAffiliation, StateData)
+		  end, LJIDs).
+
+send_kickban_presence1(UJID, Reason, Code, Affiliation, StateData) ->
+    {ok, #user{jid = RealJID,
+	       nick = Nick}} =
+	?DICT:find(jlib:jid_tolower(UJID), StateData#state.users),
+    SAffiliation = affiliation_to_list(Affiliation),
+    BannedJIDString = jlib:jid_to_string(RealJID),
+    lists:foreach(
+      fun({_LJID, Info}) ->
+	      JidAttrList = case (Info#user.role == moderator) orelse
+				((StateData#state.config)#config.anonymous
+				 == false) of
+				true -> [{"jid", BannedJIDString}];
+				false -> []
+			    end,
+	      ItemAttrs = [{"affiliation", SAffiliation},
+			   {"role", "none"}] ++ JidAttrList,
+	      ItemEls = case Reason of
+			    "" ->
+				[];
+			    _ ->
+				[{xmlelement, "reason", [],
+				  [{xmlcdata, Reason}]}]
+			end,
+	      Packet = {xmlelement, "presence", [{"type", "unavailable"}],
+			[{xmlelement, "x", [{"xmlns", ?NS_MUC_USER}],
+			  [{xmlelement, "item", ItemAttrs, ItemEls},
+			   {xmlelement, "status", [{"code", Code}], []}]}]},
+	      route_stanza(
+		jlib:jid_replace_resource(StateData#state.jid, Nick),
+		Info#user.jid,
+		Packet)
+      end, ?DICT:to_list(StateData#state.users)).
+
+
+
+%%%%%%%%%%%%%%%%%%%%%%%%%%%%%%%%%%%%%%%%%%%%%%%%%%%%%%%%%%%%%%%%%%%%%%%%%%%%%%%
+% Owner stuff
+
+process_iq_owner(From, set, Lang, SubEl, StateData) ->
+    FAffiliation = get_affiliation(From, StateData),
+    case FAffiliation of
+	owner ->
+	    {xmlelement, _Name, _Attrs, Els} = SubEl,
+	    case xml:remove_cdata(Els) of
+		[{xmlelement, "x", _Attrs1, _Els1} = XEl] ->
+		    case {xml:get_tag_attr_s("xmlns", XEl),
+			  xml:get_tag_attr_s("type", XEl)} of
+			{?NS_XDATA, "cancel"} ->
+			    {result, [], StateData};
+			{?NS_XDATA, "submit"} ->
+			    case is_allowed_log_change(XEl, StateData, From)
+				andalso
+				is_allowed_persistent_change(XEl, StateData,
+							     From)
+				andalso
+				is_allowed_room_name_desc_limits(XEl,
+								 StateData)
+				andalso
+				is_password_settings_correct(XEl, StateData) of
+				true -> set_config(XEl, StateData);
+				false -> {error, ?ERR_NOT_ACCEPTABLE}
+			    end;
+			_ ->
+			    {error, ?ERR_BAD_REQUEST}
+		    end;
+		[{xmlelement, "destroy", _Attrs1, _Els1} = SubEl1] ->
+		    ?INFO_MSG("Destroyed MUC room ~s by the owner ~s", 
+			      [jlib:jid_to_string(StateData#state.jid), jlib:jid_to_string(From)]),
+		    add_to_log(room_existence, destroyed, StateData),
+		    destroy_room(SubEl1, StateData);
+		Items ->
+		    process_admin_items_set(From, Items, Lang, StateData)
+	    end;
+	_ ->
+	    ErrText = "Owner privileges required",
+	    {error, ?ERRT_FORBIDDEN(Lang, ErrText)}
+    end;
+
+process_iq_owner(From, get, Lang, SubEl, StateData) ->
+    FAffiliation = get_affiliation(From, StateData),
+    case FAffiliation of
+	owner ->
+	    {xmlelement, _Name, _Attrs, Els} = SubEl,
+	    case xml:remove_cdata(Els) of
+		[] ->
+		    get_config(Lang, StateData, From);
+		[Item] ->
+		    case xml:get_tag_attr("affiliation", Item) of
+			false ->
+			    {error, ?ERR_BAD_REQUEST};
+			{value, StrAffiliation} ->
+			    case catch list_to_affiliation(StrAffiliation) of
+				{'EXIT', _} ->
+				    ErrText =
+					io_lib:format(
+					  translate:translate(
+					    Lang,
+					    "Invalid affiliation: ~s"),
+					  [StrAffiliation]),
+				    {error, ?ERRT_NOT_ACCEPTABLE(Lang, ErrText)};
+				SAffiliation ->
+				    Items = items_with_affiliation(
+					      SAffiliation, StateData),
+				    {result, Items, StateData}
+			    end
+		    end;
+		_ ->
+		    {error, ?ERR_FEATURE_NOT_IMPLEMENTED}
+	    end;
+	_ ->
+	    ErrText = "Owner privileges required",
+	    {error, ?ERRT_FORBIDDEN(Lang, ErrText)}
+    end.
+
+is_allowed_log_change(XEl, StateData, From) ->
+    case lists:keymember("muc#roomconfig_enablelogging", 1,
+			 jlib:parse_xdata_submit(XEl)) of
+	false ->
+	    true;
+	true ->
+	    (allow == mod_muc_log:check_access_log(
+	      StateData#state.server_host, From))
+    end.
+
+is_allowed_persistent_change(XEl, StateData, From) ->
+    case lists:keymember("muc#roomconfig_persistentroom", 1,
+			 jlib:parse_xdata_submit(XEl)) of
+	false ->
+	    true;
+	true ->
+		{_AccessRoute, _AccessCreate, _AccessAdmin, AccessPersistent} = StateData#state.access,
+		(allow == acl:match_rule(StateData#state.server_host, AccessPersistent, From))
+    end.
+
+%% Check if the Room Name and Room Description defined in the Data Form
+%% are conformant to the configured limits
+is_allowed_room_name_desc_limits(XEl, StateData) ->
+    IsNameAccepted =
+	case lists:keysearch("muc#roomconfig_roomname", 1,
+			     jlib:parse_xdata_submit(XEl)) of
+	    {value, {_, [N]}} ->
+		length(N) =< gen_mod:get_module_opt(StateData#state.server_host,
+						    StateData#state.mod,
+                                                    max_room_name, infinite);
+	    _ ->
+		true
+	end,
+    IsDescAccepted =
+	case lists:keysearch("muc#roomconfig_roomdesc", 1,
+			     jlib:parse_xdata_submit(XEl)) of
+	    {value, {_, [D]}} ->
+		length(D) =< gen_mod:get_module_opt(StateData#state.server_host,
+						    StateData#state.mod,
+                                                    max_room_desc, infinite);
+	    _ ->
+		true
+	end,
+    IsNameAccepted and IsDescAccepted.
+
+%% Return false if:
+%% "the password for a password-protected room is blank"
+is_password_settings_correct(XEl, StateData) ->
+    Config = StateData#state.config,
+    OldProtected = Config#config.password_protected,
+    OldPassword = Config#config.password,
+    NewProtected =
+	case lists:keysearch("muc#roomconfig_passwordprotectedroom", 1,
+			     jlib:parse_xdata_submit(XEl)) of
+	    {value, {_, ["1"]}} ->
+		true;
+	    {value, {_, ["0"]}} ->
+		false;
+	    _ ->
+		undefined
+	end,
+    NewPassword =
+	case lists:keysearch("muc#roomconfig_roomsecret", 1,
+			     jlib:parse_xdata_submit(XEl)) of
+	    {value, {_, [P]}} ->
+		P;
+	    _ ->
+		undefined
+	end,
+    case {OldProtected, NewProtected, OldPassword, NewPassword} of
+	{true, undefined, "", undefined} ->
+	    false;
+	{true, undefined, _, ""} ->
+	    false;
+	{_, true , "", undefined} ->
+	    false;
+	{_, true, _, ""} ->
+	    false;
+	_ ->
+	    true
+    end.
+
+
+-define(XFIELD(Type, Label, Var, Val),
+	{xmlelement, "field", [{"type", Type},
+			       {"label", translate:translate(Lang, Label)},
+			       {"var", Var}],
+	 [{xmlelement, "value", [], [{xmlcdata, Val}]}]}).
+
+-define(BOOLXFIELD(Label, Var, Val),
+	?XFIELD("boolean", Label, Var,
+		case Val of
+		    true -> "1";
+		    _ -> "0"
+		end)).
+
+-define(STRINGXFIELD(Label, Var, Val),
+	?XFIELD("text-single", Label, Var, Val)).
+
+-define(PRIVATEXFIELD(Label, Var, Val),
+	?XFIELD("text-private", Label, Var, Val)).
+
+-define(JIDMULTIXFIELD(Label, Var, JIDList),
+        {xmlelement, "field", [{"type", "jid-multi"},
+			       {"label", translate:translate(Lang, Label)},
+			       {"var", Var}],
+         [{xmlelement, "value", [], [{xmlcdata, jlib:jid_to_string(JID)}]}
+          || JID <- JIDList]}).
+
+get_default_room_maxusers(RoomState) ->
+    DefRoomOpts = gen_mod:get_module_opt(
+                    RoomState#state.server_host,
+                    RoomState#state.mod, default_room_options, []),
+    RoomState2 = set_opts(DefRoomOpts, RoomState),
+    (RoomState2#state.config)#config.max_users.
+
+get_config(Lang, StateData, From) ->
+    {_AccessRoute, _AccessCreate, _AccessAdmin, AccessPersistent} = StateData#state.access,
+    ServiceMaxUsers = get_service_max_users(StateData),
+    DefaultRoomMaxUsers = get_default_room_maxusers(StateData),
+    Config = StateData#state.config,
+    {MaxUsersRoomInteger, MaxUsersRoomString} =
+	case get_max_users(StateData) of
+	    N when is_integer(N) ->
+		{N, erlang:integer_to_list(N)};
+	    _ -> {0, "none"}
+	end,
+    Res =
+	[{xmlelement, "title", [],
+	  [{xmlcdata, io_lib:format(translate:translate(Lang, "Configuration of room ~s"), [jlib:jid_to_string(StateData#state.jid)])}]},
+	 {xmlelement, "field", [{"type", "hidden"},
+				{"var", "FORM_TYPE"}],
+	  [{xmlelement, "value", [],
+	    [{xmlcdata, "http://jabber.org/protocol/muc#roomconfig"}]}]},
+	 ?STRINGXFIELD("Room title",
+		       "muc#roomconfig_roomname",
+		       Config#config.title),
+	 ?STRINGXFIELD("Room description",
+		       "muc#roomconfig_roomdesc",
+		       Config#config.description)
+	] ++
+	 case acl:match_rule(StateData#state.server_host, AccessPersistent, From) of
+		allow ->
+			[?BOOLXFIELD(
+			 "Make room persistent",
+			 "muc#roomconfig_persistentroom",
+			 Config#config.persistent)];
+		_ -> []
+	 end ++ [
+	 ?BOOLXFIELD("Make room public searchable",
+		     "muc#roomconfig_publicroom",
+		     Config#config.public),
+	 ?BOOLXFIELD("Make participants list public",
+		     "public_list",
+		     Config#config.public_list),
+	 ?BOOLXFIELD("Make room password protected",
+		     "muc#roomconfig_passwordprotectedroom",
+		     Config#config.password_protected),
+	 ?PRIVATEXFIELD("Password",
+			"muc#roomconfig_roomsecret",
+			case Config#config.password_protected of
+			    true -> Config#config.password;
+			    false -> ""
+			end),
+	 {xmlelement, "field",
+	  [{"type", "list-single"},
+	   {"label", translate:translate(Lang, "Maximum Number of Occupants")},
+	   {"var", "muc#roomconfig_maxusers"}],
+	  [{xmlelement, "value", [], [{xmlcdata, MaxUsersRoomString}]}] ++
+	  if
+	      is_integer(ServiceMaxUsers) -> [];
+	      true ->
+		  [{xmlelement, "option",
+		    [{"label", translate:translate(Lang, "No limit")}],
+		    [{xmlelement, "value", [], [{xmlcdata, "none"}]}]}]
+	  end ++
+	  [{xmlelement, "option", [{"label", erlang:integer_to_list(N)}],
+	    [{xmlelement, "value", [],
+	      [{xmlcdata, erlang:integer_to_list(N)}]}]} ||
+	      N <- lists:usort([ServiceMaxUsers, DefaultRoomMaxUsers, MaxUsersRoomInteger |
+			       ?MAX_USERS_DEFAULT_LIST]), N =< ServiceMaxUsers]
+	 },
+	 {xmlelement, "field",
+	  [{"type", "list-single"},
+	   {"label", translate:translate(Lang, "Present real Jabber IDs to")},
+	   {"var", "muc#roomconfig_whois"}],
+	  [{xmlelement, "value", [], [{xmlcdata,
+				       if Config#config.anonymous ->
+					       "moderators";
+					  true ->
+					       "anyone"
+				       end}]},
+	   {xmlelement, "option", [{"label", translate:translate(Lang, "moderators only")}],
+	    [{xmlelement, "value", [], [{xmlcdata, "moderators"}]}]},
+	   {xmlelement, "option", [{"label", translate:translate(Lang, "anyone")}],
+	    [{xmlelement, "value", [], [{xmlcdata, "anyone"}]}]}]},
+	 ?BOOLXFIELD("Make room members-only",
+		     "muc#roomconfig_membersonly",
+		     Config#config.members_only),
+	 ?BOOLXFIELD("Make room moderated",
+		     "muc#roomconfig_moderatedroom",
+		     Config#config.moderated),
+	 ?BOOLXFIELD("Default users as participants",
+		     "members_by_default",
+		     Config#config.members_by_default),
+	 ?BOOLXFIELD("Allow users to change the subject",
+		     "muc#roomconfig_changesubject",
+		     Config#config.allow_change_subj),
+	 ?BOOLXFIELD("Allow users to send private messages",
+		     "allow_private_messages",
+		     Config#config.allow_private_messages),
+	 {xmlelement, "field",
+	  [{"type", "list-single"},
+	   {"label", translate:translate(Lang, "Allow visitors to send private messages to")},
+	   {"var", "allow_private_messages_from_visitors"}],
+	  [{xmlelement, "value", [], [{xmlcdata,
+				       case Config#config.allow_private_messages_from_visitors of
+					   anyone ->
+					       "anyone";
+					   moderators ->
+					       "moderators";
+					   nobody ->
+					       "nobody"
+				       end}]},
+	   {xmlelement, "option", [{"label", translate:translate(Lang, "nobody")}],
+	    [{xmlelement, "value", [], [{xmlcdata, "nobody"}]}]},
+	   {xmlelement, "option", [{"label", translate:translate(Lang, "moderators only")}],
+	    [{xmlelement, "value", [], [{xmlcdata, "moderators"}]}]},
+	   {xmlelement, "option", [{"label", translate:translate(Lang, "anyone")}],
+	    [{xmlelement, "value", [], [{xmlcdata, "anyone"}]}]}]},
+	 ?BOOLXFIELD("Allow users to query other users",
+		     "allow_query_users",
+		     Config#config.allow_query_users),
+	 ?BOOLXFIELD("Allow users to send invites",
+		     "muc#roomconfig_allowinvites",
+		     Config#config.allow_user_invites),
+	 ?BOOLXFIELD("Allow visitors to send status text in presence updates",
+		     "muc#roomconfig_allowvisitorstatus",
+		     Config#config.allow_visitor_status),
+	 ?BOOLXFIELD("Allow visitors to change nickname",
+		     "muc#roomconfig_allowvisitornickchange",
+		     Config#config.allow_visitor_nickchange),
+	 ?BOOLXFIELD("Allow visitors to send voice requests",
+		"muc#roomconfig_allowvoicerequests",
+		Config#config.allow_voice_requests),
+	 ?STRINGXFIELD("Minimum interval between voice requests (in seconds)",
+		"muc#roomconfig_voicerequestmininterval",
+		erlang:integer_to_list(Config#config.voice_request_min_interval))
+	] ++
+	case ejabberd_captcha:is_feature_available() of
+	    true ->
+	        [?BOOLXFIELD("Make room CAPTCHA protected",
+			     "captcha_protected",
+			     Config#config.captcha_protected)];
+	    false -> []
+	end ++
+        [?JIDMULTIXFIELD("Exclude Jabber IDs from CAPTCHA challenge",
+                         "muc#roomconfig_captcha_whitelist",
+                         ?SETS:to_list(Config#config.captcha_whitelist))] ++
+	case mod_muc_log:check_access_log(
+	       StateData#state.server_host, From) of
+	    allow ->
+		[?BOOLXFIELD(
+		    "Enable logging",
+		    "muc#roomconfig_enablelogging",
+		    Config#config.logging)];
+	    _ -> []
+	end,
+    {result, [{xmlelement, "instructions", [],
+	       [{xmlcdata,
+		 translate:translate(
+		   Lang, "You need an x:data capable client to configure room")}]},
+	      {xmlelement, "x", [{"xmlns", ?NS_XDATA},
+				 {"type", "form"}],
+	       Res}],
+     StateData}.
+
+
+
+set_config(XEl, StateData) ->
+    XData = jlib:parse_xdata_submit(XEl),
+    case XData of
+	invalid ->
+	    {error, ?ERR_BAD_REQUEST};
+	_ ->
+	    case set_xoption(XData, StateData#state.config) of
+		#config{} = Config ->
+		    Res = change_config(Config, StateData),
+		    {result, _, NSD} = Res,
+		    Type = case {(StateData#state.config)#config.logging,
+				 Config#config.logging} of
+			       {true, false} ->
+				   roomconfig_change_disabledlogging;
+			       {false, true} ->
+				   roomconfig_change_enabledlogging;
+			       {_, _} ->
+				   roomconfig_change
+			   end,
+		    Users = [{U#user.jid, U#user.nick, U#user.role} ||
+				{_, U} <- ?DICT:to_list(StateData#state.users)],
+		    add_to_log(Type, Users, NSD),
+		    Res;
+		Err ->
+		    Err
+	    end
+    end.
+
+-define(SET_BOOL_XOPT(Opt, Val),
+	case Val of
+	    "0" -> set_xoption(Opts, Config#config{Opt = false});
+	    "false" -> set_xoption(Opts, Config#config{Opt = false});
+	    "1" -> set_xoption(Opts, Config#config{Opt = true});
+	    "true" -> set_xoption(Opts, Config#config{Opt = true});
+	    _ -> {error, ?ERR_BAD_REQUEST}
+	end).
+
+-define(SET_NAT_XOPT(Opt, Val),
+	case catch list_to_integer(Val) of
+	    I when is_integer(I),
+	           I > 0 ->
+		set_xoption(Opts, Config#config{Opt = I});
+	    _ ->
+		{error, ?ERR_BAD_REQUEST}
+	end).
+
+-define(SET_STRING_XOPT(Opt, Val),
+	set_xoption(Opts, Config#config{Opt = Val})).
+
+-define(SET_JIDMULTI_XOPT(Opt, Vals),
+        begin
+            Set = lists:foldl(
+                    fun({U, S, R}, Set1) ->
+                            ?SETS:add_element({U, S, R}, Set1);
+                       (#jid{luser = U, lserver = S, lresource = R}, Set1) ->
+                            ?SETS:add_element({U, S, R}, Set1);
+                       (_, Set1) ->
+                            Set1
+                    end, ?SETS:empty(), Vals),
+            set_xoption(Opts, Config#config{Opt = Set})
+        end).
+
+set_xoption([], Config) ->
+    Config;
+set_xoption([{"muc#roomconfig_roomname", [Val]} | Opts], Config) ->
+    ?SET_STRING_XOPT(title, Val);
+set_xoption([{"muc#roomconfig_roomdesc", [Val]} | Opts], Config) ->
+    ?SET_STRING_XOPT(description, Val);
+set_xoption([{"muc#roomconfig_changesubject", [Val]} | Opts], Config) ->
+    ?SET_BOOL_XOPT(allow_change_subj, Val);
+set_xoption([{"allow_query_users", [Val]} | Opts], Config) ->
+    ?SET_BOOL_XOPT(allow_query_users, Val);
+set_xoption([{"allow_private_messages", [Val]} | Opts], Config) ->
+    ?SET_BOOL_XOPT(allow_private_messages, Val);
+set_xoption([{"allow_private_messages_from_visitors", [Val]} | Opts], Config) ->
+    case Val of
+	"anyone" ->
+	    ?SET_STRING_XOPT(allow_private_messages_from_visitors, anyone);
+	"moderators" ->
+	    ?SET_STRING_XOPT(allow_private_messages_from_visitors, moderators);
+	"nobody" ->
+	    ?SET_STRING_XOPT(allow_private_messages_from_visitors, nobody);
+	_ ->
+	    {error, ?ERR_BAD_REQUEST}
+    end;
+set_xoption([{"muc#roomconfig_allowvisitorstatus", [Val]} | Opts], Config) ->
+    ?SET_BOOL_XOPT(allow_visitor_status, Val);
+set_xoption([{"muc#roomconfig_allowvisitornickchange", [Val]} | Opts], Config) ->
+    ?SET_BOOL_XOPT(allow_visitor_nickchange, Val);
+set_xoption([{"muc#roomconfig_publicroom", [Val]} | Opts], Config) ->
+    ?SET_BOOL_XOPT(public, Val);
+set_xoption([{"public_list", [Val]} | Opts], Config) ->
+    ?SET_BOOL_XOPT(public_list, Val);
+set_xoption([{"muc#roomconfig_persistentroom", [Val]} | Opts], Config) ->
+    ?SET_BOOL_XOPT(persistent, Val);
+set_xoption([{"muc#roomconfig_moderatedroom", [Val]} | Opts], Config) ->
+    ?SET_BOOL_XOPT(moderated, Val);
+set_xoption([{"members_by_default", [Val]} | Opts], Config) ->
+    ?SET_BOOL_XOPT(members_by_default, Val);
+set_xoption([{"muc#roomconfig_membersonly", [Val]} | Opts], Config) ->
+    ?SET_BOOL_XOPT(members_only, Val);
+set_xoption([{"captcha_protected", [Val]} | Opts], Config) ->
+    ?SET_BOOL_XOPT(captcha_protected, Val);
+set_xoption([{"muc#roomconfig_allowinvites", [Val]} | Opts], Config) ->
+    ?SET_BOOL_XOPT(allow_user_invites, Val);
+set_xoption([{"muc#roomconfig_passwordprotectedroom", [Val]} | Opts], Config) ->
+    ?SET_BOOL_XOPT(password_protected, Val);
+set_xoption([{"muc#roomconfig_roomsecret", [Val]} | Opts], Config) ->
+    ?SET_STRING_XOPT(password, Val);
+set_xoption([{"anonymous", [Val]} | Opts], Config) ->
+    ?SET_BOOL_XOPT(anonymous, Val);
+set_xoption([{"muc#roomconfig_allowvoicerequests", [Val]} | Opts], Config) ->
+	?SET_BOOL_XOPT(allow_voice_requests, Val);
+set_xoption([{"muc#roomconfig_voicerequestmininterval", [Val]} | Opts], Config) ->
+	?SET_NAT_XOPT(voice_request_min_interval, Val);
+set_xoption([{"muc#roomconfig_whois", [Val]} | Opts], Config) ->
+    case Val of
+	"moderators" ->
+	    ?SET_BOOL_XOPT(anonymous, integer_to_list(1));
+	"anyone" ->
+	    ?SET_BOOL_XOPT(anonymous, integer_to_list(0));
+	_ ->
+	    {error, ?ERR_BAD_REQUEST}
+    end;
+set_xoption([{"muc#roomconfig_maxusers", [Val]} | Opts], Config) ->
+    case Val of
+	"none" ->
+	    ?SET_STRING_XOPT(max_users, none);
+	_ ->
+	    ?SET_NAT_XOPT(max_users, Val)
+    end;
+set_xoption([{"muc#roomconfig_enablelogging", [Val]} | Opts], Config) ->
+    ?SET_BOOL_XOPT(logging, Val);
+set_xoption([{"muc#roomconfig_captcha_whitelist", Vals} | Opts], Config) ->
+    JIDs = [jlib:string_to_jid(Val) || Val <- Vals],
+    ?SET_JIDMULTI_XOPT(captcha_whitelist, JIDs);
+set_xoption([{"FORM_TYPE", _} | Opts], Config) ->
+    %% Ignore our FORM_TYPE
+    set_xoption(Opts, Config);
+set_xoption([_ | _Opts], _Config) ->
+    {error, ?ERR_BAD_REQUEST}.
+
+
+change_config(Config, StateData) ->
+    NSD = StateData#state{config = Config},
+    Mod = StateData#state.mod,
+    case {(StateData#state.config)#config.persistent,
+	  Config#config.persistent} of
+	{_, true} ->
+	    Mod:store_room(NSD#state.server_host, NSD#state.host,
+                           NSD#state.room, make_opts(NSD));
+	{true, false} ->
+	    Mod:forget_room(NSD#state.server_host, NSD#state.host, NSD#state.room);
+	{false, false} ->
+	    ok
+    end,
+    case {(StateData#state.config)#config.members_only,
+          Config#config.members_only} of
+	{false, true} ->
+	    NSD1 = remove_nonmembers(NSD),
+	    {result, [], NSD1};
+	_ ->
+	    {result, [], NSD}
+    end.
+
+remove_nonmembers(StateData) ->
+    lists:foldl(
+      fun({_LJID, #user{jid = JID}}, SD) ->
+	    Affiliation = get_affiliation(JID, SD),
+	    case Affiliation of
+		none ->
+		    catch send_kickban_presence(
+			    JID, "", "322", SD),
+		    set_role(JID, none, SD);
+		_ ->
+		    SD
+	    end
+      end, StateData, ?DICT:to_list(StateData#state.users)).
+
+
+-define(CASE_CONFIG_OPT(Opt),
+	Opt -> StateData#state{
+		 config = (StateData#state.config)#config{Opt = Val}}).
+
+set_opts([], StateData) ->
+    StateData;
+set_opts([{Opt, Val} | Opts], StateData) ->
+    NSD = case Opt of
+	      title -> StateData#state{config = (StateData#state.config)#config{title = Val}};
+	      description -> StateData#state{config = (StateData#state.config)#config{description = Val}};
+	      allow_change_subj -> StateData#state{config = (StateData#state.config)#config{allow_change_subj = Val}};
+	      allow_query_users -> StateData#state{config = (StateData#state.config)#config{allow_query_users = Val}};
+	      allow_private_messages -> StateData#state{config = (StateData#state.config)#config{allow_private_messages = Val}};
+	      allow_private_messages_from_visitors -> StateData#state{config = (StateData#state.config)#config{allow_private_messages_from_visitors = Val}};
+	      allow_visitor_nickchange -> StateData#state{config = (StateData#state.config)#config{allow_visitor_nickchange = Val}};
+	      allow_visitor_status -> StateData#state{config = (StateData#state.config)#config{allow_visitor_status = Val}};
+	      public -> StateData#state{config = (StateData#state.config)#config{public = Val}};
+	      public_list -> StateData#state{config = (StateData#state.config)#config{public_list = Val}};
+	      persistent -> StateData#state{config = (StateData#state.config)#config{persistent = Val}};
+	      moderated -> StateData#state{config = (StateData#state.config)#config{moderated = Val}};
+	      members_by_default -> StateData#state{config = (StateData#state.config)#config{members_by_default = Val}};
+	      members_only -> StateData#state{config = (StateData#state.config)#config{members_only = Val}};
+	      allow_user_invites -> StateData#state{config = (StateData#state.config)#config{allow_user_invites = Val}};
+	      password_protected -> StateData#state{config = (StateData#state.config)#config{password_protected = Val}};
+	      captcha_protected -> StateData#state{config = (StateData#state.config)#config{captcha_protected = Val}};
+	      password -> StateData#state{config = (StateData#state.config)#config{password = Val}};
+	      anonymous -> StateData#state{config = (StateData#state.config)#config{anonymous = Val}};
+	      logging -> StateData#state{config = (StateData#state.config)#config{logging = Val}};
+              captcha_whitelist -> StateData#state{config = (StateData#state.config)#config{captcha_whitelist = ?SETS:from_list(Val)}};
+	      allow_voice_requests -> StateData#state{config = (StateData#state.config)#config{allow_voice_requests = Val}};
+	      voice_request_min_interval -> StateData#state{config = (StateData#state.config)#config{voice_request_min_interval = Val}};
+	      max_users ->
+		  ServiceMaxUsers = get_service_max_users(StateData),
+		  MaxUsers = if
+				 Val =< ServiceMaxUsers -> Val;
+				 true -> ServiceMaxUsers
+			     end,
+		  StateData#state{
+		    config = (StateData#state.config)#config{
+			       max_users = MaxUsers}};
+	      affiliations ->
+		  StateData#state{affiliations = ?DICT:from_list(Val)};
+	      subject ->
+		  StateData#state{subject = Val};
+	      subject_author ->
+		  StateData#state{subject_author = Val};
+	      _ -> StateData
+	  end,
+    set_opts(Opts, NSD).
+
+-define(MAKE_CONFIG_OPT(Opt), {Opt, Config#config.Opt}).
+
+make_opts(StateData) ->
+    Config = StateData#state.config,
+    [
+     ?MAKE_CONFIG_OPT(title),
+     ?MAKE_CONFIG_OPT(description),
+     ?MAKE_CONFIG_OPT(allow_change_subj),
+     ?MAKE_CONFIG_OPT(allow_query_users),
+     ?MAKE_CONFIG_OPT(allow_private_messages),
+     ?MAKE_CONFIG_OPT(allow_private_messages_from_visitors),
+     ?MAKE_CONFIG_OPT(allow_visitor_status),
+     ?MAKE_CONFIG_OPT(allow_visitor_nickchange),
+     ?MAKE_CONFIG_OPT(public),
+     ?MAKE_CONFIG_OPT(public_list),
+     ?MAKE_CONFIG_OPT(persistent),
+     ?MAKE_CONFIG_OPT(moderated),
+     ?MAKE_CONFIG_OPT(members_by_default),
+     ?MAKE_CONFIG_OPT(members_only),
+     ?MAKE_CONFIG_OPT(allow_user_invites),
+     ?MAKE_CONFIG_OPT(password_protected),
+     ?MAKE_CONFIG_OPT(captcha_protected),
+     ?MAKE_CONFIG_OPT(password),
+     ?MAKE_CONFIG_OPT(anonymous),
+     ?MAKE_CONFIG_OPT(logging),
+     ?MAKE_CONFIG_OPT(max_users),
+     ?MAKE_CONFIG_OPT(allow_voice_requests),
+     ?MAKE_CONFIG_OPT(voice_request_min_interval),
+     {captcha_whitelist,
+      ?SETS:to_list((StateData#state.config)#config.captcha_whitelist)},
+     {affiliations, ?DICT:to_list(StateData#state.affiliations)},
+     {subject, StateData#state.subject},
+     {subject_author, StateData#state.subject_author}
+    ].
+
+
+
+destroy_room(DEl, StateData) ->
+    lists:foreach(
+      fun({_LJID, Info}) ->
+	      Nick = Info#user.nick,
+	      ItemAttrs = [{"affiliation", "none"},
+			   {"role", "none"}],
+	      Packet = {xmlelement, "presence", [{"type", "unavailable"}],
+			[{xmlelement, "x", [{"xmlns", ?NS_MUC_USER}],
+			  [{xmlelement, "item", ItemAttrs, []}, DEl]}]},
+	      route_stanza(
+		jlib:jid_replace_resource(StateData#state.jid, Nick),
+		Info#user.jid,
+		Packet)
+      end, ?DICT:to_list(StateData#state.users)),
+    case (StateData#state.config)#config.persistent of
+	true ->
+	    (StateData#state.mod):forget_room(
+              StateData#state.server_host,
+              StateData#state.host, StateData#state.room);
+	false ->
+	    ok
+	end,
+    {result, [], stop}.
+
+
+
+
+%%%%%%%%%%%%%%%%%%%%%%%%%%%%%%%%%%%%%%%%%%%%%%%%%%%%%%%%%%%%%%%%%%%%%%%%%%%%%%%
+% Disco
+
+-define(FEATURE(Var), {xmlelement, "feature", [{"var", Var}], []}).
+
+-define(CONFIG_OPT_TO_FEATURE(Opt, Fiftrue, Fiffalse),
+    case Opt of
+	true ->
+	    ?FEATURE(Fiftrue);
+	false ->
+	    ?FEATURE(Fiffalse)
+    end).
+
+process_iq_disco_info(_From, set, _Lang, _StateData) ->
+    {error, ?ERR_NOT_ALLOWED};
+
+process_iq_disco_info(_From, get, Lang, StateData) ->
+    Config = StateData#state.config,
+    {result, [{xmlelement, "identity",
+	       [{"category", "conference"},
+		{"type", "text"},
+		{"name", get_title(StateData)}], []},
+	      {xmlelement, "feature",
+	       [{"var", ?NS_MUC}], []},
+	      ?CONFIG_OPT_TO_FEATURE(Config#config.public,
+				     "muc_public", "muc_hidden"),
+	      ?CONFIG_OPT_TO_FEATURE(Config#config.persistent,
+				     "muc_persistent", "muc_temporary"),
+	      ?CONFIG_OPT_TO_FEATURE(Config#config.members_only,
+				     "muc_membersonly", "muc_open"),
+	      ?CONFIG_OPT_TO_FEATURE(Config#config.anonymous,
+				     "muc_semianonymous", "muc_nonanonymous"),
+	      ?CONFIG_OPT_TO_FEATURE(Config#config.moderated,
+				     "muc_moderated", "muc_unmoderated"),
+	      ?CONFIG_OPT_TO_FEATURE(Config#config.password_protected,
+				     "muc_passwordprotected", "muc_unsecured")
+	     ] ++ iq_disco_info_extras(Lang, StateData), StateData}.
+
+-define(RFIELDT(Type, Var, Val),
+	{xmlelement, "field", [{"type", Type}, {"var", Var}],
+	 [{xmlelement, "value", [], [{xmlcdata, Val}]}]}).
+
+-define(RFIELD(Label, Var, Val),
+	{xmlelement, "field", [{"label", translate:translate(Lang, Label)},
+			       {"var", Var}],
+	 [{xmlelement, "value", [], [{xmlcdata, Val}]}]}).
+
+iq_disco_info_extras(Lang, StateData) ->
+    Len = ?DICT:size(StateData#state.users),
+    RoomDescription = (StateData#state.config)#config.description,
+    [{xmlelement, "x", [{"xmlns", ?NS_XDATA}, {"type", "result"}],
+      [?RFIELDT("hidden", "FORM_TYPE",
+		"http://jabber.org/protocol/muc#roominfo"),
+       ?RFIELD("Room description", "muc#roominfo_description",
+	       RoomDescription),
+       ?RFIELD("Number of occupants", "muc#roominfo_occupants",
+	       integer_to_list(Len))
+      ]}].
+
+process_iq_disco_items(_From, set, _Lang, _StateData) ->
+    {error, ?ERR_NOT_ALLOWED};
+
+process_iq_disco_items(From, get, _Lang, StateData) ->
+    case (StateData#state.config)#config.public_list of
+	true ->
+	    {result, get_mucroom_disco_items(StateData), StateData};
+	_ ->
+	    case is_occupant_or_admin(From, StateData) of
+		true ->
+		    {result, get_mucroom_disco_items(StateData), StateData};
+		_ ->
+		    {error, ?ERR_FORBIDDEN}
+	    end
+    end.
+
+process_iq_captcha(_From, get, _Lang, _SubEl, _StateData) ->
+    {error, ?ERR_NOT_ALLOWED};
+
+process_iq_captcha(_From, set, _Lang, SubEl, StateData) ->
+    case ejabberd_captcha:process_reply(SubEl) of
+	ok ->
+	    {result, [], StateData};
+	_ ->
+	    {error, ?ERR_NOT_ACCEPTABLE}
+    end.
+
+get_title(StateData) ->
+    case (StateData#state.config)#config.title of
+	"" ->
+	    StateData#state.room;
+	Name ->
+	    Name
+    end.
+
+get_roomdesc_reply(JID, StateData, Tail) ->
+    IsOccupantOrAdmin = is_occupant_or_admin(JID, StateData),
+    if (StateData#state.config)#config.public or IsOccupantOrAdmin ->
+	    if (StateData#state.config)#config.public_list or IsOccupantOrAdmin ->
+		    {item, get_title(StateData) ++ Tail};
+	       true ->
+		    {item, get_title(StateData)}
+	    end;
+       true ->
+	    false
+    end.
+
+get_roomdesc_tail(StateData, Lang) ->
+    Desc = case (StateData#state.config)#config.public of
+	       true ->
+		   "";
+	       _ ->
+		   translate:translate(Lang, "private, ")
+	   end,
+    Len = ?DICT:fold(fun(_, _, Acc) -> Acc + 1 end, 0, StateData#state.users),
+    " (" ++ Desc ++ integer_to_list(Len) ++ ")".
+
+get_mucroom_disco_items(StateData) ->
+    lists:map(
+      fun({_LJID, Info}) ->
+	      Nick = Info#user.nick,
+	      {xmlelement, "item",
+	       [{"jid", jlib:jid_to_string({StateData#state.room,
+					    StateData#state.host, Nick})},
+		{"name", Nick}], []}
+      end,
+      ?DICT:to_list(StateData#state.users)).
+
+%%%%%%%%%%%%%%%%%%%%%%%%%%%%%%%%%%%%%%%%%%%%%%%%%%%%%%%%%%%%%%%%%%%%%%%%%%%%%%%
+% Voice request support
+
+is_voice_request(Els) ->
+    lists:foldl(
+      fun({xmlelement, "x", Attrs, _} = El, false) ->
+              case xml:get_attr_s("xmlns", Attrs) of
+                  ?NS_XDATA ->
+                      case jlib:parse_xdata_submit(El) of
+                          [_|_] = Fields ->
+                              case {lists:keysearch("FORM_TYPE", 1, Fields),
+                                    lists:keysearch("muc#role", 1, Fields)} of
+                                  {{value,
+                                    {_, ["http://jabber.org/protocol/muc#request"]}},
+                                   {value, {_, ["participant"]}}} ->
+                                      true;
+                                  _ ->
+                                      false
+                              end;
+                          _ ->
+                              false
+                      end;
+                  _ ->
+                      false
+              end;
+         (_, Acc) ->
+              Acc
+      end, false, Els).
+
+prepare_request_form(Requester, Nick, Lang) ->
+    {xmlelement, "message", [{"type", "normal"}],
+     [{xmlelement, "x", [{"xmlns", ?NS_XDATA}, {"type", "form"}],
+       [{xmlelement, "title", [],
+         [{xmlcdata, translate:translate(Lang, "Voice request")}]},
+        {xmlelement, "instructions", [],
+         [{xmlcdata,
+           translate:translate(
+             Lang, "Either approve or decline the voice request.")}]},
+        {xmlelement, "field", [{"var", "FORM_TYPE"}, {"type", "hidden"}],
+         [{xmlelement, "value", [],
+           [{xmlcdata, "http://jabber.org/protocol/muc#request"}]}]},
+        {xmlelement, "field", [{"var", "muc#role"}, {"type", "hidden"}],
+         [{xmlelement, "value", [], [{xmlcdata, "participant"}]}]},
+        ?STRINGXFIELD("User JID", "muc#jid", jlib:jid_to_string(Requester)),
+        ?STRINGXFIELD("Nickname", "muc#roomnick", Nick),
+        ?BOOLXFIELD("Grant voice to this person?", "muc#request_allow",
+                    list_to_atom("false"))
+       ]}]}.
+
+send_voice_request(From, StateData) ->
+    Moderators = search_role(moderator, StateData),
+    FromNick = find_nick_by_jid(From, StateData),
+    lists:foreach(
+      fun({_, User}) ->
+              route_stanza(
+                StateData#state.jid,
+                User#user.jid,
+                prepare_request_form(From, FromNick, ""))
+      end, Moderators).
+
+is_voice_approvement(Els) ->
+    lists:foldl(
+      fun({xmlelement, "x", Attrs, _} = El, false) ->
+              case xml:get_attr_s("xmlns", Attrs) of
+                  ?NS_XDATA ->
+                      case jlib:parse_xdata_submit(El) of
+                          [_|_] = Fs ->
+                              case {lists:keysearch("FORM_TYPE", 1, Fs),
+                                    lists:keysearch("muc#role", 1, Fs),
+                                    lists:keysearch("muc#request_allow", 1, Fs)} of
+                                  {{value,
+                                    {_, ["http://jabber.org/protocol/muc#request"]}},
+                                   {value, {_, ["participant"]}},
+                                   {value, {_, [Flag]}}}
+                                    when Flag == "true"; Flag == "1" ->
+                                      true;
+                                  _ ->
+                                      false
+                              end;
+                          _ ->
+                              false
+                      end;
+                  _ ->
+                      false
+              end;
+         (_, Acc) ->
+              Acc
+      end, false, Els).
+
+extract_jid_from_voice_approvement(Els) ->
+    lists:foldl(
+      fun({xmlelement, "x", _, _} = El, error) ->
+              Fields = case jlib:parse_xdata_submit(El) of
+                           invalid -> [];
+                           Res -> Res
+                       end,
+              lists:foldl(
+                fun({"muc#jid", [JIDStr]}, error) ->
+                        case jlib:string_to_jid(JIDStr) of
+                            error -> error;
+                            J -> {ok, J}
+                        end;
+                   (_, Acc) ->
+                        Acc
+                end, error, Fields);
+         (_, Acc) ->
+              Acc
+      end, error, Els).
+
+%%%%%%%%%%%%%%%%%%%%%%%%%%%%%%%%%%%%%%%%%%%%%%%%%%%%%%%%%%%%%%%%%%%%%%%%%%%%%%%
+% Invitation support
+
+is_invitation(Els) ->
+    lists:foldl(
+      fun({xmlelement, "x", Attrs, _} = El, false) ->
+              case xml:get_attr_s("xmlns", Attrs) of
+                  ?NS_MUC_USER ->
+                      case xml:get_subtag(El, "invite") of
+                          false ->
+                              false;
+                          _ ->
+                              true
+                      end;
+                  _ ->
+                      false
+              end;
+         (_, Acc) ->
+              Acc
+      end, false, Els).
+
+check_invitation(From, Els, Lang, StateData) ->
+    FAffiliation = get_affiliation(From, StateData),
+    CanInvite = (StateData#state.config)#config.allow_user_invites
+	orelse (FAffiliation == admin) orelse (FAffiliation == owner),
+    InviteEl = case xml:remove_cdata(Els) of
+		   [{xmlelement, "x", _Attrs1, Els1} = XEl] ->
+		       case xml:get_tag_attr_s("xmlns", XEl) of
+			   ?NS_MUC_USER ->
+			       ok;
+			   _ ->
+			       throw({error, ?ERR_BAD_REQUEST})
+		       end,
+		       case xml:remove_cdata(Els1) of
+			   [{xmlelement, "invite", _Attrs2, _Els2} = InviteEl1] ->
+			       InviteEl1;
+			   _ ->
+			       throw({error, ?ERR_BAD_REQUEST})
+		       end;
+		   _ ->
+		       throw({error, ?ERR_BAD_REQUEST})
+	       end,
+    JID = case jlib:string_to_jid(
+		 xml:get_tag_attr_s("to", InviteEl)) of
+	      error ->
+		  throw({error, ?ERR_JID_MALFORMED});
+	      JID1 ->
+		  JID1
+	  end,
+    case CanInvite of
+	false ->
+	    throw({error, ?ERR_NOT_ALLOWED});
+	true ->
+	    Reason =
+		xml:get_path_s(
+		  InviteEl,
+		  [{elem, "reason"}, cdata]),
+	    ContinueEl =
+		case xml:get_path_s(
+		       InviteEl,
+		       [{elem, "continue"}]) of
+		    [] -> [];
+		    Continue1 -> [Continue1]
+		end,
+	    IEl =
+		[{xmlelement, "invite",
+		  [{"from",
+		    jlib:jid_to_string(From)}],
+		  [{xmlelement, "reason", [],
+		    [{xmlcdata, Reason}]}] ++ ContinueEl}],
+	    PasswdEl =
+		case (StateData#state.config)#config.password_protected of
+		    true ->
+			[{xmlelement, "password", [],
+			  [{xmlcdata, (StateData#state.config)#config.password}]}];
+		    _ ->
+			[]
+		end,
+	    Body =
+		{xmlelement, "body", [],
+		 [{xmlcdata,
+		   lists:flatten(
+		     io_lib:format(
+		       translate:translate(
+			 Lang,
+			 "~s invites you to the room ~s"),
+		       [jlib:jid_to_string(From),
+			jlib:jid_to_string({StateData#state.room,
+					    StateData#state.host,
+					    ""})
+		       ])) ++
+		   case (StateData#state.config)#config.password_protected of
+		       true ->
+			   ", " ++
+			       translate:translate(Lang, "the password is") ++
+			       " '" ++
+			       (StateData#state.config)#config.password ++ "'";
+		       _ ->
+			   ""
+		   end ++
+		   case Reason of
+		       "" -> "";
+		       _ -> " (" ++ Reason ++ ") "
+		   end
+		  }]},
+	    Msg =
+		{xmlelement, "message",
+		 [{"type", "normal"}],
+		 [{xmlelement, "x", [{"xmlns", ?NS_MUC_USER}], IEl ++ PasswdEl},
+		  {xmlelement, "x",
+		   [{"xmlns", ?NS_XCONFERENCE},
+		    {"jid", jlib:jid_to_string(
+			      {StateData#state.room,
+			       StateData#state.host,
+			       ""})}],
+		   [{xmlcdata, Reason}]},
+		  Body]},
+	    route_stanza(StateData#state.jid, JID, Msg),
+	    JID
+    end.
+
+%% Handle a message sent to the room by a non-participant.
+%% If it is a decline, send to the inviter.
+%% Otherwise, an error message is sent to the sender.
+handle_roommessage_from_nonparticipant(Packet, Lang, StateData, From) ->
+    case catch check_decline_invitation(Packet) of
+	{true, Decline_data} ->
+	    send_decline_invitation(Decline_data, StateData#state.jid, From);
+	_ ->
+	    send_error_only_occupants(Packet, Lang, StateData#state.jid, From)
+    end.
+
+%% Check in the packet is a decline.
+%% If so, also returns the splitted packet.
+%% This function must be catched, 
+%% because it crashes when the packet is not a decline message.
+check_decline_invitation(Packet) ->
+    {xmlelement, "message", _, _} = Packet,
+    XEl = xml:get_subtag(Packet, "x"),
+    ?NS_MUC_USER = xml:get_tag_attr_s("xmlns", XEl),
+    DEl = xml:get_subtag(XEl, "decline"),
+    ToString = xml:get_tag_attr_s("to", DEl),
+    ToJID = jlib:string_to_jid(ToString),
+    {true, {Packet, XEl, DEl, ToJID}}.
+
+%% Send the decline to the inviter user.
+%% The original stanza must be slightly modified.
+send_decline_invitation({Packet, XEl, DEl, ToJID}, RoomJID, FromJID) ->
+    FromString = jlib:jid_to_string(jlib:jid_remove_resource(FromJID)),
+    {xmlelement, "decline", DAttrs, DEls} = DEl,
+    DAttrs2 = lists:keydelete("to", 1, DAttrs),
+    DAttrs3 = [{"from", FromString} | DAttrs2],
+    DEl2 = {xmlelement, "decline", DAttrs3, DEls},
+    XEl2 = replace_subelement(XEl, DEl2),
+    Packet2 = replace_subelement(Packet, XEl2),
+    route_stanza(RoomJID, ToJID, Packet2).
+
+%% Given an element and a new subelement, 
+%% replace the instance of the subelement in element with the new subelement.
+replace_subelement({xmlelement, Name, Attrs, SubEls}, NewSubEl) ->
+    {_, NameNewSubEl, _, _} = NewSubEl,
+    SubEls2 = lists:keyreplace(NameNewSubEl, 2, SubEls, NewSubEl),
+    {xmlelement, Name, Attrs, SubEls2}.
+
+send_error_only_occupants(Packet, Lang, RoomJID, From) ->
+    ErrText = "Only occupants are allowed to send messages to the conference",
+    Err = jlib:make_error_reply(Packet, ?ERRT_NOT_ACCEPTABLE(Lang, ErrText)),
+    route_stanza(RoomJID, From, Err).
+
+
+%%%%%%%%%%%%%%%%%%%%%%%%%%%%%%%%%%%%%%%%%%%%%%%%%%%%%%%%%%%%%%%%%%%%%%%%%%%%%%%
+% Logging
+
+add_to_log(Type, Data, StateData)
+  when Type == roomconfig_change_disabledlogging ->
+    %% When logging is disabled, the config change message must be logged:
+    mod_muc_log:add_to_log(
+      StateData#state.server_host, roomconfig_change, Data,
+      StateData#state.jid, make_opts(StateData));
+add_to_log(Type, Data, StateData) ->
+    case (StateData#state.config)#config.logging of
+	true ->
+	    mod_muc_log:add_to_log(
+	      StateData#state.server_host, Type, Data,
+	      StateData#state.jid, make_opts(StateData));
+	false ->
+	    ok
+    end.
+
+%%%%%%%%%%%%%%%%%%%%%%%%%%%%%%%%%%%%%%%%%%%%%%%%%%%%%%%%%%%%%%%%%%%%%%%%%%%%%%%
+%% Users number checking
+
+tab_add_online_user(JID, StateData) ->
+    {LUser, LServer, LResource} = jlib:jid_tolower(JID),
+    US = {LUser, LServer},
+    Room = StateData#state.room,
+    Host = StateData#state.host,
+    catch ets:insert(
+	    muc_online_users,
+	    #muc_online_users{us = US, resource = LResource, room = Room, host = Host}).
+
+
+tab_remove_online_user(JID, StateData) ->
+    {LUser, LServer, LResource} = jlib:jid_tolower(JID),
+    US = {LUser, LServer},
+    Room = StateData#state.room,
+    Host = StateData#state.host,
+    catch ets:delete_object(
+	    muc_online_users,
+	    #muc_online_users{us = US, resource = LResource, room = Room, host = Host}).
+
+tab_count_user(JID) ->
+    {LUser, LServer, _} = jlib:jid_tolower(JID),
+    US = {LUser, LServer},
+    case catch ets:select(
+		 muc_online_users,
+		 [{#muc_online_users{us = US, _ = '_'}, [], [[]]}]) of
+	Res when is_list(Res) ->
+	    length(Res);
+	_ ->
+	    0
+    end.
+
+element_size(El) ->
+    size(xml:element_to_binary(El)).
+
+route_stanza(From, To, El) ->
+    case mod_muc:is_broadcasted(From#jid.lserver) of
+        true ->
+            #jid{luser = LUser, lserver = LServer} = To,
+            case ejabberd_cluster:get_node({LUser, LServer}) of
+                Node when Node == node() ->
+                    ejabberd_router:route(From, To, El);
+                _ ->
+                    ok
+            end;
+        false ->
+            ejabberd_router:route(From, To, El)
+    end.