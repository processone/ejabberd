%%%----------------------------------------------------------------------
%%% File    : ejabberd_s2s_out.erl
%%% Author  : Alexey Shchepin <alexey@process-one.net>
%%% Purpose : Manage outgoing server-to-server connections
%%% Created :  6 Dec 2002 by Alexey Shchepin <alexey@process-one.net>
%%%
%%%
%%% ejabberd, Copyright (C) 2002-2010   ProcessOne
%%%
%%% This program is free software; you can redistribute it and/or
%%% modify it under the terms of the GNU General Public License as
%%% published by the Free Software Foundation; either version 2 of the
%%% License, or (at your option) any later version.
%%%
%%% This program is distributed in the hope that it will be useful,
%%% but WITHOUT ANY WARRANTY; without even the implied warranty of
%%% MERCHANTABILITY or FITNESS FOR A PARTICULAR PURPOSE.  See the GNU
%%% General Public License for more details.
%%%
%%% You should have received a copy of the GNU General Public License
%%% along with this program; if not, write to the Free Software
%%% Foundation, Inc., 59 Temple Place, Suite 330, Boston, MA
%%% 02111-1307 USA
%%%
%%%----------------------------------------------------------------------

-module(ejabberd_s2s_out).
-author('alexey@process-one.net').

-behaviour(p1_fsm).

%% External exports
-export([start/3,
	 start_link/3,
	 start_connection/1,
	 terminate_if_waiting_delay/2,
	 stop_connection/1,
	 stop_connection/2]).

%% p1_fsm callbacks (same as gen_fsm)
-export([init/1,
	 open_socket/2,
	 wait_for_stream/2,
	 wait_for_validation/2,
	 wait_for_features/2,
	 wait_for_auth_result/2,
	 wait_for_starttls_proceed/2,
	 relay_to_bridge/2,
	 reopen_socket/2,
	 wait_before_retry/2,
	 stream_established/2,
	 handle_event/3,
	 handle_sync_event/4,
	 handle_info/3,
	 terminate/3,
	 code_change/4,
	 test_get_addr_port/1,
	 print_state/1,
	 get_addr_port/1]).

-include("ejabberd.hrl").
-include("jlib.hrl").

-record(state, {socket,
		streamid,
		use_v10,
		tls = false,
		tls_required = false,
		tls_enabled = false,
		tls_options = [],
		authenticated = false,
		db_enabled = true,
		try_auth = true,
		myname, server, queue,
		delay_to_retry = undefined_delay,
		new = false, verify = false,
		bridge,
		timer}).

%%-define(DBGFSM, true).

-ifdef(DBGFSM).
-define(FSMOPTS, [{debug, [trace]}]).
-else.
-define(FSMOPTS, []).
-endif.

%% Module start with or without supervisor:
-ifdef(NO_TRANSIENT_SUPERVISORS).
-define(SUPERVISOR_START, rpc:call(Node, p1_fsm, start,
				   [ejabberd_s2s_out, [From, Host, Type],
				    fsm_limit_opts() ++ ?FSMOPTS])).
-else.
-define(SUPERVISOR_START, supervisor:start_child({ejabberd_s2s_out_sup, Node},
						 [From, Host, Type])).
-endif.

-define(FSMTIMEOUT, 30000).

%% We do not block on send anymore.
-define(TCP_SEND_TIMEOUT, 15000).

%% Maximum delay to wait before retrying to connect after a failed attempt.
%% Specified in miliseconds. Default value is 5 minutes.
-define(MAX_RETRY_DELAY, 300000).

-define(STREAM_HEADER,
	"<?xml version='1.0'?>"
	"<stream:stream "
	"xmlns:stream='http://etherx.jabber.org/streams' "
	"xmlns='jabber:server' "
	"xmlns:db='jabber:server:dialback' "
	"to='~s'~s>"
       ).

-define(STREAM_TRAILER, "</stream:stream>").

-define(INVALID_NAMESPACE_ERR,
	xml:element_to_string(?SERR_INVALID_NAMESPACE)).

-define(HOST_UNKNOWN_ERR,
	xml:element_to_string(?SERR_HOST_UNKNOWN)).

-define(INVALID_XML_ERR,
	xml:element_to_string(?SERR_XML_NOT_WELL_FORMED)).

-define(SOCKET_DEFAULT_RESULT, {error, badarg}).

%%%----------------------------------------------------------------------
%%% API
%%%----------------------------------------------------------------------
start(From, Host, Type) ->
    Node = ejabberd_cluster:get_node({From, Host}),
    ?SUPERVISOR_START.

start_link(From, Host, Type) ->
    p1_fsm:start_link(ejabberd_s2s_out, [From, Host, Type],
		      fsm_limit_opts() ++ ?FSMOPTS).

start_connection(Pid) ->
    p1_fsm:send_event(Pid, init).

stop_connection(Pid) ->
    p1_fsm:send_event(Pid, closed).
<<<<<<< HEAD

stop_connection(Pid, Timeout) ->
    p1_fsm:send_all_state_event(Pid, {closed, Timeout}).
=======
>>>>>>> a93f4f77

%%%----------------------------------------------------------------------
%%% Callback functions from p1_fsm
%%%----------------------------------------------------------------------

%%----------------------------------------------------------------------
%% Func: init/1
%% Returns: {ok, StateName, StateData}          |
%%          {ok, StateName, StateData, Timeout} |
%%          ignore                              |
%%          {stop, StopReason}
%%----------------------------------------------------------------------
init([From, Server, Type]) ->
    process_flag(trap_exit, true),
    ?DEBUG("started: ~p", [{From, Server, Type}]),
    TLS = case ejabberd_config:get_local_option(s2s_use_starttls) of
	      undefined ->
		  false;
	      UseStartTLS ->
		  UseStartTLS
	  end,
    UseV10 = TLS,
    TLSOpts = case ejabberd_config:get_local_option(s2s_certfile) of
		  undefined ->
		      [];
		  CertFile ->
		      [{certfile, CertFile}, connect]
	      end,
    {New, Verify} = case Type of
			{new, Key} ->
			    {Key, false};
			{verify, Pid, Key, SID} ->
			    start_connection(self()),
			    {false, {Pid, Key, SID}}
		    end,
    Timer = erlang:start_timer(?S2STIMEOUT, self(), []),
    {ok, open_socket, #state{use_v10 = UseV10,
			     tls = TLS,
			     tls_options = TLSOpts,
			     queue = queue:new(),
			     myname = From,
			     server = Server,
			     new = New,
			     verify = Verify,
			     timer = Timer}}.

%%----------------------------------------------------------------------
%% Func: StateName/2
%% Returns: {next_state, NextStateName, NextStateData}          |
%%          {next_state, NextStateName, NextStateData, Timeout} |
%%          {stop, Reason, NewStateData}
%%----------------------------------------------------------------------
open_socket(init, StateData) ->
    log_s2s_out(StateData#state.new,
		StateData#state.myname,
		StateData#state.server,
		StateData#state.tls),
    ?DEBUG("open_socket: ~p", [{StateData#state.myname,
				StateData#state.server,
				StateData#state.new,
				StateData#state.verify}]),
    AddrList = case idna:domain_utf8_to_ascii(StateData#state.server) of
		   false -> [];
		   ASCIIAddr ->
		       get_addr_port(ASCIIAddr)
	       end,
    case lists:foldl(fun({Addr, Port}, Acc) ->
			     case Acc of
				 {ok, Socket} ->
				     {ok, Socket};
				 _ ->
				     open_socket1(Addr, Port)
			     end
		     end, ?SOCKET_DEFAULT_RESULT, AddrList) of
	{ok, Socket} ->
	    Version = if
			  StateData#state.use_v10 ->
			      " version='1.0'";
			  true ->
			      ""
		      end,
	    NewStateData = StateData#state{socket = Socket,
					   tls_enabled = false,
					   streamid = new_id()},
	    send_text(NewStateData, io_lib:format(?STREAM_HEADER,
						  [StateData#state.server,
						   Version])),
	    {next_state, wait_for_stream, NewStateData, ?FSMTIMEOUT};
	{error, _Reason} ->
	    ?INFO_MSG("s2s connection: ~s -> ~s (remote server not found)",
		      [StateData#state.myname, StateData#state.server]),
	    case ejabberd_hooks:run_fold(find_s2s_bridge,
					 undefined,
					 [StateData#state.myname,
					  StateData#state.server]) of
		{Mod, Fun, Type} ->
		    ?INFO_MSG("found a bridge to ~s for: ~s -> ~s",
			      [Type, StateData#state.myname,
			       StateData#state.server]),
		    NewStateData = StateData#state{bridge={Mod, Fun}},
		    {next_state, relay_to_bridge, NewStateData};
		_ ->
		    wait_before_reconnect(StateData)
	    end
    end;
open_socket(stop, StateData) ->
    ?INFO_MSG("s2s connection: ~s -> ~s (stopped in open socket)",
	      [StateData#state.myname, StateData#state.server]),
    {stop, normal, StateData};
open_socket(timeout, StateData) ->
    ?INFO_MSG("s2s connection: ~s -> ~s (timeout in open socket)",
	      [StateData#state.myname, StateData#state.server]),
    {stop, normal, StateData};
open_socket(_, StateData) ->
    {next_state, open_socket, StateData}.

%%----------------------------------------------------------------------
%% IPv4
open_socket1({_,_,_,_} = Addr, Port) ->
    open_socket2(inet, Addr, Port);

%% IPv6
open_socket1({_,_,_,_,_,_,_,_} = Addr, Port) ->
    open_socket2(inet6, Addr, Port);

%% Hostname
open_socket1(Host, Port) ->
    lists:foldl(fun(_Family, {ok, _Socket} = R) ->
			R;
		   (Family, _) ->
			Addrs = get_addrs(Host, Family),
			lists:foldl(fun(_Addr, {ok, _Socket} = R) ->
					    R;
				       (Addr, _) ->
					    open_socket1(Addr, Port)
				    end, ?SOCKET_DEFAULT_RESULT, Addrs)
		end, ?SOCKET_DEFAULT_RESULT, outgoing_s2s_families()).

open_socket2(Type, Addr, Port) ->
    ?DEBUG("s2s_out: connecting to ~p:~p~n", [Addr, Port]),
    Timeout = outgoing_s2s_timeout(),
    SockOpts = try erlang:system_info(otp_release) >= "R13B" of
		   true -> [{send_timeout_close, true}];
		   false -> []
	       catch
		   _:_ -> []
	       end,
    case (catch ejabberd_socket:connect(Addr, Port,
					[binary, {packet, 0},
					 {send_timeout, ?TCP_SEND_TIMEOUT},
					 {active, false}, Type | SockOpts],
					Timeout)) of
	{ok, _Socket} = R -> R;
	{error, Reason} = R ->
	    ?DEBUG("s2s_out: connect return ~p~n", [Reason]),
	    R;
	{'EXIT', Reason} ->
	    ?DEBUG("s2s_out: connect crashed ~p~n", [Reason]),
	    {error, Reason}
    end.

%%----------------------------------------------------------------------


wait_for_stream({xmlstreamstart, _Name, Attrs}, StateData) ->
    case {xml:get_attr_s("xmlns", Attrs),
	  xml:get_attr_s("xmlns:db", Attrs),
	  xml:get_attr_s("version", Attrs) == "1.0"} of
	{"jabber:server", "jabber:server:dialback", false} ->
	    send_db_request(StateData);
	{"jabber:server", "jabber:server:dialback", true} when
	StateData#state.use_v10 ->
	    {next_state, wait_for_features, StateData, ?FSMTIMEOUT};
	{"jabber:server", "", true} when StateData#state.use_v10 ->
	    {next_state, wait_for_features, StateData#state{db_enabled = false}, ?FSMTIMEOUT};
	{NSProvided, DB, _} ->
	    send_text(StateData, ?INVALID_NAMESPACE_ERR),
	    ?INFO_MSG("Closing s2s connection: ~s -> ~s (invalid namespace).~n"
		      "Namespace provided: ~p~nNamespace expected: \"jabber:server\"~n"
		      "xmlns:db provided: ~p~nAll attributes: ~p",
		      [StateData#state.myname, StateData#state.server, NSProvided, DB, Attrs]),
	    {stop, normal, StateData}
    end;

wait_for_stream({xmlstreamerror, _}, StateData) ->
    send_text(StateData,
	      ?INVALID_XML_ERR ++ ?STREAM_TRAILER),
    ?INFO_MSG("Closing s2s connection: ~s -> ~s (invalid xml)",
	      [StateData#state.myname, StateData#state.server]),
    {stop, normal, StateData};

wait_for_stream({xmlstreamend,_Name}, StateData) ->
    ?INFO_MSG("Closing s2s connection: ~s -> ~s (xmlstreamend)",
	      [StateData#state.myname, StateData#state.server]),
    {stop, normal, StateData};

wait_for_stream(timeout, StateData) ->
    ?INFO_MSG("Closing s2s connection: ~s -> ~s (timeout in wait_for_stream)",
	      [StateData#state.myname, StateData#state.server]),
    {stop, normal, StateData};

wait_for_stream(closed, StateData) ->
    ?INFO_MSG("Closing s2s connection: ~s -> ~s (close in wait_for_stream)",
	      [StateData#state.myname, StateData#state.server]),
    {stop, normal, StateData}.



wait_for_validation({xmlstreamelement, El}, StateData) ->
    case is_verify_res(El) of
	{result, To, From, Id, Type} ->
	    ?DEBUG("recv result: ~p", [{From, To, Id, Type}]),
	    case Type of
		"valid" ->
		    send_queue(StateData, StateData#state.queue),
		    ?INFO_MSG("Connection established: ~s -> ~s with TLS=~p",
			      [StateData#state.myname, StateData#state.server, StateData#state.tls_enabled]),
		    ejabberd_hooks:run(s2s_connect_hook,
				       [StateData#state.myname,
					StateData#state.server]),
		    {next_state, stream_established,
		     StateData#state{queue = queue:new()}};
		_ ->
		    %% TODO: bounce packets
		    ?INFO_MSG("Closing s2s connection: ~s -> ~s (invalid dialback key)",
			      [StateData#state.myname, StateData#state.server]),
		    {stop, normal, StateData}
	    end;
	{verify, To, From, Id, Type} ->
	    ?DEBUG("recv verify: ~p", [{From, To, Id, Type}]),
	    case StateData#state.verify of
		false ->
		    NextState = wait_for_validation,
		    %% TODO: Should'nt we close the connection here ?
		    {next_state, NextState, StateData,
		     get_timeout_interval(NextState)};
		{Pid, _Key, _SID} ->
		    case Type of
			"valid" ->
			    p1_fsm:send_event(
			      Pid, {valid,
				    StateData#state.server,
				    StateData#state.myname});
			_ ->
			    p1_fsm:send_event(
			      Pid, {invalid,
				    StateData#state.server,
				    StateData#state.myname})
		    end,
		    if
			StateData#state.verify == false ->
			    {stop, normal, StateData};
			true ->
			    NextState = wait_for_validation,
			    {next_state, NextState, StateData,
			     get_timeout_interval(NextState)}
		    end
	    end;
	_ ->
	    {next_state, wait_for_validation, StateData, ?FSMTIMEOUT*3}
    end;

wait_for_validation({xmlstreamend, _Name}, StateData) ->
    ?INFO_MSG("wait for validation: ~s -> ~s (xmlstreamend)",
	      [StateData#state.myname, StateData#state.server]),
    {stop, normal, StateData};

wait_for_validation({xmlstreamerror, _}, StateData) ->
    ?INFO_MSG("wait for validation: ~s -> ~s (xmlstreamerror)",
	      [StateData#state.myname, StateData#state.server]),
    send_text(StateData,
	      ?INVALID_XML_ERR ++ ?STREAM_TRAILER),
    {stop, normal, StateData};

wait_for_validation(timeout, #state{verify = {VPid, VKey, SID}} = StateData)
  when is_pid(VPid) and is_list(VKey) and is_list(SID) ->
    %% This is an auxiliary s2s connection for dialback.
    %% This timeout is normal and doesn't represent a problem.
    ?DEBUG("wait_for_validation: ~s -> ~s (timeout in verify connection)",
	   [StateData#state.myname, StateData#state.server]),
    {stop, normal, StateData};

wait_for_validation(timeout, StateData) ->
    ?INFO_MSG("wait_for_validation: ~s -> ~s (connect timeout)",
	      [StateData#state.myname, StateData#state.server]),
    {stop, normal, StateData};

wait_for_validation(closed, StateData) ->
    ?INFO_MSG("wait for validation: ~s -> ~s (closed)",
	      [StateData#state.myname, StateData#state.server]),
    {stop, normal, StateData}.


wait_for_features({xmlstreamelement, El}, StateData) ->
    case El of
	{xmlelement, "stream:features", _Attrs, Els} ->
	    {SASLEXT, StartTLS, StartTLSRequired} =
		lists:foldl(
		  fun({xmlelement, "mechanisms", Attrs1, Els1} = _El1,
		      {_SEXT, STLS, STLSReq} = Acc) ->
			  case xml:get_attr_s("xmlns", Attrs1) of
			      ?NS_SASL ->
				  NewSEXT =
				      lists:any(
					fun({xmlelement, "mechanism", _, Els2}) ->
						case xml:get_cdata(Els2) of
						    "EXTERNAL" -> true;
						    _ -> false
						end;
					   (_) -> false
					end, Els1),
				  {NewSEXT, STLS, STLSReq};
			      _ ->
				  Acc
			  end;
		     ({xmlelement, "starttls", Attrs1, _Els1} = El1,
		      {SEXT, _STLS, _STLSReq} = Acc) ->
			  case xml:get_attr_s("xmlns", Attrs1) of
			      ?NS_TLS ->
				  Req = case xml:get_subtag(El1, "required") of
					    {xmlelement, _, _, _} -> true;
					    false -> false
					end,
				  {SEXT, true, Req};
			      _ ->
				  Acc
			  end;
		     (_, Acc) ->
			  Acc
		  end, {false, false, false}, Els),
	    if
		(not SASLEXT) and (not StartTLS) and
		StateData#state.authenticated ->
		    send_queue(StateData, StateData#state.queue),
		    ?INFO_MSG("Connection established: ~s -> ~s",
			      [StateData#state.myname, StateData#state.server]),
		    ejabberd_hooks:run(s2s_connect_hook,
				       [StateData#state.myname,
					StateData#state.server]),
		    {next_state, stream_established,
		     StateData#state{queue = queue:new()}};
		SASLEXT and StateData#state.try_auth and
		(StateData#state.new /= false) ->
		    send_element(StateData,
				 {xmlelement, "auth",
				  [{"xmlns", ?NS_SASL},
				   {"mechanism", "EXTERNAL"}],
				  [{xmlcdata,
				    jlib:encode_base64(
				      StateData#state.myname)}]}),
		    {next_state, wait_for_auth_result,
		     StateData#state{try_auth = false}, ?FSMTIMEOUT};
		StartTLS and StateData#state.tls and
		(not StateData#state.tls_enabled) ->
		    send_element(StateData,
				 {xmlelement, "starttls",
				  [{"xmlns", ?NS_TLS}], []}),
		    {next_state, wait_for_starttls_proceed, StateData,
		     ?FSMTIMEOUT};
		StartTLSRequired and (not StateData#state.tls) ->
		    ?DEBUG("restarted: ~p", [{StateData#state.myname,
					      StateData#state.server}]),
		    ejabberd_socket:close(StateData#state.socket),
		    {next_state, reopen_socket,
		     StateData#state{socket = undefined,
				     use_v10 = false}, ?FSMTIMEOUT};
		StateData#state.db_enabled ->
		    send_db_request(StateData);
		true ->
		    ?DEBUG("restarted: ~p", [{StateData#state.myname,
					      StateData#state.server}]),
						% TODO: clear message queue
		    ejabberd_socket:close(StateData#state.socket),
		    {next_state, reopen_socket, StateData#state{socket = undefined,
								use_v10 = false}, ?FSMTIMEOUT}
	    end;
	_ ->
	    send_text(StateData,
		      xml:element_to_string(?SERR_BAD_FORMAT) ++
		      ?STREAM_TRAILER),
	    ?INFO_MSG("Closing s2s connection: ~s -> ~s (bad format)",
		      [StateData#state.myname, StateData#state.server]),
	    {stop, normal, StateData}
    end;

wait_for_features({xmlstreamend, _Name}, StateData) ->
    ?INFO_MSG("wait_for_features: xmlstreamend", []),
    {stop, normal, StateData};

wait_for_features({xmlstreamerror, _}, StateData) ->
    send_text(StateData,
	      ?INVALID_XML_ERR ++ ?STREAM_TRAILER),
    ?INFO_MSG("wait for features: xmlstreamerror", []),
    {stop, normal, StateData};

wait_for_features(timeout, StateData) ->
    ?INFO_MSG("wait for features: timeout", []),
    {stop, normal, StateData};

wait_for_features(closed, StateData) ->
    ?INFO_MSG("wait for features: closed", []),
    {stop, normal, StateData}.


wait_for_auth_result({xmlstreamelement, El}, StateData) ->
    case El of
	{xmlelement, "success", Attrs, _Els} ->
	    case xml:get_attr_s("xmlns", Attrs) of
		?NS_SASL ->
		    ?DEBUG("auth: ~p", [{StateData#state.myname,
					 StateData#state.server}]),
		    ejabberd_socket:reset_stream(StateData#state.socket),
		    send_text(StateData,
			      io_lib:format(?STREAM_HEADER,
					    [StateData#state.server,
					     " version='1.0'"])),
		    {next_state, wait_for_stream,
		     StateData#state{streamid = new_id(),
				     authenticated = true
				    }, ?FSMTIMEOUT};
		_ ->
		    send_text(StateData,
			      xml:element_to_string(?SERR_BAD_FORMAT) ++
			      ?STREAM_TRAILER),
		    ?INFO_MSG("Closing s2s connection: ~s -> ~s (bad format)",
			      [StateData#state.myname, StateData#state.server]),
		    {stop, normal, StateData}
	    end;
	{xmlelement, "failure", Attrs, _Els} ->
	    case xml:get_attr_s("xmlns", Attrs) of
		?NS_SASL ->
		    ?DEBUG("restarted: ~p", [{StateData#state.myname,
					      StateData#state.server}]),
		    ejabberd_socket:close(StateData#state.socket),
		    {next_state, reopen_socket,
		     StateData#state{socket = undefined}, ?FSMTIMEOUT};
		_ ->
		    send_text(StateData,
			      xml:element_to_string(?SERR_BAD_FORMAT) ++
			      ?STREAM_TRAILER),
		    ?INFO_MSG("Closing s2s connection: ~s -> ~s (bad format)",
			      [StateData#state.myname, StateData#state.server]),
		    {stop, normal, StateData}
	    end;
	_ ->
	    send_text(StateData,
		      xml:element_to_string(?SERR_BAD_FORMAT) ++
		      ?STREAM_TRAILER),
	    ?INFO_MSG("Closing s2s connection: ~s -> ~s (bad format)",
		      [StateData#state.myname, StateData#state.server]),
	    {stop, normal, StateData}
    end;

wait_for_auth_result({xmlstreamend, _Name}, StateData) ->
    ?INFO_MSG("wait for auth result: xmlstreamend", []),
    {stop, normal, StateData};

wait_for_auth_result({xmlstreamerror, _}, StateData) ->
    send_text(StateData,
	      ?INVALID_XML_ERR ++ ?STREAM_TRAILER),
    ?INFO_MSG("wait for auth result: xmlstreamerror", []),
    {stop, normal, StateData};

wait_for_auth_result(timeout, StateData) ->
    ?INFO_MSG("wait for auth result: timeout", []),
    {stop, normal, StateData};

wait_for_auth_result(closed, StateData) ->
    ?INFO_MSG("wait for auth result: closed", []),
    {stop, normal, StateData}.


wait_for_starttls_proceed({xmlstreamelement, El}, StateData) ->
    case El of
	{xmlelement, "proceed", Attrs, _Els} ->
	    case xml:get_attr_s("xmlns", Attrs) of
		?NS_TLS ->
		    ?DEBUG("starttls: ~p", [{StateData#state.myname,
					     StateData#state.server}]),
		    Socket = StateData#state.socket,
		    TLSOpts = case ejabberd_config:get_local_option(
				     {domain_certfile,
				      StateData#state.server}) of
				  undefined ->
				      StateData#state.tls_options;
				  CertFile ->
				      [{certfile, CertFile} |
				       lists:keydelete(
					 certfile, 1,
					 StateData#state.tls_options)]
			      end,
		    TLSSocket = ejabberd_socket:starttls(Socket, TLSOpts),
		    NewStateData = StateData#state{socket = TLSSocket,
						   streamid = new_id(),
						   tls_enabled = true
						  },
		    send_text(NewStateData,
			      io_lib:format(?STREAM_HEADER,
					    [StateData#state.server,
					     " version='1.0'"])),
		    {next_state, wait_for_stream, NewStateData, ?FSMTIMEOUT};
		_ ->
		    send_text(StateData,
			      xml:element_to_string(?SERR_BAD_FORMAT) ++
			      ?STREAM_TRAILER),
		    ?INFO_MSG("Closing s2s connection: ~s -> ~s (bad format)",
			      [StateData#state.myname, StateData#state.server]),
		    {stop, normal, StateData}
	    end;
	_ ->
	    ?INFO_MSG("Closing s2s connection: ~s -> ~s (bad format)",
		      [StateData#state.myname, StateData#state.server]),
	    {stop, normal, StateData}
    end;

wait_for_starttls_proceed({xmlstreamend, _Name}, StateData) ->
    ?INFO_MSG("wait for starttls proceed: xmlstreamend", []),
    {stop, normal, StateData};

wait_for_starttls_proceed({xmlstreamerror, _}, StateData) ->
    send_text(StateData,
	      ?INVALID_XML_ERR ++ ?STREAM_TRAILER),
    ?INFO_MSG("wait for starttls proceed: xmlstreamerror", []),
    {stop, normal, StateData};

wait_for_starttls_proceed(timeout, StateData) ->
    ?INFO_MSG("wait for starttls proceed: timeout", []),
    {stop, normal, StateData};

wait_for_starttls_proceed(closed, StateData) ->
    ?INFO_MSG("wait for starttls proceed: closed", []),
    {stop, normal, StateData}.


reopen_socket({xmlstreamelement, _El}, StateData) ->
    {next_state, reopen_socket, StateData, ?FSMTIMEOUT};
reopen_socket({xmlstreamend, _Name}, StateData) ->
    {next_state, reopen_socket, StateData, ?FSMTIMEOUT};
reopen_socket({xmlstreamerror, _}, StateData) ->
    {next_state, reopen_socket, StateData, ?FSMTIMEOUT};
reopen_socket(timeout, StateData) ->
    ?INFO_MSG("reopen socket: timeout", []),
    {stop, normal, StateData};
reopen_socket(closed, StateData) ->
    p1_fsm:send_event(self(), init),
    {next_state, open_socket, StateData, ?FSMTIMEOUT}.

%% This state is use to avoid reconnecting to often to bad sockets
wait_before_retry(_Event, StateData) ->
    {next_state, wait_before_retry, StateData, ?FSMTIMEOUT}.

relay_to_bridge(stop, StateData) ->
    wait_before_reconnect(StateData);
relay_to_bridge(closed, StateData) ->
    ?INFO_MSG("relay to bridge: ~s -> ~s (closed)",
	      [StateData#state.myname, StateData#state.server]),
    {stop, normal, StateData};
relay_to_bridge(_Event, StateData) ->
    {next_state, relay_to_bridge, StateData}.

stream_established({xmlstreamelement, El}, StateData) ->
    ?DEBUG("s2S stream established", []),
    case is_verify_res(El) of
	{verify, VTo, VFrom, VId, VType} ->
	    ?DEBUG("recv verify: ~p", [{VFrom, VTo, VId, VType}]),
	    case StateData#state.verify of
		{VPid, _VKey, _SID} ->
		    case VType of
			"valid" ->
			    p1_fsm:send_event(
			      VPid, {valid,
				     StateData#state.server,
				     StateData#state.myname});
			_ ->
			    p1_fsm:send_event(
			      VPid, {invalid,
				     StateData#state.server,
				     StateData#state.myname})
		    end;
		_ ->
		    ok
	    end;
	_ ->
	    ok
    end,
    {next_state, stream_established, StateData};

stream_established({xmlstreamend, _Name}, StateData) ->
    ?INFO_MSG("Connection closed in stream established: ~s -> ~s (xmlstreamend)",
	      [StateData#state.myname, StateData#state.server]),
    {stop, normal, StateData};

stream_established({xmlstreamerror, _}, StateData) ->
    send_text(StateData,
	      ?INVALID_XML_ERR ++ ?STREAM_TRAILER),
    ?INFO_MSG("stream established: ~s -> ~s (xmlstreamerror)",
	      [StateData#state.myname, StateData#state.server]),
    {stop, normal, StateData};

stream_established(timeout, StateData) ->
    ?INFO_MSG("stream established: ~s -> ~s (timeout)",
	      [StateData#state.myname, StateData#state.server]),
    {stop, normal, StateData};

stream_established(closed, StateData) ->
    ?INFO_MSG("stream established: ~s -> ~s (closed)",
	      [StateData#state.myname, StateData#state.server]),
    {stop, normal, StateData}.



%%----------------------------------------------------------------------
%% Func: StateName/3
%% Returns: {next_state, NextStateName, NextStateData}            |
%%          {next_state, NextStateName, NextStateData, Timeout}   |
%%          {reply, Reply, NextStateName, NextStateData}          |
%%          {reply, Reply, NextStateName, NextStateData, Timeout} |
%%          {stop, Reason, NewStateData}                          |
%%          {stop, Reason, Reply, NewStateData}
%%----------------------------------------------------------------------
%%state_name(Event, From, StateData) ->
%%    Reply = ok,
%%    {reply, Reply, state_name, StateData}.

%%----------------------------------------------------------------------
%% Func: handle_event/3
%% Returns: {next_state, NextStateName, NextStateData}          |
%%          {next_state, NextStateName, NextStateData, Timeout} |
%%          {stop, Reason, NewStateData}
%%----------------------------------------------------------------------
handle_event({closed, Timeout}, StateName, StateData) ->
    p1_fsm:send_event_after(Timeout, closed),
    {next_state, StateName, StateData};
handle_event(_Event, StateName, StateData) ->
    {next_state, StateName, StateData, get_timeout_interval(StateName)}.

%%----------------------------------------------------------------------
%% Func: handle_sync_event/4
%% Returns: The associated StateData for this connection
%%   {reply, Reply, NextStateName, NextStateData}
%%   Reply = {state_infos, [{InfoName::atom(), InfoValue::any()]
%%----------------------------------------------------------------------
handle_sync_event(get_state_infos, _From, StateName, StateData) ->
    {Addr,Port} = try ejabberd_socket:peername(StateData#state.socket) of
		      {ok, {A,P}} ->  {A,P};
		      {error, _} -> {unknown,unknown}
		  catch
		      _:_ ->
			  {unknown,unknown}
		  end,
    Infos = [
	     {direction, out},
	     {statename, StateName},
	     {addr, Addr},
	     {port, Port},
	     {streamid, StateData#state.streamid},
	     {use_v10, StateData#state.use_v10},
	     {tls, StateData#state.tls},
	     {tls_required, StateData#state.tls_required},
	     {tls_enabled, StateData#state.tls_enabled},
	     {tls_options, StateData#state.tls_options},
	     {authenticated, StateData#state.authenticated},
	     {db_enabled, StateData#state.db_enabled},
	     {try_auth, StateData#state.try_auth},
	     {myname, StateData#state.myname},
	     {server, StateData#state.server},
	     {delay_to_retry, StateData#state.delay_to_retry},
	     {verify, StateData#state.verify}
	    ],
    Reply = {state_infos, Infos},
    {reply,Reply,StateName,StateData};

%%----------------------------------------------------------------------
%% Func: handle_sync_event/4
%% Returns: {next_state, NextStateName, NextStateData}            |
%%          {next_state, NextStateName, NextStateData, Timeout}   |
%%          {reply, Reply, NextStateName, NextStateData}          |
%%          {reply, Reply, NextStateName, NextStateData, Timeout} |
%%          {stop, Reason, NewStateData}                          |
%%          {stop, Reason, Reply, NewStateData}
%%----------------------------------------------------------------------
handle_sync_event(_Event, _From, StateName, StateData) ->
    Reply = ok,
    {reply, Reply, StateName, StateData, get_timeout_interval(StateName)}.

code_change(_OldVsn, StateName, StateData, _Extra) ->
    {ok, StateName, StateData}.

%%----------------------------------------------------------------------
%% Func: handle_info/3
%% Returns: {next_state, NextStateName, NextStateData}          |
%%          {next_state, NextStateName, NextStateData, Timeout} |
%%          {stop, Reason, NewStateData}
%%----------------------------------------------------------------------
handle_info({send_text, Text}, StateName, StateData) ->
    send_text(StateData, Text),
    cancel_timer(StateData#state.timer),
    Timer = erlang:start_timer(?S2STIMEOUT, self(), []),
    {next_state, StateName, StateData#state{timer = Timer},
     get_timeout_interval(StateName)};

handle_info({send_element, El}, StateName, StateData) ->
    case StateName of
	stream_established ->
	    cancel_timer(StateData#state.timer),
	    Timer = erlang:start_timer(?S2STIMEOUT, self(), []),
	    send_element(StateData, El),
	    {next_state, StateName, StateData#state{timer = Timer}};
	%% In this state we bounce all message: We are waiting before
	%% trying to reconnect
	wait_before_retry ->
	    bounce_element(El, ?ERR_REMOTE_SERVER_NOT_FOUND),
	    {next_state, StateName, StateData};
	relay_to_bridge ->
	    %% In this state we relay all outbound messages
	    %% to a foreign protocol bridge such as SMTP, SIP, etc.
	    {Mod, Fun} = StateData#state.bridge,
	    ?DEBUG("relaying stanza via ~p:~p/1", [Mod, Fun]),
	    case catch Mod:Fun(El) of
		{'EXIT', Reason} ->
		    ?ERROR_MSG("Error while relaying to bridge: ~p", [Reason]),
		    bounce_element(El, ?ERR_INTERNAL_SERVER_ERROR),
		    wait_before_reconnect(StateData);
		_ ->
		    {next_state, StateName, StateData}
	    end;
	_ ->
	    Q = queue:in(El, StateData#state.queue),
	    {next_state, StateName, StateData#state{queue = Q},
	     get_timeout_interval(StateName)}
    end;

handle_info({timeout, Timer, _}, wait_before_retry,
	    #state{timer = Timer} = StateData) ->
    ?INFO_MSG("Reconnect delay expired: Will now retry to connect to ~s when needed.", [StateData#state.server]),
    {stop, normal, StateData};

handle_info({timeout, Timer, _}, _StateName,
	    #state{timer = Timer} = StateData) ->
    ?INFO_MSG("Closing connection with ~s: timeout", [StateData#state.server]),
    {stop, normal, StateData};

handle_info(terminate_if_waiting_before_retry, wait_before_retry, StateData) ->
    {stop, normal, StateData};

handle_info(terminate_if_waiting_before_retry, StateName, StateData) ->
    {next_state, StateName, StateData, get_timeout_interval(StateName)};

handle_info(_, StateName, StateData) ->
    {next_state, StateName, StateData, get_timeout_interval(StateName)}.

%%----------------------------------------------------------------------
%% Func: terminate/3
%% Purpose: Shutdown the fsm
%% Returns: any
%%----------------------------------------------------------------------
terminate(Reason, StateName, StateData) ->
    ?DEBUG("terminated: ~p", [{Reason, StateName}]),
    case StateData#state.new of
	false ->
	    ok;
	Key ->
	    ejabberd_s2s:remove_connection(
	      {StateData#state.myname, StateData#state.server}, self(), Key)
    end,
    %% bounce queue manage by process and Erlang message queue
    bounce_queue(StateData#state.queue, ?ERR_REMOTE_SERVER_NOT_FOUND),
    bounce_messages(?ERR_REMOTE_SERVER_NOT_FOUND),
    case StateData#state.socket of
	undefined ->
	    ok;
	_Socket ->
	    ejabberd_socket:close(StateData#state.socket)
    end,
    ok.

%%----------------------------------------------------------------------
%% Func: print_state/1
%% Purpose: Prepare the state to be printed on error log
%% Returns: State to print
%%----------------------------------------------------------------------
print_state(State) ->
    State.

%%%----------------------------------------------------------------------
%%% Internal functions
%%%----------------------------------------------------------------------

send_text(StateData, Text) ->
    ejabberd_socket:send(StateData#state.socket, Text).

send_element(StateData, El) ->
    send_text(StateData, xml:element_to_binary(El)).

send_queue(StateData, Q) ->
    case queue:out(Q) of
	{{value, El}, Q1} ->
	    send_element(StateData, El),
	    send_queue(StateData, Q1);
	{empty, _Q1} ->
	    ok
    end.

%% Bounce a single message (xmlelement)
bounce_element(El, Error) ->
    {xmlelement, _Name, Attrs, _SubTags} = El,
    case xml:get_attr_s("type", Attrs) of
	"error" -> ok;
	"result" -> ok;
	_ ->
	    Err = jlib:make_error_reply(El, Error),
	    From = jlib:string_to_jid(xml:get_tag_attr_s("from", El)),
	    To = jlib:string_to_jid(xml:get_tag_attr_s("to", El)),
	    ejabberd_router:route(To, From, Err)
    end.

bounce_queue(Q, Error) ->
    case queue:out(Q) of
	{{value, El}, Q1} ->
	    bounce_element(El, Error),
	    bounce_queue(Q1, Error);
	{empty, _} ->
	    ok
    end.

new_id() ->
    randoms:get_string().

cancel_timer(Timer) ->
    erlang:cancel_timer(Timer),
    receive
	{timeout, Timer, _} ->
	    ok
    after 0 ->
	    ok
    end.

bounce_messages(Error) ->
    receive
	{send_element, El} ->
	    bounce_element(El, Error),
	    bounce_messages(Error)
    after 0 ->
	    ok
    end.


send_db_request(StateData) ->
    Server = StateData#state.server,
    New = case StateData#state.new of
	      false ->
		  case ejabberd_s2s:try_register(
			 {StateData#state.myname, Server}) of
		      {key, Key} ->
			  Key;
		      false ->
			  false
		  end;
	      Key ->
		  Key
	  end,
    NewStateData = StateData#state{new = New},
    try
	case New of
	    false ->
		ok;
	    Key1 ->
		send_element(StateData,
			     {xmlelement,
			      "db:result",
			      [{"from", StateData#state.myname},
			       {"to", Server}],
			      [{xmlcdata, Key1}]})
	end,
	case StateData#state.verify of
	    false ->
		ok;
	    {_Pid, Key2, SID} ->
		send_element(StateData,
			     {xmlelement,
			      "db:verify",
			      [{"from", StateData#state.myname},
			       {"to", StateData#state.server},
			       {"id", SID}],
			      [{xmlcdata, Key2}]})
	end,
	{next_state, wait_for_validation, NewStateData, ?FSMTIMEOUT*6}
    catch
	_:_ ->
	    {stop, normal, NewStateData}
    end.


is_verify_res({xmlelement, Name, Attrs, _Els}) when Name == "db:result" ->
    {result,
     xml:get_attr_s("to", Attrs),
     xml:get_attr_s("from", Attrs),
     xml:get_attr_s("id", Attrs),
     xml:get_attr_s("type", Attrs)};
is_verify_res({xmlelement, Name, Attrs, _Els}) when Name == "db:verify" ->
    {verify,
     xml:get_attr_s("to", Attrs),
     xml:get_attr_s("from", Attrs),
     xml:get_attr_s("id", Attrs),
     xml:get_attr_s("type", Attrs)};
is_verify_res(_) ->
    false.


%%%%%%%%%%%%%%%%%%%%%%%%%%%%%%%%%%%%%%%%%%%%%%%%%%%%%%%%%%%%%%%%%%%%%%%%%%%%%%%
%% SRV support

-include_lib("kernel/include/inet.hrl").

get_addr_port(Server) ->
    Res = srv_lookup(Server),
    case Res of
	{error, Reason} ->
	    ?DEBUG("srv lookup of '~s' failed: ~p~n", [Server, Reason]),
	    [{Server, outgoing_s2s_port()}];
	{ok, HEnt} ->
	    ?DEBUG("srv lookup of '~s': ~p~n",
		   [Server, HEnt#hostent.h_addr_list]),
	    case HEnt#hostent.h_addr_list of
		[] ->
		    [{Server, outgoing_s2s_port()}];
		AddrList ->
		    %% Probabilities are not exactly proportional to weights
		    %% for simplicity (higher weigths are overvalued)
		    {A1, A2, A3} = now(),
		    random:seed(A1, A2, A3),
		    case (catch lists:map(
				  fun({Priority, Weight, Port, Host}) ->
					  N = case Weight of
						  0 -> 0;
						  _ -> (Weight + 1) * random:uniform()
					      end,
					  {Priority * 65536 - N, Host, Port}
				  end, AddrList)) of
			{'EXIT', _Reason} ->
			    [{Server, outgoing_s2s_port()}];
			SortedList ->
			    List = lists:map(
				     fun({_, Host, Port}) ->
					     {Host, Port}
				     end, lists:keysort(1, SortedList)),
			    ?DEBUG("srv lookup of '~s': ~p~n", [Server, List]),
			    List
		    end
	    end
    end.

srv_lookup(Server) ->
    Options = case ejabberd_config:get_local_option(s2s_dns_options) of
                  L when is_list(L) -> L;
                  _ -> []
              end,
    TimeoutMs = timer:seconds(proplists:get_value(timeout, Options, 10)),
    Retries = proplists:get_value(retries, Options, 2),
    srv_lookup(Server, TimeoutMs, Retries).

%% XXX - this behaviour is suboptimal in the case that the domain
%% has a "_xmpp-server._tcp." but not a "_jabber._tcp." record and
%% we don't get a DNS reply for the "_xmpp-server._tcp." lookup. In this
%% case we'll give up when we get the "_jabber._tcp." nxdomain reply.
srv_lookup(_Server, _Timeout, Retries) when Retries < 1 ->
    {error, timeout};
srv_lookup(Server, Timeout, Retries) ->
    case inet_res:getbyname("_xmpp-server._tcp." ++ Server, srv, Timeout) of
        {error, _Reason} ->
            case inet_res:getbyname("_jabber._tcp." ++ Server, srv, Timeout) of
                {error, timeout} ->
                    ?ERROR_MSG("The DNS servers~n  ~p~ntimed out on request"
			       " for ~p IN SRV."
			       " You should check your DNS configuration.",
                               [inet_db:res_option(nameserver), Server]),
                    srv_lookup(Server, Timeout, Retries - 1);
                R -> R
            end;
        {ok, _HEnt} = R -> R
    end.

test_get_addr_port(Server) ->
    lists:foldl(
      fun(_, Acc) ->
	      [HostPort | _] = get_addr_port(Server),
	      case lists:keysearch(HostPort, 1, Acc) of
		  false ->
		      [{HostPort, 1} | Acc];
		  {value, {_, Num}} ->
		      lists:keyreplace(HostPort, 1, Acc, {HostPort, Num + 1})
	      end
      end, [], lists:seq(1, 100000)).

get_addrs(Host, Family) ->
    Type = case Family of
	       inet4 -> inet;
	       ipv4 -> inet;
	       inet6 -> inet6;
	       ipv6 -> inet6
	   end,
    case inet:gethostbyname(Host, Type) of
	{ok, #hostent{h_addr_list = Addrs}} ->
	    ?DEBUG("~s of ~s resolved to: ~p~n", [Type, Host, Addrs]),
	    Addrs;
	{error, Reason} ->
	    ?DEBUG("~s lookup of '~s' failed: ~p~n", [Type, Host, Reason]),
	    []
    end.


outgoing_s2s_port() ->
    case ejabberd_config:get_local_option(outgoing_s2s_port) of
	Port when is_integer(Port) ->
	    Port;
	undefined ->
	    5269
    end.

outgoing_s2s_families() ->
    case ejabberd_config:get_local_option(outgoing_s2s_options) of
	{Families, _} when is_list(Families) ->
	    Families;
	undefined ->
	    %% DISCUSSION: Why prefer IPv4 first?
	    %%
	    %% IPv4 connectivity will be available for everyone for
	    %% many years to come. So, there's absolutely no benefit
	    %% in preferring IPv6 connections which are flaky at best
	    %% nowadays.
	    %%
	    %% On the other hand content providers hesitate putting up
	    %% AAAA records for their sites due to the mentioned
	    %% quality of current IPv6 connectivity. Making IPv6 the a
	    %% `fallback' may avoid these problems elegantly.
	    [ipv4, ipv6]
    end.

outgoing_s2s_timeout() ->
    case ejabberd_config:get_local_option(outgoing_s2s_options) of
	{_, Timeout} when is_integer(Timeout) ->
	    Timeout;
	{_, infinity} ->
	    infinity;
	undefined ->
	    %% 10 seconds
	    10000
    end.

%% Human readable S2S logging: Log only new outgoing connections as INFO
%% Do not log dialback
log_s2s_out(false, _, _, _) -> ok;
%% Log new outgoing connections:
log_s2s_out(_, Myname, Server, Tls) ->
    ?INFO_MSG("Trying to open s2s connection: ~s -> ~s with TLS=~p", [Myname, Server, Tls]).

%% Calculate timeout depending on which state we are in:
%% Can return integer > 0 | infinity
get_timeout_interval(StateName) ->
    case StateName of
	%% Validation implies dialback: Networking can take longer:
	wait_for_validation ->
	    ?FSMTIMEOUT*6;
	%% When stream is established, we only rely on S2S Timeout timer:
	stream_established ->
	    infinity;
	_ ->
	    ?FSMTIMEOUT
    end.

%% This function is intended to be called at the end of a state
%% function that want to wait for a reconnect delay before stopping.
wait_before_reconnect(StateData) ->
    %% bounce queue manage by process and Erlang message queue
    bounce_queue(StateData#state.queue, ?ERR_REMOTE_SERVER_NOT_FOUND),
    bounce_messages(?ERR_REMOTE_SERVER_NOT_FOUND),
    cancel_timer(StateData#state.timer),
    Delay = case StateData#state.delay_to_retry of
		undefined_delay ->
		    %% The initial delay is random between 1 and 15 seconds
		    %% Return a random integer between 1000 and 15000
		    {_, _, MicroSecs} = now(),
		    (MicroSecs rem 14000) + 1000;
		D1 ->
		    %% Duplicate the delay with each successive failed
		    %% reconnection attempt, but don't exceed the max
		    lists:min([D1 * 2, get_max_retry_delay()])
	    end,
    Timer = erlang:start_timer(Delay, self(), []),
    {next_state, wait_before_retry, StateData#state{timer=Timer,
						    delay_to_retry = Delay,
						    queue = queue:new()}}.

%% @doc Get the maximum allowed delay for retry to reconnect (in miliseconds).
%% The default value is 5 minutes.
%% The option {s2s_max_retry_delay, Seconds} can be used (in seconds).
%% @spec () -> integer()
get_max_retry_delay() ->
    case ejabberd_config:get_local_option(s2s_max_retry_delay) of
	Seconds when is_integer(Seconds) ->
	    Seconds*1000;
	_ ->
	    ?MAX_RETRY_DELAY
    end.

%% Terminate s2s_out connections that are in state wait_before_retry
terminate_if_waiting_delay(From, To) ->
    FromTo = {From, To},
    Pids = ejabberd_s2s:get_connections_pids(FromTo),
    lists:foreach(
      fun(Pid) ->
	      Pid ! terminate_if_waiting_before_retry
      end,
      Pids).

fsm_limit_opts() ->
    case ejabberd_config:get_local_option(max_fsm_queue) of
	N when is_integer(N) ->
	    [{max_queue, N}];
	_ ->
	    []
    end.<|MERGE_RESOLUTION|>--- conflicted
+++ resolved
@@ -142,12 +142,9 @@
 
 stop_connection(Pid) ->
     p1_fsm:send_event(Pid, closed).
-<<<<<<< HEAD
 
 stop_connection(Pid, Timeout) ->
     p1_fsm:send_all_state_event(Pid, {closed, Timeout}).
-=======
->>>>>>> a93f4f77
 
 %%%----------------------------------------------------------------------
 %%% Callback functions from p1_fsm
