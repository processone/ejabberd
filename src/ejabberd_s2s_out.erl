--- conflicted
+++ resolved
@@ -54,11 +54,8 @@
 	 code_change/4,
 	 test_get_addr_port/1,
 	 get_addr_port/1]).
-<<<<<<< HEAD
-=======
 
 -include_lib("exmpp/include/exmpp.hrl").
->>>>>>> cd09381e
 
 -include("ejabberd.hrl").
 
@@ -110,8 +107,6 @@
   {?NS_XMPP, ?NS_XMPP_pfx}, {?NS_DIALBACK, ?NS_DIALBACK_pfx}
 ]).
 
-
--define(SOCKET_DEFAULT_RESULT, {error, badarg}).
 
 -define(SOCKET_DEFAULT_RESULT, {error, badarg}).
 
@@ -296,18 +291,11 @@
 	{?NS_JABBER_SERVER, false, true} when StateData#state.use_v10 ->
 	    {next_state, wait_for_features, StateData#state{db_enabled = false}, ?FSMTIMEOUT};
 	{NSProvided, _, _} ->
-<<<<<<< HEAD
-	    send_text(StateData, ?INVALID_NAMESPACE_ERR),
-	    ?INFO_MSG("Closing s2s connection: ~s -> ~s (invalid namespace).~n"
-		      "Namespace provided: ~p~nNamespace expected: \"jabber:server\"",
-		      [StateData#state.myname, StateData#state.server, NSProvided]),
-=======
 	    send_element(StateData, exmpp_stream:error('invalid-namespace')),
 	    ?INFO_MSG("Closing s2s connection: ~s -> ~s (invalid namespace)~n"
 		      "Namespace provided: ~p~nNamespace expected: ~p",
 		      [StateData#state.myname, StateData#state.server,
 		       NSProvided, ?NS_JABBER_SERVER]),
->>>>>>> cd09381e
 	    {stop, normal, StateData}
     end;
 
