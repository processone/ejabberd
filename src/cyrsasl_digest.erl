%%%----------------------------------------------------------------------
%%% File    : cyrsasl_digest.erl
%%% Author  : Alexey Shchepin <alexey@sevcom.net>
%%% Purpose : DIGEST-MD5 SASL mechanism
%%% Created : 11 Mar 2003 by Alexey Shchepin <alexey@sevcom.net>
%%%
%%%
%%% ejabberd, Copyright (C) 2002-2009   ProcessOne
%%%
%%% This program is free software; you can redistribute it and/or
%%% modify it under the terms of the GNU General Public License as
%%% published by the Free Software Foundation; either version 2 of the
%%% License, or (at your option) any later version.
%%%
%%% This program is distributed in the hope that it will be useful,
%%% but WITHOUT ANY WARRANTY; without even the implied warranty of
%%% MERCHANTABILITY or FITNESS FOR A PARTICULAR PURPOSE.  See the GNU
%%% General Public License for more details.
%%%
%%% You should have received a copy of the GNU General Public License
%%% along with this program; if not, write to the Free Software
%%% Foundation, Inc., 59 Temple Place, Suite 330, Boston, MA
%%% 02111-1307 USA
%%%
%%%----------------------------------------------------------------------

-module(cyrsasl_digest).
-author('alexey@sevcom.net').

-export([start/1,
	 stop/0,
	 mech_new/4,
	 mech_step/2]).

-include("ejabberd.hrl").

-behaviour(cyrsasl).

<<<<<<< HEAD
-record(state, {step, nonce, username, authzid, get_password, check_password, auth_module,
		host}).
=======
%% @type mechstate() = {state, Step, Nonce, Username, AuthzId, GetPassword, CheckPassword, AuthModule, Host}
%%     Step = 1 | 3 | 5
%%     Nonce = string()
%%     Username = string()
%%     AuthzId = string()
%%     GetPassword = function()
%%     AuthModule = atom()
%%     Host = string().

-record(state, {step, nonce, username, authzid, get_password, check_password, auth_module,
		host}).

%% @spec (Opts) -> true
%%     Opts = term()
>>>>>>> cd09381e

start(_Opts) ->
    cyrsasl:register_mechanism("DIGEST-MD5", ?MODULE, true).

%% @spec () -> ok

stop() ->
    ok.

<<<<<<< HEAD
=======
%% @spec (Host, GetPassword, CheckPassword, CheckPasswordDigest) -> {ok, State}
%%     Host = string()
%%     GetPassword = function()
%%     CheckPassword = function()
%%     State = mechstate()

>>>>>>> cd09381e
mech_new(Host, GetPassword, _CheckPassword, CheckPasswordDigest) ->
    {ok, #state{step = 1,
		nonce = randoms:get_string(),
		host = Host,
		get_password = GetPassword,
		check_password = CheckPasswordDigest}}.
<<<<<<< HEAD
=======

%% @spec (State, ClientIn) -> Ok | Continue | Error
%%     State = mechstate()
%%     ClientIn = string()
%%     Ok = {ok, Props}
%%         Props = [Prop]
%%         Prop = {username, Username} | {authzid, AuthzId} | {auth_module, AuthModule}
%%         Username = string()
%%         AuthzId = string()
%%         AuthModule = atom()
%%     Continue = {continue, ServerOut, New_State}
%%         ServerOut = string()
%%         New_State = mechstate()
%%     Error = {error, Reason} | {error, Reason, Username}
%%         Reason = term()
>>>>>>> cd09381e

mech_step(#state{step = 1, nonce = Nonce} = State, _) ->
    {continue,
     "nonce=\"" ++ Nonce ++
     "\",qop=\"auth\",charset=utf-8,algorithm=md5-sess",
     State#state{step = 3}};
mech_step(#state{step = 3, nonce = Nonce} = State, ClientIn) ->
    case parse(ClientIn) of
	bad ->
	    {error, 'bad-protocol'};
	KeyVals ->
<<<<<<< HEAD
	    DigestURI = xml:get_attr_s("digest-uri", KeyVals),
	    UserName = xml:get_attr_s("username", KeyVals),
=======
	    DigestURI = proplists:get_value("digest-uri", KeyVals, ""),
	    UserName = proplists:get_value("username", KeyVals, ""),
>>>>>>> cd09381e
	    case is_digesturi_valid(DigestURI, State#state.host) of
		false ->
		    ?DEBUG("User login not authorized because digest-uri "
			   "seems invalid: ~p", [DigestURI]),
<<<<<<< HEAD
		    {error, "not-authorized", UserName};
		true ->
		    AuthzId = xml:get_attr_s("authzid", KeyVals),
		    case (State#state.get_password)(UserName) of
			{false, _} ->
			    {error, "not-authorized", UserName};
			{Passwd, AuthModule} ->
				case (State#state.check_password)(UserName, "",
					xml:get_attr_s("response", KeyVals),
=======
		    {error, 'not-authorized', UserName};
		true ->
		    AuthzId = proplists:get_value("authzid", KeyVals, ""),
		    case (State#state.get_password)(UserName) of
			{false, _} ->
			    {error, 'not-authorized', UserName};
			{Passwd, AuthModule} ->
				case (State#state.check_password)(UserName, "",
					proplists:get_value("response", KeyVals, ""),
>>>>>>> cd09381e
					fun(PW) -> response(KeyVals, UserName, PW, Nonce, AuthzId,
						"AUTHENTICATE") end) of
				{true, _} ->
				    RspAuth = response(KeyVals,
						       UserName, Passwd,
						       Nonce, AuthzId, ""),
				    {continue,
				     "rspauth=" ++ RspAuth,
				     State#state{step = 5,
						 auth_module = AuthModule,
						 username = UserName,
						 authzid = AuthzId}};
				false ->
<<<<<<< HEAD
				    {error, "not-authorized", UserName};
				{false, _} ->
				    {error, "not-authorized", UserName}
=======
				    {error, 'not-authorized', UserName};
				{false, _} ->
				    {error, 'not-authorized', UserName}
>>>>>>> cd09381e
			    end
		    end
	    end
    end;
mech_step(#state{step = 5,
		 auth_module = AuthModule,
		 username = UserName,
		 authzid = AuthzId}, "") ->
    {ok, [{username, UserName}, {authzid, AuthzId},
	  {auth_module, AuthModule}]};
mech_step(A, B) ->
    ?DEBUG("SASL DIGEST: A ~p B ~p", [A,B]),
    {error, 'bad-protocol'}.

<<<<<<< HEAD
=======
%% @spec (S) -> [{Key, Value}] | bad
%%     S = string()
%%     Key = string()
%%     Value = string()

>>>>>>> cd09381e
parse(S) ->
    parse1(S, "", []).

%% @hidden

parse1([$= | Cs], S, Ts) ->
    parse2(Cs, lists:reverse(S), "", Ts);
parse1([$, | Cs], [], Ts) ->
    parse1(Cs, [], Ts);
parse1([$\s | Cs], [], Ts) ->
    parse1(Cs, [], Ts);
parse1([C | Cs], S, Ts) ->
    parse1(Cs, [C | S], Ts);
parse1([], [], T) ->
    lists:reverse(T);
parse1([], _S, _T) ->
    bad.

%% @hidden

parse2([$\" | Cs], Key, Val, Ts) ->
    parse3(Cs, Key, Val, Ts);
parse2([C | Cs], Key, Val, Ts) ->
    parse4(Cs, Key, [C | Val], Ts);
parse2([], _, _, _) ->
    bad.

%% @hidden

parse3([$\" | Cs], Key, Val, Ts) ->
    parse4(Cs, Key, Val, Ts);
parse3([$\\, C | Cs], Key, Val, Ts) ->
    parse3(Cs, Key, [C | Val], Ts);
parse3([C | Cs], Key, Val, Ts) ->
    parse3(Cs, Key, [C | Val], Ts);
parse3([], _, _, _) ->
    bad.

%% @hidden

parse4([$, | Cs], Key, Val, Ts) ->
    parse1(Cs, "", [{Key, lists:reverse(Val)} | Ts]);
parse4([$\s | Cs], Key, Val, Ts) ->
    parse4(Cs, Key, Val, Ts);
parse4([C | Cs], Key, Val, Ts) ->
    parse4(Cs, Key, [C | Val], Ts);
parse4([], Key, Val, Ts) ->
    parse1([], "", [{Key, lists:reverse(Val)} | Ts]).


<<<<<<< HEAD
=======
%% @spec (DigestURICase, JabberHost) -> bool()
%%     DigestURICase = string()
%%     JabberHost = string()
%%
>>>>>>> cd09381e
%% @doc Check if the digest-uri is valid.
%% RFC-2831 allows to provide the IP address in Host,
%% however ejabberd doesn't allow that.
%% If the service (for example jabber.example.org)
%% is provided by several hosts (being one of them server3.example.org),
%% then digest-uri can be like xmpp/server3.example.org/jabber.example.org
%% In that case, ejabberd only checks the service name, not the host.
<<<<<<< HEAD
is_digesturi_valid(DigestURICase, JabberHost) ->
    DigestURI = stringprep:tolower(DigestURICase),
=======

is_digesturi_valid(DigestURICase, JabberHost) ->
    DigestURI = exmpp_stringprep:to_lower(DigestURICase),
>>>>>>> cd09381e
    case catch string:tokens(DigestURI, "/") of
	["xmpp", Host] when Host == JabberHost ->
	    true;
	["xmpp", _Host, ServName] when ServName == JabberHost ->
	    true;
	_ ->
	    false
    end.
<<<<<<< HEAD
=======

>>>>>>> cd09381e



%% @hidden

digit_to_xchar(D) when (D >= 0) and (D < 10) ->
    D + 48;
digit_to_xchar(D) ->
    D + 87.

%% @hidden

hex(S) ->
    hex(S, []).

%% @hidden

hex([], Res) ->
    lists:reverse(Res);
hex([N | Ns], Res) ->
    hex(Ns, [digit_to_xchar(N rem 16),
	     digit_to_xchar(N div 16) | Res]).


%% @spec (KeyVals, User, Passwd, Nonce, AuthzId, A2Prefix) -> string()
%%     KeyVals = [{Key, Value}]
%%         Key = string()
%%         Value = string()
%%     User = string()
%%     Passwd = string()
%%     Nonce = string()
%%     AuthzId = nil() | string()
%%     A2Prefix = string()

response(KeyVals, User, Passwd, Nonce, AuthzId, A2Prefix) ->
    Realm = proplists:get_value("realm", KeyVals, ""),
    CNonce = proplists:get_value("cnonce", KeyVals, ""),
    DigestURI = proplists:get_value("digest-uri", KeyVals, ""),
    NC = proplists:get_value("nc", KeyVals, ""),
    QOP = proplists:get_value("qop", KeyVals, ""),
    A1 = case AuthzId of
	     "" ->
		 binary_to_list(
		   crypto:md5(User ++ ":" ++ Realm ++ ":" ++ Passwd)) ++
		     ":" ++ Nonce ++ ":" ++ CNonce;
	     _ ->
		 binary_to_list(
		   crypto:md5(User ++ ":" ++ Realm ++ ":" ++ Passwd)) ++
		     ":" ++ Nonce ++ ":" ++ CNonce ++ ":" ++ AuthzId
	 end,
    A2 = case QOP of
	     "auth" ->
		 A2Prefix ++ ":" ++ DigestURI;
	     _ ->
		 A2Prefix ++ ":" ++ DigestURI ++
		     ":00000000000000000000000000000000"
	 end,
    T = hex(binary_to_list(crypto:md5(A1))) ++ ":" ++ Nonce ++ ":" ++
	NC ++ ":" ++ CNonce ++ ":" ++ QOP ++ ":" ++
	hex(binary_to_list(crypto:md5(A2))),
    hex(binary_to_list(crypto:md5(T))).


<|MERGE_RESOLUTION|>--- conflicted
+++ resolved
@@ -36,10 +36,6 @@
 
 -behaviour(cyrsasl).
 
-<<<<<<< HEAD
--record(state, {step, nonce, username, authzid, get_password, check_password, auth_module,
-		host}).
-=======
 %% @type mechstate() = {state, Step, Nonce, Username, AuthzId, GetPassword, CheckPassword, AuthModule, Host}
 %%     Step = 1 | 3 | 5
 %%     Nonce = string()
@@ -54,7 +50,6 @@
 
 %% @spec (Opts) -> true
 %%     Opts = term()
->>>>>>> cd09381e
 
 start(_Opts) ->
     cyrsasl:register_mechanism("DIGEST-MD5", ?MODULE, true).
@@ -64,23 +59,18 @@
 stop() ->
     ok.
 
-<<<<<<< HEAD
-=======
 %% @spec (Host, GetPassword, CheckPassword, CheckPasswordDigest) -> {ok, State}
 %%     Host = string()
 %%     GetPassword = function()
 %%     CheckPassword = function()
 %%     State = mechstate()
 
->>>>>>> cd09381e
 mech_new(Host, GetPassword, _CheckPassword, CheckPasswordDigest) ->
     {ok, #state{step = 1,
 		nonce = randoms:get_string(),
 		host = Host,
 		get_password = GetPassword,
 		check_password = CheckPasswordDigest}}.
-<<<<<<< HEAD
-=======
 
 %% @spec (State, ClientIn) -> Ok | Continue | Error
 %%     State = mechstate()
@@ -96,7 +86,6 @@
 %%         New_State = mechstate()
 %%     Error = {error, Reason} | {error, Reason, Username}
 %%         Reason = term()
->>>>>>> cd09381e
 
 mech_step(#state{step = 1, nonce = Nonce} = State, _) ->
     {continue,
@@ -108,28 +97,12 @@
 	bad ->
 	    {error, 'bad-protocol'};
 	KeyVals ->
-<<<<<<< HEAD
-	    DigestURI = xml:get_attr_s("digest-uri", KeyVals),
-	    UserName = xml:get_attr_s("username", KeyVals),
-=======
 	    DigestURI = proplists:get_value("digest-uri", KeyVals, ""),
 	    UserName = proplists:get_value("username", KeyVals, ""),
->>>>>>> cd09381e
 	    case is_digesturi_valid(DigestURI, State#state.host) of
 		false ->
 		    ?DEBUG("User login not authorized because digest-uri "
 			   "seems invalid: ~p", [DigestURI]),
-<<<<<<< HEAD
-		    {error, "not-authorized", UserName};
-		true ->
-		    AuthzId = xml:get_attr_s("authzid", KeyVals),
-		    case (State#state.get_password)(UserName) of
-			{false, _} ->
-			    {error, "not-authorized", UserName};
-			{Passwd, AuthModule} ->
-				case (State#state.check_password)(UserName, "",
-					xml:get_attr_s("response", KeyVals),
-=======
 		    {error, 'not-authorized', UserName};
 		true ->
 		    AuthzId = proplists:get_value("authzid", KeyVals, ""),
@@ -139,7 +112,6 @@
 			{Passwd, AuthModule} ->
 				case (State#state.check_password)(UserName, "",
 					proplists:get_value("response", KeyVals, ""),
->>>>>>> cd09381e
 					fun(PW) -> response(KeyVals, UserName, PW, Nonce, AuthzId,
 						"AUTHENTICATE") end) of
 				{true, _} ->
@@ -153,15 +125,9 @@
 						 username = UserName,
 						 authzid = AuthzId}};
 				false ->
-<<<<<<< HEAD
-				    {error, "not-authorized", UserName};
-				{false, _} ->
-				    {error, "not-authorized", UserName}
-=======
 				    {error, 'not-authorized', UserName};
 				{false, _} ->
 				    {error, 'not-authorized', UserName}
->>>>>>> cd09381e
 			    end
 		    end
 	    end
@@ -176,14 +142,11 @@
     ?DEBUG("SASL DIGEST: A ~p B ~p", [A,B]),
     {error, 'bad-protocol'}.
 
-<<<<<<< HEAD
-=======
 %% @spec (S) -> [{Key, Value}] | bad
 %%     S = string()
 %%     Key = string()
 %%     Value = string()
 
->>>>>>> cd09381e
 parse(S) ->
     parse1(S, "", []).
 
@@ -234,13 +197,10 @@
     parse1([], "", [{Key, lists:reverse(Val)} | Ts]).
 
 
-<<<<<<< HEAD
-=======
 %% @spec (DigestURICase, JabberHost) -> bool()
 %%     DigestURICase = string()
 %%     JabberHost = string()
 %%
->>>>>>> cd09381e
 %% @doc Check if the digest-uri is valid.
 %% RFC-2831 allows to provide the IP address in Host,
 %% however ejabberd doesn't allow that.
@@ -248,14 +208,9 @@
 %% is provided by several hosts (being one of them server3.example.org),
 %% then digest-uri can be like xmpp/server3.example.org/jabber.example.org
 %% In that case, ejabberd only checks the service name, not the host.
-<<<<<<< HEAD
-is_digesturi_valid(DigestURICase, JabberHost) ->
-    DigestURI = stringprep:tolower(DigestURICase),
-=======
 
 is_digesturi_valid(DigestURICase, JabberHost) ->
     DigestURI = exmpp_stringprep:to_lower(DigestURICase),
->>>>>>> cd09381e
     case catch string:tokens(DigestURI, "/") of
 	["xmpp", Host] when Host == JabberHost ->
 	    true;
@@ -264,10 +219,7 @@
 	_ ->
 	    false
     end.
-<<<<<<< HEAD
-=======
-
->>>>>>> cd09381e
+
 
 
 
