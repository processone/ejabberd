%%%----------------------------------------------------------------------
%%% File    : ejabberd_sm.erl
%%% Author  : Alexey Shchepin <alexey@process-one.net>
%%% Purpose : Session manager
%%% Created : 24 Nov 2002 by Alexey Shchepin <alexey@process-one.net>
%%%
%%%
%%% ejabberd, Copyright (C) 2002-2009   ProcessOne
%%%
%%% This program is free software; you can redistribute it and/or
%%% modify it under the terms of the GNU General Public License as
%%% published by the Free Software Foundation; either version 2 of the
%%% License, or (at your option) any later version.
%%%
%%% This program is distributed in the hope that it will be useful,
%%% but WITHOUT ANY WARRANTY; without even the implied warranty of
%%% MERCHANTABILITY or FITNESS FOR A PARTICULAR PURPOSE.  See the GNU
%%% General Public License for more details.
%%%
%%% You should have received a copy of the GNU General Public License
%%% along with this program; if not, write to the Free Software
%%% Foundation, Inc., 59 Temple Place, Suite 330, Boston, MA
%%% 02111-1307 USA
%%%
%%%----------------------------------------------------------------------

-module(ejabberd_sm).
-author('alexey@process-one.net').

-behaviour(gen_server).

%% API
-export([start_link/0,
	 route/3,
	 open_session/3, close_session/2,
	 check_in_subscription/6,
	 bounce_offline_message/3,
	 disconnect_removed_user/2,
	 get_user_resources/2,
	 set_presence/5,
	 unset_presence/4,
	 close_session_unset_presence/3,
	 dirty_get_sessions_list/0,
	 dirty_get_my_sessions_list/0,
	 get_vh_session_list/1,
	 get_vh_session_number/1,
	 register_iq_handler/4,
	 register_iq_handler/5,
	 unregister_iq_handler/2,
	 connected_users/0,
	 connected_users_number/0,
	 user_resources/2,
<<<<<<< HEAD
	 get_session_pid/3,
=======
	 get_session_pid/1,
>>>>>>> cd09381e
	 get_user_info/3,
	 get_user_ip/1
	]).

%% gen_server callbacks
-export([init/1, handle_call/3, handle_cast/2, handle_info/2,
	 terminate/2, code_change/3]).

-include_lib("exmpp/include/exmpp.hrl").

-include("ejabberd.hrl").
<<<<<<< HEAD
-include("jlib.hrl").
=======
>>>>>>> cd09381e
-include("ejabberd_commands.hrl").
-include("mod_privacy.hrl").

-record(session, {sid, usr, us, priority, info}).
-record(session_counter, {vhost, count}).
-record(state, {}).

%% default value for the maximum number of user connections
-define(MAX_USER_SESSIONS, infinity).

% These are the namespace already declared by the stream opening. This is
% used at serialization time.
-define(DEFAULT_NS, ?NS_JABBER_CLIENT).
-define(PREFIXED_NS, [
  {?NS_XMPP, ?NS_XMPP_pfx}, {?NS_DIALBACK, ?NS_DIALBACK_pfx}
]).


-define(IS_BINARY_OR_UNDEF(X),
            (is_binary(X) orelse X == 'undefined')).
%%====================================================================
%% API
%%====================================================================
%%--------------------------------------------------------------------
%% Function: start_link() -> {ok,Pid} | ignore | {error,Error}
%% Description: Starts the server
%%--------------------------------------------------------------------
start_link() ->
    gen_server:start_link({local, ?MODULE}, ?MODULE, [], []).

route(FromOld, ToOld, #xmlelement{} = PacketOld) ->
    catch throw(for_stacktrace), % To have a stacktrace.
    io:format("~nSM: old #xmlelement:~n~p~n~p~n~n",
      [PacketOld, erlang:get_stacktrace()]),
    % XXX OLD FORMAT: From, To, Packet.
    From = jlib:from_old_jid(FromOld),
    To = jlib:from_old_jid(ToOld),
    Packet = exmpp_xml:xmlelement_to_xmlel(PacketOld, [?NS_JABBER_CLIENT],
      [{?NS_XMPP, ?NS_XMPP_pfx}]),
    route(From, To, Packet);
route(From, To, Packet) ->
    case catch do_route(From, To, Packet) of
	{'EXIT', Reason} ->
	    ?ERROR_MSG("~p~nwhen processing: ~p",
		       [Reason, {From, To, Packet}]);
	_ ->
	    ok
    end.

<<<<<<< HEAD
open_session(SID, User, Server, Resource, Info) ->
    set_session(SID, User, Server, Resource, undefined, Info),
    inc_session_counter(jlib:nameprep(Server)),
    check_for_sessions_to_replace(User, Server, Resource),
    JID = jlib:make_jid(User, Server, Resource),
    ejabberd_hooks:run(sm_register_connection_hook, JID#jid.lserver,
=======
open_session(SID, JID, Info) when ?IS_JID(JID) ->
    set_session(SID, JID, undefined, Info),
    inc_session_counter(exmpp_jid:domain(JID)),
    check_for_sessions_to_replace(JID),
    ejabberd_hooks:run(sm_register_connection_hook, exmpp_jid:prep_domain(JID),
>>>>>>> cd09381e
		       [SID, JID, Info]).

close_session(SID, JID ) when ?IS_JID(JID)-> 
    Info = case mnesia:dirty_read({session, SID}) of
	[] -> [];
	[#session{info=I}] -> I
    end,
    F = fun() ->
		mnesia:delete({session, SID}),
<<<<<<< HEAD
		dec_session_counter(jlib:nameprep(Server))
=======
		dec_session_counter(exmpp_jid:domain(JID))
>>>>>>> cd09381e
	end,
    mnesia:sync_dirty(F),
    ejabberd_hooks:run(sm_remove_connection_hook, exmpp_jid:prep_domain(JID),
		       [SID, JID, Info]).

check_in_subscription(Acc, User, Server, _JID, _Type, _Reason) 
        when is_binary(User), is_binary(Server)->
    case ejabberd_auth:is_user_exists(binary_to_list(User), binary_to_list(Server)) of
	true ->
	    Acc;
	false ->
	    {stop, false}
    end.

bounce_offline_message(From, To, Packet) ->
    Err = exmpp_stanza:reply_with_error(Packet, 'service-unavailable'),
    ejabberd_router:route(To, From, Err),
    stop.

disconnect_removed_user(User, Server) ->
    ejabberd_sm:route(exmpp_jid:make(),
		      exmpp_jid:make(User, 
                                      Server),
                      #xmlel{name = 'broadcast',
                        children = [{exit, "User removed"}]}).

get_user_resources(User, Server) 
    when is_binary(User), is_binary(Server) ->
    US = {User, Server},
    case catch mnesia:dirty_index_read(session, US, #session.us) of
	{'EXIT', _Reason} ->
	    [];
	Ss ->
	    [element(3, S#session.usr) || S <- clean_session_list(Ss)]
    end.

get_user_ip(JID) when ?IS_JID(JID) ->
    USR = {exmpp_jid:prep_node(JID), 
           exmpp_jid:prep_domain(JID), 
           exmpp_jid:prep_resource(JID)},
    case mnesia:dirty_index_read(session, USR, #session.usr) of
	[] ->
	    undefined;
	Ss ->
	    Session = lists:max(Ss),
	    proplists:get_value(ip, Session#session.info)
    end.

get_user_info(User, Server, Resource) 
    when is_binary(User), 
         is_binary(Server),
         is_binary(Resource) ->
    LUser = exmpp_stringprep:nodeprep(User),
    LServer = exmpp_stringprep:nameprep(Server),
    LResource = exmpp_stringprep:resourceprep(Resource),
    USR = {LUser, 
           LServer, 
           LResource},
    case mnesia:dirty_index_read(session, USR, #session.usr) of
	[] ->
	    offline;
	Ss ->
	    Session = lists:max(Ss),
	    Node = node(element(2, Session#session.sid)),
	    Conn = proplists:get_value(conn, Session#session.info),
	    IP = proplists:get_value(ip, Session#session.info),
	    [{node, Node}, {conn, Conn}, {ip, IP}]
    end.

set_presence(SID, JID, Priority, Presence, Info) when ?IS_JID(JID) ->
    set_session(SID, JID, Priority, Info),
    ejabberd_hooks:run(set_presence_hook, 
           exmpp_jid:prep_domain(JID),
		       [exmpp_jid:prep_node(JID), 
                exmpp_jid:prep_domain(JID), 
                exmpp_jid:prep_resource(JID), 
                Presence]).

unset_presence(SID, JID, Status, Info) when ?IS_JID(JID)->
    set_session(SID, JID, undefined, Info),
    ejabberd_hooks:run(unset_presence_hook, 
               exmpp_jid:prep_domain(JID),
		       [exmpp_jid:prep_node(JID), 
                exmpp_jid:prep_domain(JID), 
                exmpp_jid:prep_resource(JID), 
                Status]).

close_session_unset_presence(SID, JID, Status) when ?IS_JID(JID) ->
    close_session(SID, JID),
    ejabberd_hooks:run(unset_presence_hook, 
               exmpp_jid:prep_domain(JID),
		       [exmpp_jid:prep_node(JID), 
                exmpp_jid:prep_domain(JID), 
                exmpp_jid:prep_resource(JID), 
                Status]).

get_session_pid(JID) when ?IS_JID(JID) ->
    USR = {exmpp_jid:prep_node(JID), 
           exmpp_jid:prep_domain(JID), 
           exmpp_jid:prep_resource(JID)},
    case catch mnesia:dirty_index_read(session, USR, #session.usr) of
	[#session{sid = {_, Pid}}] -> Pid;
	_ -> none
    end.

dirty_get_sessions_list() ->
    mnesia:dirty_select(
      session,
      [{#session{usr = '$1', _ = '_'},
	[],
	['$1']}]).

dirty_get_my_sessions_list() ->
    mnesia:dirty_select(
      session,
      [{#session{sid = {'_', '$1'}, _ = '_'},
	[{'==', {node, '$1'}, node()}],
	['$_']}]).

get_vh_session_list(Server) when is_binary(Server) ->
    LServer = exmpp_stringprep:nameprep(Server),
    mnesia:dirty_select(
      session,
      [{#session{usr = '$1', _ = '_'},
	[{'==', {element, 2, '$1'}, LServer}],
	['$1']}]).

get_vh_session_number(Server) ->
<<<<<<< HEAD
    LServer = jlib:nameprep(Server),
=======
    LServer = exmpp_jid:prep_domain(exmpp_jid:parse(Server)),
>>>>>>> cd09381e
    Query = mnesia:dirty_select(
		session_counter,
		[{#session_counter{vhost = LServer, count = '$1'},
		  [],
		  ['$1']}]),
    case Query of
	[Count] ->
	    Count;
	_ -> 0
    end.
    
register_iq_handler(Host, XMLNS, Module, Fun) ->
    ejabberd_sm ! {register_iq_handler, Host, XMLNS, Module, Fun}.

register_iq_handler(Host, XMLNS, Module, Fun, Opts) ->
    ejabberd_sm ! {register_iq_handler, Host, XMLNS, Module, Fun, Opts}.

unregister_iq_handler(Host, XMLNS) ->
    ejabberd_sm ! {unregister_iq_handler, Host, XMLNS}.


%%====================================================================
%% gen_server callbacks
%%====================================================================

%%--------------------------------------------------------------------
%% Function: init(Args) -> {ok, State} |
%%                         {ok, State, Timeout} |
%%                         ignore               |
%%                         {stop, Reason}
%% Description: Initiates the server
%%--------------------------------------------------------------------
init([]) ->
    update_tables(),
    mnesia:create_table(session,
			[{ram_copies, [node()]},
			 {attributes, record_info(fields, session)}]),
    mnesia:create_table(session_counter,
			[{ram_copies, [node()]},
			 {attributes, record_info(fields, session_counter)}]),
    mnesia:add_table_index(session, usr),
    mnesia:add_table_index(session, us),
    mnesia:add_table_copy(session, node(), ram_copies),
    mnesia:subscribe(system),
    ets:new(sm_iqtable, [named_table]),
    lists:foreach(
      fun(Host) ->
          HostB = list_to_binary(Host),
	      ejabberd_hooks:add(roster_in_subscription, HostB,
				 ejabberd_sm, check_in_subscription, 20),
	      ejabberd_hooks:add(offline_message_hook, HostB,
				 ejabberd_sm, bounce_offline_message, 100),
	      ejabberd_hooks:add(remove_user, HostB,
				 ejabberd_sm, disconnect_removed_user, 100)
      end, ?MYHOSTS),
    ejabberd_commands:register_commands(commands()),

    {ok, #state{}}.

%%--------------------------------------------------------------------
%% Function: %% handle_call(Request, From, State) -> {reply, Reply, State} |
%%                                      {reply, Reply, State, Timeout} |
%%                                      {noreply, State} |
%%                                      {noreply, State, Timeout} |
%%                                      {stop, Reason, Reply, State} |
%%                                      {stop, Reason, State}
%% Description: Handling call messages
%%--------------------------------------------------------------------
handle_call(_Request, _From, State) ->
    Reply = ok,
    {reply, Reply, State}.

%%--------------------------------------------------------------------
%% Function: handle_cast(Msg, State) -> {noreply, State} |
%%                                      {noreply, State, Timeout} |
%%                                      {stop, Reason, State}
%% Description: Handling cast messages
%%--------------------------------------------------------------------
handle_cast(_Msg, State) ->
    {noreply, State}.

%%--------------------------------------------------------------------
%% Function: handle_info(Info, State) -> {noreply, State} |
%%                                       {noreply, State, Timeout} |
%%                                       {stop, Reason, State}
%% Description: Handling all non call/cast messages
%%--------------------------------------------------------------------
handle_info({route, FromOld, ToOld, #xmlelement{} = PacketOld}, State) ->
    catch throw(for_stacktrace), % To have a stacktrace.
    io:format("~nSM: old #xmlelement:~n~p~n~p~n~n",
      [PacketOld, erlang:get_stacktrace()]),
    % XXX OLD FORMAT: From, To, Packet.
    From = jlib:from_old_jid(FromOld),
    To = jlib:from_old_jid(ToOld),
    Packet = exmpp_xml:xmlelement_to_xmlel(PacketOld, [?NS_JABBER_CLIENT],
      [{?NS_XMPP, ?NS_XMPP_pfx}]),
    handle_info({route, From, To, Packet}, State);
handle_info({route, From, To, Packet}, State) ->
    case catch do_route(From, To, Packet) of
	{'EXIT', Reason} ->
	    ?ERROR_MSG("~p~nwhen processing: ~p",
		       [Reason, {From, To, Packet}]);
	_ ->
	    ok
    end,
    {noreply, State};
handle_info({mnesia_system_event, {mnesia_down, Node}}, State) ->
    clean_table_from_bad_node(Node),
    {noreply, State};
handle_info({register_iq_handler, Host, XMLNS, Module, Function}, State) ->
    ets:insert(sm_iqtable, {{XMLNS, Host}, Module, Function}),
    {noreply, State};
handle_info({register_iq_handler, Host, XMLNS, Module, Function, Opts}, State) ->
    ets:insert(sm_iqtable, {{XMLNS, Host}, Module, Function, Opts}),
    {noreply, State};
handle_info({unregister_iq_handler, Host, XMLNS}, State) ->
    case ets:lookup(sm_iqtable, {XMLNS, Host}) of
	[{_, Module, Function, Opts}] ->
	    gen_iq_handler:stop_iq_handler(Module, Function, Opts);
	_ ->
	    ok
    end,
    ets:delete(sm_iqtable, {XMLNS, Host}),
    {noreply, State};
handle_info(_Info, State) ->
    {noreply, State}.

%%--------------------------------------------------------------------
%% Function: terminate(Reason, State) -> void()
%% Description: This function is called by a gen_server when it is about to
%% terminate. It should be the opposite of Module:init/1 and do any necessary
%% cleaning up. When it returns, the gen_server terminates with Reason.
%% The return value is ignored.
%%--------------------------------------------------------------------
terminate(_Reason, _State) ->
    ejabberd_commands:unregister_commands(commands()),
    ok.

%%--------------------------------------------------------------------
%% Func: code_change(OldVsn, State, Extra) -> {ok, NewState}
%% Description: Convert process state when code is changed
%%--------------------------------------------------------------------
code_change(_OldVsn, State, _Extra) ->
    {ok, State}.

%%--------------------------------------------------------------------
%%% Internal functions
%%--------------------------------------------------------------------

set_session(SID, JID, Priority, Info) ->
    US = {exmpp_jid:prep_node(JID), exmpp_jid:prep_domain(JID)},
    USR = {exmpp_jid:prep_node(JID), 
           exmpp_jid:prep_domain(JID), 
           exmpp_jid:prep_resource(JID)},
    F = fun() ->
		mnesia:write(#session{sid = SID,
				      usr = USR,
				      us = US,
				      priority = Priority,
				      info = Info})
	end,
    mnesia:sync_dirty(F).

clean_table_from_bad_node(Node) ->
    F = fun() ->
		Es = mnesia:select(
		       session,
		       [{#session{sid = {'_', '$1'}, _ = '_'},
			 [{'==', {node, '$1'}, Node}],
			 ['$_']}]),
		lists:foreach(fun(E) ->
				      {_, LServer} = E#session.us,
				      dec_session_counter(LServer),
				      mnesia:delete({session, E#session.sid})
			      end, Es)
	end,
    mnesia:sync_dirty(F).

%%%%%%%%%%%%%%%%%%%%%%%%%%%%%%%%%%%%%%%%%%%%%%%%%%%%%%%%%%%%%%%%%%%%%%%%%%%%%%%

do_route(From, To, Packet) ->
    ?DEBUG("session manager~n\tfrom ~p~n\tto ~p~n\tpacket ~P~n",
	   [From, To, Packet, 8]),
    case exmpp_jid:prep_resource(To) of
	undefined ->
	    case Packet of
		_ when ?IS_PRESENCE(Packet) ->
		    {Pass, _Subsc} =
<<<<<<< HEAD
			case xml:get_attr_s("type", Attrs) of
			    "subscribe" ->
				Reason = xml:get_path_s(
					   Packet,
					   [{elem, "status"}, cdata]),
=======
			case exmpp_presence:get_type(Packet) of
			    'subscribe' ->
				Reason = exmpp_presence:get_status(Packet),
>>>>>>> cd09381e
				{is_privacy_allow(From, To, Packet) andalso
				 ejabberd_hooks:run_fold(
				   roster_in_subscription,
				   exmpp_jid:prep_domain(To),
				   false,
				   [exmpp_jid:prep_node(To), exmpp_jid:prep_domain(To), From, subscribe, Reason]),
				 true};
<<<<<<< HEAD
			    "subscribed" ->
=======
			    'subscribed' ->
>>>>>>> cd09381e
				{is_privacy_allow(From, To, Packet) andalso
				 ejabberd_hooks:run_fold(
				   roster_in_subscription,
				   exmpp_jid:prep_domain(To),
				   false,
				   [exmpp_jid:prep_node(To), exmpp_jid:prep_domain(To), From, subscribed, <<>>]),
				 true};
<<<<<<< HEAD
			    "unsubscribe" ->
=======
			    'unsubscribe' ->
>>>>>>> cd09381e
				{is_privacy_allow(From, To, Packet) andalso
				 ejabberd_hooks:run_fold(
				   roster_in_subscription,
				   exmpp_jid:prep_domain(To),
				   false,
				   [exmpp_jid:prep_node(To), exmpp_jid:prep_domain(To), From, unsubscribe, <<>>]),
				 true};
<<<<<<< HEAD
			    "unsubscribed" ->
=======
			    'unsubscribed' ->
>>>>>>> cd09381e
				{is_privacy_allow(From, To, Packet) andalso
				 ejabberd_hooks:run_fold(
				   roster_in_subscription,
				   exmpp_jid:prep_domain(To),
				   false,
				   [exmpp_jid:prep_node(To), exmpp_jid:prep_domain(To), From, unsubscribed, <<>>]),
				 true};
			    _ ->
				{true, false}
			end,
		    if Pass ->
			    PResources = get_user_present_resources(
					   exmpp_jid:prep_node(To), exmpp_jid:prep_domain(To)),
			    lists:foreach(
			      fun({_, R}) ->
				      do_route(
					From,
					exmpp_jid:full(To, R),
					Packet)
			      end, PResources);
		       true ->
			    ok
		    end;
		_ when ?IS_MESSAGE(Packet) ->
		    route_message(From, To, Packet);
		_ when ?IS_IQ(Packet) ->
		    process_iq(From, To, Packet);
		#xmlel{name = 'broadcast'} ->
		    lists:foreach(
		      fun(R) ->
			      do_route(From,
				       exmpp_jid:full(To, R),
				       Packet)
		      end, get_user_resources(exmpp_jid:prep_node(To), 
                                      exmpp_jid:prep_domain(To)));
		_ ->
		    ok
	    end;
	_ ->
	    USR = {exmpp_jid:prep_node(To),
               exmpp_jid:prep_domain(To),
               exmpp_jid:prep_resource(To)},
	    case mnesia:dirty_index_read(session, USR, #session.usr) of
		[] ->
		    case Packet of
			_ when ?IS_MESSAGE(Packet) ->
			    route_message(From, To, Packet);
			_ when ?IS_IQ(Packet) ->
			    case exmpp_iq:get_type(Packet) of
				'error' -> ok;
				'result' -> ok;
				_ ->
				    Err =
					exmpp_iq:error(Packet,
                                          'service-unavailable'),
				    ejabberd_router:route(To, From, Err)
			    end;
			_ ->
			    ?DEBUG("packet droped~n", [])
		    end;
		Ss ->
		    Session = lists:max(Ss),
		    Pid = element(2, Session#session.sid),
		    ?DEBUG("sending to process ~p~n", [Pid]),
		    Pid ! {route, From, To, Packet}
	    end
    end.

%% The default list applies to the user as a whole,
%% and is processed if there is no active list set
%% for the target session/resource to which a stanza is addressed,
%% or if there are no current sessions for the user.
is_privacy_allow(From, To, Packet) ->
<<<<<<< HEAD
    User = To#jid.user,
    Server = To#jid.server,
=======
    User = exmpp_jid:prep_node(To), 
    Server = exmpp_jid:prep_domain(To),
>>>>>>> cd09381e
    PrivacyList = ejabberd_hooks:run_fold(privacy_get_user_list, Server,
					  #userlist{}, [User, Server]),
    is_privacy_allow(From, To, Packet, PrivacyList).

%% Check if privacy rules allow this delivery
%% Function copied from ejabberd_c2s.erl
is_privacy_allow(From, To, Packet, PrivacyList) ->
<<<<<<< HEAD
    User = To#jid.user,
    Server = To#jid.server,
=======
    User = exmpp_jid:prep_node(To), 
    Server = exmpp_jid:prep_domain(To),
>>>>>>> cd09381e
    allow == ejabberd_hooks:run_fold(
	       privacy_check_packet, Server,
	       allow,
	       [User,
		Server,
		PrivacyList,
		{From, To, Packet},
		in]).

route_message(From, To, Packet) ->
    LUser = exmpp_jid:prep_node(To),
    LServer = exmpp_jid:prep_domain(To),
    PrioRes = get_user_present_resources(LUser, LServer),
    case catch lists:max(PrioRes) of
	{Priority, _R} when is_integer(Priority), Priority >= 0 ->
	    lists:foreach(
	      %% Route messages to all priority that equals the max, if
	      %% positive
	      fun({P, R}) when P == Priority ->
		      USR = {LUser, LServer, R},
		      case mnesia:dirty_index_read(session, USR, #session.usr) of
			  [] ->
			      ok; % Race condition
			  Ss ->
			      Session = lists:max(Ss),
			      Pid = element(2, Session#session.sid),
			      ?DEBUG("sending to process ~p~n", [Pid]),
			      Pid ! {route, From, To, Packet}
		      end;
		 %% Ignore other priority:
		 ({_Prio, _Res}) ->
		      ok
	      end,
	      PrioRes);
	_ ->
	    case exmpp_message:get_type(Packet) of
		'error' ->
		    ok;
		'groupchat' ->
		    bounce_offline_message(From, To, Packet);
		'headline' ->
		    bounce_offline_message(From, To, Packet);
		_ ->
		    case ejabberd_auth:is_user_exists(exmpp_jid:prep_node_as_list(To), 
                                              exmpp_jid:prep_domain_as_list(To)) of
			true ->
			    ejabberd_hooks:run(offline_message_hook,
					       exmpp_jid:prep_domain(To),
					       [From, To, Packet]);
			_ ->
			    Err = exmpp_stanza:reply_with_error(
				    Packet, 'service-unaivailable'),
			    ejabberd_router:route(To, From, Err)
		    end
	    end
    end.


%%%%%%%%%%%%%%%%%%%%%%%%%%%%%%%%%%%%%%%%%%%%%%%%%%%%%%%%%%%%%%%%%%%%%%%%%%%%%%%

clean_session_list(Ss) ->
    clean_session_list(lists:keysort(#session.usr, Ss), []).

clean_session_list([], Res) ->
    Res;
clean_session_list([S], Res) ->
    [S | Res];
clean_session_list([S1, S2 | Rest], Res) ->
    if
	S1#session.usr == S2#session.usr ->
	    if
		S1#session.sid > S2#session.sid ->
		    clean_session_list([S1 | Rest], Res);
		true ->
		    clean_session_list([S2 | Rest], Res)
	    end;
	true ->
	    clean_session_list([S2 | Rest], [S1 | Res])
    end.


%%%%%%%%%%%%%%%%%%%%%%%%%%%%%%%%%%%%%%%%%%%%%%%%%%%%%%%%%%%%%%%%%%%%%%%%%%%%%%%

get_user_present_resources(LUser, LServer) ->
    US = {LUser, LServer},
    case catch mnesia:dirty_index_read(session, US, #session.us) of
	{'EXIT', _Reason} ->
	    [];
	Ss ->
	    [{S#session.priority, element(3, S#session.usr)} ||
		S <- clean_session_list(Ss), is_integer(S#session.priority)]
    end.

%%%%%%%%%%%%%%%%%%%%%%%%%%%%%%%%%%%%%%%%%%%%%%%%%%%%%%%%%%%%%%%%%%%%%%%%%%%%%%%

%% On new session, check if some existing connections need to be replace
check_for_sessions_to_replace(JID) ->
    %% TODO: Depending on how this is executed, there could be an unneeded
    %% replacement for max_sessions. We need to check this at some point.
    check_existing_resources(JID),
    check_max_sessions(JID).

check_existing_resources(JID) ->
    USR = {exmpp_jid:prep_node(JID),
           exmpp_jid:prep_domain(JID),
           exmpp_jid:prep_resource(JID)},
    %% A connection exist with the same resource. We replace it:
    SIDs = mnesia:dirty_select(
	     session,
	     [{#session{sid = '$1', usr = USR, _ = '_'}, [], ['$1']}]),
    if
	SIDs == [] -> ok;
	true ->
	    MaxSID = lists:max(SIDs),
	    lists:foreach(
	      fun({_, Pid} = S) when S /= MaxSID ->
		      Pid ! replaced;
		 (_) -> ok
	      end, SIDs)
    end.

check_max_sessions(JID) ->
    %% If the max number of sessions for a given is reached, we replace the
    %% first one
    SIDs = mnesia:dirty_select(
	     session,
	     [{#session{sid = '$1', 
                    us = {exmpp_jid:prep_node(JID), exmpp_jid:prep_domain(JID)},
                    _ = '_'}, [],
	       ['$1']}]),
    MaxSessions = get_max_user_sessions(JID),
    if
	length(SIDs) =< MaxSessions ->
	    ok;
	true ->
	    {_, Pid} = lists:min(SIDs),
	    Pid ! replaced
    end.


%% Get the user_max_session setting
%% This option defines the max number of time a given users are allowed to
%% log in
%% Defaults to infinity
get_max_user_sessions(JID) ->
    case acl:match_rule(
	   exmpp_jid:prep_domain_as_list(JID), max_user_sessions, exmpp_jid:bare(JID)) of
	Max when is_integer(Max) -> Max;
	infinity -> infinity;
	_ -> ?MAX_USER_SESSIONS
    end.

inc_session_counter(LServer) ->
    F = fun() ->
		case mnesia:wread({session_counter, LServer}) of
		    [C] ->
			Count = C#session_counter.count + 1,
			C2 = C#session_counter{count = Count},
			mnesia:write(C2);
		    _ ->
			mnesia:write(#session_counter{vhost = LServer,
						      count = 1})
		end
	end,
    mnesia:sync_dirty(F).

dec_session_counter(LServer) ->
    F = fun() ->
		case mnesia:wread({session_counter, LServer}) of
		    [C] ->
			Count = C#session_counter.count - 1,
			C2 = C#session_counter{count = Count},
			mnesia:write(C2);
		    _ ->
			error
		end
	end,
    mnesia:sync_dirty(F).


%%%%%%%%%%%%%%%%%%%%%%%%%%%%%%%%%%%%%%%%%%%%%%%%%%%%%%%%%%%%%%%%%%%%%%%%%%%%%%%

process_iq(From, To, Packet) ->
    case exmpp_iq:xmlel_to_iq(Packet) of
	#iq{kind = request, ns = XMLNS} = IQ_Rec ->
        LServer = exmpp_jid:prep_domain(To),
	    case ets:lookup(sm_iqtable, {XMLNS, LServer}) of
		[{_, Module, Function}] ->
		    ResIQ = Module:Function(From, To, IQ_Rec),
		    if
			ResIQ /= ignore ->
			    Reply = exmpp_iq:iq_to_xmlel(ResIQ, To, From),
			    ejabberd_router:route(To, From, Reply);
			true ->
			    ok
		    end;
		[{_, Module, Function, Opts}] ->
		    gen_iq_handler:handle(LServer, 
                      Module, Function, Opts, From, To, IQ_Rec);
		[] ->
		    Err = exmpp_iq:error(Packet, 'service-unavailable'),
		    ejabberd_router:route(To, From, Err)
	    end;
	#iq{kind = response} ->
	    ok;
	_ ->
	    Err = exmpp_iq:error(Packet, 'bad-request'),
	    ejabberd_router:route(To, From, Err),
	    ok
    end.


%%%%%%%%%%%%%%%%%%%%%%%%%%%%%%%%%%%%%%%%%%%%%%%%%%%%%%%%%%%%%%%%%%%%%%%%%%%%%%%
%%% ejabberd commands

commands() ->
	[
     #ejabberd_commands{name = connected_users,
		       tags = [session],
		       desc = "List all established sessions",
		       module = ?MODULE, function = connected_users,
		       args = [],
		       result = {connected_users, {list, {sessions, string}}}},
     #ejabberd_commands{name = connected_users_number,
		       tags = [session, stats],
		       desc = "Get the number of established sessions",
		       module = ?MODULE, function = connected_users_number,
		       args = [],
		       result = {num_sessions, integer}},
     #ejabberd_commands{name = user_resources,
		       tags = [session],
		       desc = "List user's connected resources",
		       module = ?MODULE, function = user_resources,
		       args = [{user, string}, {host, string}],
		       result = {resources, {list, {resource, string}}}}
	].

connected_users() ->
    USRs = dirty_get_sessions_list(),
    SUSRs = lists:sort(USRs),
    lists:map(fun({U, S, R}) -> [U, $@, S, $/, R] end, SUSRs).

connected_users_number() ->
    length(dirty_get_sessions_list()).

user_resources(User, Server) ->
<<<<<<< HEAD
    Resources =  get_user_resources(User, Server),
=======
    Resources =  get_user_resources(list_to_binary(User), 
                                    list_to_binary(Server)),
>>>>>>> cd09381e
    lists:sort(Resources).


%%%%%%%%%%%%%%%%%%%%%%%%%%%%%%%%%%%%%%%%%%%%%%%%%%%%%%%%%%%%%%%%%%%%%%%%%%%%%%%
%%% Update Mnesia tables

update_tables() ->
    case catch mnesia:table_info(session, attributes) of
	[ur, user, node] ->
	    mnesia:delete_table(session);
	[ur, user, pid] ->
	    mnesia:delete_table(session);
	[usr, us, pid] ->
	    mnesia:delete_table(session);
	[sid, usr, us, priority] ->
	    mnesia:delete_table(session);
	[sid, usr, us, priority, info] ->
	    ok;
	{'EXIT', _} ->
	    ok
    end,
    case lists:member(presence, mnesia:system_info(tables)) of
	true ->
	    mnesia:delete_table(presence);
	false ->
	    ok
    end,
    case lists:member(local_session, mnesia:system_info(tables)) of
	true ->
	    mnesia:delete_table(local_session);
	false ->
	    ok
    end.<|MERGE_RESOLUTION|>--- conflicted
+++ resolved
@@ -50,11 +50,7 @@
 	 connected_users/0,
 	 connected_users_number/0,
 	 user_resources/2,
-<<<<<<< HEAD
-	 get_session_pid/3,
-=======
 	 get_session_pid/1,
->>>>>>> cd09381e
 	 get_user_info/3,
 	 get_user_ip/1
 	]).
@@ -66,10 +62,6 @@
 -include_lib("exmpp/include/exmpp.hrl").
 
 -include("ejabberd.hrl").
-<<<<<<< HEAD
--include("jlib.hrl").
-=======
->>>>>>> cd09381e
 -include("ejabberd_commands.hrl").
 -include("mod_privacy.hrl").
 
@@ -119,20 +111,11 @@
 	    ok
     end.
 
-<<<<<<< HEAD
-open_session(SID, User, Server, Resource, Info) ->
-    set_session(SID, User, Server, Resource, undefined, Info),
-    inc_session_counter(jlib:nameprep(Server)),
-    check_for_sessions_to_replace(User, Server, Resource),
-    JID = jlib:make_jid(User, Server, Resource),
-    ejabberd_hooks:run(sm_register_connection_hook, JID#jid.lserver,
-=======
 open_session(SID, JID, Info) when ?IS_JID(JID) ->
     set_session(SID, JID, undefined, Info),
     inc_session_counter(exmpp_jid:domain(JID)),
     check_for_sessions_to_replace(JID),
     ejabberd_hooks:run(sm_register_connection_hook, exmpp_jid:prep_domain(JID),
->>>>>>> cd09381e
 		       [SID, JID, Info]).
 
 close_session(SID, JID ) when ?IS_JID(JID)-> 
@@ -142,11 +125,7 @@
     end,
     F = fun() ->
 		mnesia:delete({session, SID}),
-<<<<<<< HEAD
-		dec_session_counter(jlib:nameprep(Server))
-=======
 		dec_session_counter(exmpp_jid:domain(JID))
->>>>>>> cd09381e
 	end,
     mnesia:sync_dirty(F),
     ejabberd_hooks:run(sm_remove_connection_hook, exmpp_jid:prep_domain(JID),
@@ -275,11 +254,7 @@
 	['$1']}]).
 
 get_vh_session_number(Server) ->
-<<<<<<< HEAD
-    LServer = jlib:nameprep(Server),
-=======
     LServer = exmpp_jid:prep_domain(exmpp_jid:parse(Server)),
->>>>>>> cd09381e
     Query = mnesia:dirty_select(
 		session_counter,
 		[{#session_counter{vhost = LServer, count = '$1'},
@@ -468,17 +443,9 @@
 	    case Packet of
 		_ when ?IS_PRESENCE(Packet) ->
 		    {Pass, _Subsc} =
-<<<<<<< HEAD
-			case xml:get_attr_s("type", Attrs) of
-			    "subscribe" ->
-				Reason = xml:get_path_s(
-					   Packet,
-					   [{elem, "status"}, cdata]),
-=======
 			case exmpp_presence:get_type(Packet) of
 			    'subscribe' ->
 				Reason = exmpp_presence:get_status(Packet),
->>>>>>> cd09381e
 				{is_privacy_allow(From, To, Packet) andalso
 				 ejabberd_hooks:run_fold(
 				   roster_in_subscription,
@@ -486,11 +453,7 @@
 				   false,
 				   [exmpp_jid:prep_node(To), exmpp_jid:prep_domain(To), From, subscribe, Reason]),
 				 true};
-<<<<<<< HEAD
-			    "subscribed" ->
-=======
 			    'subscribed' ->
->>>>>>> cd09381e
 				{is_privacy_allow(From, To, Packet) andalso
 				 ejabberd_hooks:run_fold(
 				   roster_in_subscription,
@@ -498,11 +461,7 @@
 				   false,
 				   [exmpp_jid:prep_node(To), exmpp_jid:prep_domain(To), From, subscribed, <<>>]),
 				 true};
-<<<<<<< HEAD
-			    "unsubscribe" ->
-=======
 			    'unsubscribe' ->
->>>>>>> cd09381e
 				{is_privacy_allow(From, To, Packet) andalso
 				 ejabberd_hooks:run_fold(
 				   roster_in_subscription,
@@ -510,11 +469,7 @@
 				   false,
 				   [exmpp_jid:prep_node(To), exmpp_jid:prep_domain(To), From, unsubscribe, <<>>]),
 				 true};
-<<<<<<< HEAD
-			    "unsubscribed" ->
-=======
 			    'unsubscribed' ->
->>>>>>> cd09381e
 				{is_privacy_allow(From, To, Packet) andalso
 				 ejabberd_hooks:run_fold(
 				   roster_in_subscription,
@@ -588,13 +543,8 @@
 %% for the target session/resource to which a stanza is addressed,
 %% or if there are no current sessions for the user.
 is_privacy_allow(From, To, Packet) ->
-<<<<<<< HEAD
-    User = To#jid.user,
-    Server = To#jid.server,
-=======
     User = exmpp_jid:prep_node(To), 
     Server = exmpp_jid:prep_domain(To),
->>>>>>> cd09381e
     PrivacyList = ejabberd_hooks:run_fold(privacy_get_user_list, Server,
 					  #userlist{}, [User, Server]),
     is_privacy_allow(From, To, Packet, PrivacyList).
@@ -602,13 +552,8 @@
 %% Check if privacy rules allow this delivery
 %% Function copied from ejabberd_c2s.erl
 is_privacy_allow(From, To, Packet, PrivacyList) ->
-<<<<<<< HEAD
-    User = To#jid.user,
-    Server = To#jid.server,
-=======
     User = exmpp_jid:prep_node(To), 
     Server = exmpp_jid:prep_domain(To),
->>>>>>> cd09381e
     allow == ejabberd_hooks:run_fold(
 	       privacy_check_packet, Server,
 	       allow,
@@ -855,12 +800,8 @@
     length(dirty_get_sessions_list()).
 
 user_resources(User, Server) ->
-<<<<<<< HEAD
-    Resources =  get_user_resources(User, Server),
-=======
     Resources =  get_user_resources(list_to_binary(User), 
                                     list_to_binary(Server)),
->>>>>>> cd09381e
     lists:sort(Resources).
 
 
