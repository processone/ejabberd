--- conflicted
+++ resolved
@@ -134,15 +134,6 @@
 
 -define(STREAM_TRAILER, "</stream:stream>").
 
-<<<<<<< HEAD
--define(INVALID_NS_ERR, ?SERR_INVALID_NAMESPACE).
--define(INVALID_XML_ERR, ?SERR_XML_NOT_WELL_FORMED).
--define(HOST_UNKNOWN_ERR, ?SERR_HOST_UNKNOWN).
--define(POLICY_VIOLATION_ERR(Lang, Text),
-	?SERRT_POLICY_VIOLATION(Lang, Text)).
--define(INVALID_FROM, ?SERR_INVALID_FROM).
-
-=======
 -define(INVALID_NS_ERR, exmpp_stream:error('invalid-namespace')).
 -define(INVALID_XML_ERR,  exmpp_stream:error('xml-not-well-formed')).
 -define(HOST_UNKNOWN_ERR, exmpp_stream:error('host-unknown')).
@@ -157,7 +148,6 @@
     [?NS_JABBER_CLIENT], [{?NS_XMPP, "stream"}])).
 -define(ERR_FEATURE_NOT_IMPLEMENTED(NS),
   ?STANZA_ERROR(NS, 'feature-not-implemented')).
->>>>>>> cd09381e
 
 %%%----------------------------------------------------------------------
 %%% API
@@ -175,14 +165,11 @@
 get_presence(FsmRef) ->
     gen_fsm:sync_send_all_state_event(FsmRef, {get_presence}, 1000).
 
-<<<<<<< HEAD
-=======
 
 %%TODO: for debug only
 get_state(FsmRef) ->
     gen_fsm:sync_send_all_state_event(FsmRef, get_state, 1000).
 
->>>>>>> cd09381e
 stop(FsmRef) ->
     gen_fsm:send_event(FsmRef, closed).
 
@@ -221,10 +208,6 @@
 			(_) -> false
 		     end, Opts),
     TLSOpts = [verify_none | TLSOpts1],
-<<<<<<< HEAD
-    Zlib = lists:member(zlib, Opts) andalso (not StartTLSRequired),
-=======
->>>>>>> cd09381e
     IP = peerip(SockMod, Socket),
     %% Check if IP is blacklisted:
     case is_ip_blacklisted(IP) of
@@ -260,10 +243,7 @@
 %% Return list of all available resources of contacts,
 get_subscribed(FsmRef) ->
     gen_fsm:sync_send_all_state_event(FsmRef, get_subscribed, 1000).
-<<<<<<< HEAD
-=======
-
->>>>>>> cd09381e
+
 
 %%----------------------------------------------------------------------
 %% Func: StateName/2
@@ -288,18 +268,11 @@
         Server = binary_to_list(ServerB),
 	    case lists:member(Server, ?MYHOSTS) of
 		true ->
-<<<<<<< HEAD
-		    Lang = xml:get_attr_s("xml:lang", Attrs),
-		    change_shaper(StateData, jlib:make_jid("", Server, "")),
-		    case xml:get_attr_s("version", Attrs) of
-			"1.0" ->
-=======
 		    Lang = exmpp_stream:get_lang(Opening),
 		    change_shaper(StateData,
 		      exmpp_jid:make(ServerB)),
 		    case exmpp_stream:get_version(Opening) of
 			{1, 0} ->
->>>>>>> cd09381e
 			    send_header(StateData, Server, "1.0", DefaultLang),
 			    case StateData#state.authenticated of
 				false ->
@@ -362,18 +335,6 @@
 						 lang = Lang});
 				_ ->
 				    case StateData#state.resource of
-<<<<<<< HEAD
-					"" ->
-					    RosterVersioningFeature = ejabberd_hooks:run_fold(roster_get_versioning_feature, Server, [], [Server]),
-				            StreamFeatures = [{xmlelement, "bind",
-						 [{"xmlns", ?NS_BIND}], []},
-						{xmlelement, "session",
-						 [{"xmlns", ?NS_SESSION}], []} | RosterVersioningFeature],
-					    send_element(
-					      StateData,
-					      {xmlelement, "stream:features", [],
-					       StreamFeatures}),
-=======
 					undefined ->
 					    RosterVersioningFeature = ejabberd_hooks:run_fold(roster_get_versioning_feature, ServerB, [], [ServerB]),
 					    send_element(
@@ -382,7 +343,6 @@
 						  exmpp_server_binding:feature(),
 						  exmpp_server_session:feature()
 						| RosterVersioningFeature])),
->>>>>>> cd09381e
 					    fsm_next_state(wait_for_bind,
 						       StateData#state{
 							 server = ServerB,
@@ -402,16 +362,6 @@
 			    if
 				(not StateData#state.tls_enabled) and
 				StateData#state.tls_required ->
-<<<<<<< HEAD
-				    send_element(
-				      StateData,
-				      ?POLICY_VIOLATION_ERR(
-					 Lang,
-					 "Use of STARTTLS required")),
-				    send_trailer(StateData),
-				    {stop, normal, StateData};
-				true ->
-=======
 				    send_element(StateData,
 				      exmpp_xml:append_child(Header,
 					exmpp_stream:error('policy-violation',
@@ -420,7 +370,6 @@
 				    {stop, normal, StateData};
 				true ->
 				    send_element(StateData, Header),
->>>>>>> cd09381e
 				    fsm_next_state(wait_for_auth,
 						   StateData#state{
 						     server = ServerB,
@@ -481,88 +430,6 @@
 	    send_element(StateData, exmpp_iq:error(El, Err)),
 	    fsm_next_state(wait_for_auth, StateData);
 	{auth, _ID, set, {U, P, D, R}} ->
-<<<<<<< HEAD
-	    JID = jlib:make_jid(U, StateData#state.server, R),
-	    case (JID /= error) andalso
-		(acl:match_rule(StateData#state.server,
-				StateData#state.access, JID) == allow) of
-		true ->
-                    DGen = fun(PW) ->
-                             sha:sha(StateData#state.streamid ++ PW) end,
-		    case ejabberd_auth:check_password_with_authmodule(
-			   U, StateData#state.server, P, D, DGen) of
-			{true, AuthModule} ->
-			    ?INFO_MSG(
-			       "(~w) Accepted legacy authentication for ~s by ~p",
-			       [StateData#state.socket,
-				jlib:jid_to_string(JID), AuthModule]),
-			    SID = {now(), self()},
-			    Conn = get_conn_type(StateData),
-			    Info = [{ip, StateData#state.ip}, {conn, Conn},
-				    {auth_module, AuthModule}],
-			    ejabberd_sm:open_session(
-			      SID, U, StateData#state.server, R, Info),
-			    Res1 = jlib:make_result_iq_reply(El),
-			    Res = setelement(4, Res1, []),
-			    send_element(StateData, Res),
-			    change_shaper(StateData, JID),
-			    {Fs, Ts} = ejabberd_hooks:run_fold(
-					 roster_get_subscription_lists,
-					 StateData#state.server,
-					 {[], []},
-					 [U, StateData#state.server]),
-			    LJID = jlib:jid_tolower(
-				     jlib:jid_remove_resource(JID)),
-			    Fs1 = [LJID | Fs],
-			    Ts1 = [LJID | Ts],
-			    PrivList =
-				ejabberd_hooks:run_fold(
-				  privacy_get_user_list, StateData#state.server,
-				  #userlist{},
-				  [U, StateData#state.server]),
-                            NewStateData =
-                                StateData#state{
-					     user = U,
-					     resource = R,
-					     jid = JID,
-					     sid = SID,
-					     conn = Conn,
-					     auth_module = AuthModule,
-					     pres_f = ?SETS:from_list(Fs1),
-					     pres_t = ?SETS:from_list(Ts1),
-					     privacy_list = PrivList},
-			    fsm_next_state_pack(session_established,
-                                                NewStateData);
-			_ ->
-			    ?INFO_MSG(
-			       "(~w) Failed legacy authentication for ~s",
-			       [StateData#state.socket,
-				jlib:jid_to_string(JID)]),
-			    Err = jlib:make_error_reply(
-				    El, ?ERR_NOT_AUTHORIZED),
-			    send_element(StateData, Err),
-			    fsm_next_state(wait_for_auth, StateData)
-		    end;
-		_ ->
-		    if
-			JID == error ->
-			    ?INFO_MSG(
-			       "(~w) Forbidden legacy authentication for "
-			       "username '~s' with resource '~s'",
-			       [StateData#state.socket, U, R]),
-			    Err = jlib:make_error_reply(El, ?ERR_JID_MALFORMED),
-			    send_element(StateData, Err),
-			    fsm_next_state(wait_for_auth, StateData);
-			true ->
-			    ?INFO_MSG(
-			       "(~w) Forbidden legacy authentication for ~s",
-			       [StateData#state.socket,
-				jlib:jid_to_string(JID)]),
-			    Err = jlib:make_error_reply(El, ?ERR_NOT_ALLOWED),
-			    send_element(StateData, Err),
-			    fsm_next_state(wait_for_auth, StateData)
-		    end
-=======
 	    try
 		JID = exmpp_jid:make(U, StateData#state.server, R),
 		UBinary = exmpp_jid:prep_node(JID),
@@ -642,7 +509,6 @@
 		    Res1 = exmpp_iq:error_without_original(El, 'jid-malformed'),
 		    send_element(StateData, Res1),
 		    fsm_next_state(wait_for_auth, StateData)
->>>>>>> cd09381e
 	    end;
 	_ ->
 	    process_unauthenticated_stanza(StateData, El),
@@ -681,30 +547,17 @@
 		{ok, Props} ->
 		    (StateData#state.sockmod):reset_stream(
 		      StateData#state.socket),
-<<<<<<< HEAD
-		    send_element(StateData,
-				 {xmlelement, "success",
-				  [{"xmlns", ?NS_SASL}], []}),
-		    U = xml:get_attr_s(username, Props),
-		    AuthModule = xml:get_attr_s(auth_module, Props),
-		    ?INFO_MSG("(~w) Accepted authentication for ~s by ~p",
-=======
 		    send_element(StateData, exmpp_server_sasl:success()),
 		    U = proplists:get_value(username, Props),
 		    AuthModule = proplists:get_value(auth_module, Props),
 		    ?INFO_MSG("(~w) Accepted authentication for ~s by ~s",
->>>>>>> cd09381e
 			      [StateData#state.socket, U, AuthModule]),
 		    fsm_next_state(wait_for_stream,
 				   StateData#state{
 				     streamid = new_id(),
 				     authenticated = true,
 				     auth_module = AuthModule,
-<<<<<<< HEAD
-				     user = U });
-=======
 				     user = list_to_binary(U) });
->>>>>>> cd09381e
 		{continue, ServerOut, NewSASLState} ->
 		    send_element(StateData,
 		      exmpp_server_sasl:challenge(ServerOut)),
@@ -749,19 +602,11 @@
 					   streamid = new_id(),
 					   tls_enabled = true
 					  });
-<<<<<<< HEAD
-	{?NS_COMPRESS, "compress"} when Zlib == true,
-					((SockMod == gen_tcp) or
-					 (SockMod == tls)) ->
-	    case xml:get_subtag(El, "method") of
-		false ->
-=======
 	{?NS_COMPRESS, 'compress'} when Zlib == true,
 					((SockMod == gen_tcp) or
 					 (SockMod == tls)) ->
 	    case exmpp_server_compression:selected_method(El) of
 		undefined ->
->>>>>>> cd09381e
 		    send_element(StateData,
 		      exmpp_server_compression:failure('setup-failed')),
 		    fsm_next_state(wait_for_feature_request, StateData);
@@ -784,14 +629,8 @@
 	    if
 		(SockMod == gen_tcp) and TLSRequired ->
 		    Lang = StateData#state.lang,
-<<<<<<< HEAD
-		    send_element(StateData, ?POLICY_VIOLATION_ERR(
-					       Lang,
-					       "Use of STARTTLS required")),
-=======
 		    send_element(StateData, exmpp_stream:error(
 			'policy-violation', {Lang, "Use of STARTTLS required"})),
->>>>>>> cd09381e
 		    send_trailer(StateData),
 		    {stop, normal, StateData};
 		true ->
@@ -804,10 +643,7 @@
     {stop, normal, StateData};
 
 wait_for_feature_request({xmlstreamend, _Name}, StateData) ->
-<<<<<<< HEAD
-=======
     send_element(StateData, exmpp_stream:closing()),
->>>>>>> cd09381e
     send_trailer(StateData),
     {stop, normal, StateData};
 
@@ -830,19 +666,10 @@
 		{ok, Props} ->
 		    (StateData#state.sockmod):reset_stream(
 		      StateData#state.socket),
-<<<<<<< HEAD
-		    send_element(StateData,
-				 {xmlelement, "success",
-				  [{"xmlns", ?NS_SASL}], []}),
-		    U = xml:get_attr_s(username, Props),
-		    AuthModule = xml:get_attr_s(auth_module, Props),
-		    ?INFO_MSG("(~w) Accepted authentication for ~s by ~p",
-=======
 		    send_element(StateData, exmpp_server_sasl:success()),
 		    U = proplists:get_value(username, Props),
 		    AuthModule = proplists:get_value(auth_module, Props),
 		    ?INFO_MSG("(~w) Accepted authentication for ~s by ~s",
->>>>>>> cd09381e
 			      [StateData#state.socket, U, AuthModule]),
 		    fsm_next_state(wait_for_stream,
 				   StateData#state{
@@ -930,61 +757,6 @@
 
 
 wait_for_session({xmlstreamelement, El}, StateData) ->
-<<<<<<< HEAD
-    case jlib:iq_query_info(El) of
-	#iq{type = set, xmlns = ?NS_SESSION} ->
-	    U = StateData#state.user,
-	    R = StateData#state.resource,
-	    JID = StateData#state.jid,
-	    case acl:match_rule(StateData#state.server,
-				StateData#state.access, JID) of
-		allow ->
-		    ?INFO_MSG("(~w) Opened session for ~s",
-			      [StateData#state.socket,
-			       jlib:jid_to_string(JID)]),
-		    SID = {now(), self()},
-		    Conn = get_conn_type(StateData),
-		    Info = [{ip, StateData#state.ip}, {conn, Conn},
-			    {auth_module, StateData#state.auth_module}],
-		    ejabberd_sm:open_session(
-		      SID, U, StateData#state.server, R, Info),
-		    Res = jlib:make_result_iq_reply(El),
-		    send_element(StateData, Res),
-		    change_shaper(StateData, JID),
-		    {Fs, Ts} = ejabberd_hooks:run_fold(
-				 roster_get_subscription_lists,
-				 StateData#state.server,
-				 {[], []},
-				 [U, StateData#state.server]),
-		    LJID = jlib:jid_tolower(jlib:jid_remove_resource(JID)),
-		    Fs1 = [LJID | Fs],
-		    Ts1 = [LJID | Ts],
-		    PrivList =
-			ejabberd_hooks:run_fold(
-			  privacy_get_user_list, StateData#state.server,
-			  #userlist{},
-			  [U, StateData#state.server]),
-                    NewStateData =
-                        StateData#state{
-				     sid = SID,
-				     conn = Conn,
-				     pres_f = ?SETS:from_list(Fs1),
-				     pres_t = ?SETS:from_list(Ts1),
-				     privacy_list = PrivList},
-		    fsm_next_state_pack(session_established,
-                                        NewStateData);
-		_ ->
-		    ejabberd_hooks:run(forbidden_session_hook,
-				       StateData#state.server, [JID]),
-		    ?INFO_MSG("(~w) Forbidden session for ~s",
-			      [StateData#state.socket,
-			       jlib:jid_to_string(JID)]),
-		    Err = jlib:make_error_reply(El, ?ERR_NOT_ALLOWED),
-		    send_element(StateData, Err),
-		    fsm_next_state(wait_for_session, StateData)
-	    end;
-	_ ->
-=======
     try
     ServerString = binary_to_list(StateData#state.server),
 	JID = StateData#state.jid,
@@ -1038,7 +810,6 @@
 	end
     catch
 	_Exception ->
->>>>>>> cd09381e
 	    fsm_next_state(wait_for_session, StateData)
     end;
 
@@ -1059,17 +830,6 @@
 
 
 session_established({xmlstreamelement, El}, StateData) ->
-<<<<<<< HEAD
-    FromJID = StateData#state.jid,
-    % Check 'from' attribute in stanza RFC 3920 Section 9.1.2
-    case check_from(El, FromJID) of
-	'invalid-from' ->
-	    send_element(StateData, ?INVALID_FROM),
-	    send_trailer(StateData),
-	    {stop, normal, StateData};
-	_NewEl ->
-	    session_established2(El, StateData)
-=======
     %% Check 'from' attribute in stanza RFC 3920 Section 9.1.2
     case check_from(El, StateData#state.jid) of
         'invalid-from' ->
@@ -1078,7 +838,6 @@
             {stop, normal, StateData};
          _ ->
             session_established2(El, StateData)
->>>>>>> cd09381e
     end;
 
 %% We hibernate the process to reduce memory consumption after a
@@ -1106,97 +865,6 @@
 
 session_established(closed, StateData) ->
     {stop, normal, StateData}.
-<<<<<<< HEAD
-
-%% Process packets sent by user (coming from user on c2s XMPP
-%% connection)
-session_established2(El, StateData) ->
-    {xmlelement, Name, Attrs, _Els} = El,
-    User = StateData#state.user,
-    Server = StateData#state.server,
-    FromJID = StateData#state.jid,
-    To = xml:get_attr_s("to", Attrs),
-    ToJID = case To of
-		"" ->
-		    jlib:make_jid(User, Server, "");
-		_ ->
-		    jlib:string_to_jid(To)
-	    end,
-    NewEl1 = jlib:remove_attr("xmlns", El),
-    NewEl = case xml:get_attr_s("xml:lang", Attrs) of
-		"" ->
-		    case StateData#state.lang of
-			"" -> NewEl1;
-			Lang ->
-			    xml:replace_tag_attr("xml:lang", Lang, NewEl1)
-		    end;
-		_ ->
-		    NewEl1
-	    end,
-    NewState =
-	case ToJID of
-	    error ->
-		case xml:get_attr_s("type", Attrs) of
-		    "error" -> StateData;
-		    "result" -> StateData;
-		    _ ->
-			Err = jlib:make_error_reply(NewEl, ?ERR_JID_MALFORMED),
-			send_element(StateData, Err),
-			StateData
-		end;
-	    _ ->
-		case Name of
-		    "presence" ->
-			PresenceEl = ejabberd_hooks:run_fold(
-				       c2s_update_presence,
-				       Server,
-				       NewEl,
-				       [User, Server]),
-			ejabberd_hooks:run(
-			  user_send_packet,
-			  Server,
-			  [FromJID, ToJID, PresenceEl]),
-			case ToJID of
-			    #jid{user = User,
-				 server = Server,
-				 resource = ""} ->
-				?DEBUG("presence_update(~p,~n\t~p,~n\t~p)",
-				       [FromJID, PresenceEl, StateData]),
-				presence_update(FromJID, PresenceEl,
-						StateData);
-			    _ ->
-				presence_track(FromJID, ToJID, PresenceEl,
-					       StateData)
-			end;
-		    "iq" ->
-			case jlib:iq_query_info(NewEl) of
-			    #iq{xmlns = ?NS_PRIVACY} = IQ ->
-				process_privacy_iq(
-				  FromJID, ToJID, IQ, StateData);
-			    _ ->
-				ejabberd_hooks:run(
-				  user_send_packet,
-				  Server,
-				  [FromJID, ToJID, NewEl]),
-				ejabberd_router:route(
-				  FromJID, ToJID, NewEl),
-				StateData
-			end;
-		    "message" ->
-			ejabberd_hooks:run(user_send_packet,
-					   Server,
-					   [FromJID, ToJID, NewEl]),
-			check_privacy_route(FromJID, StateData, FromJID,
-					    ToJID, NewEl),
-			StateData;
-		    _ ->
-			StateData
-		end
-	end,
-    ejabberd_hooks:run(c2s_loop_debug, [{xmlstreamelement, El}]),
-    fsm_next_state(session_established, NewState).
-=======
->>>>>>> cd09381e
 
 %% Process packets sent by user (coming from user on c2s XMPP
 %% connection)
@@ -1345,10 +1013,7 @@
 handle_sync_event(get_subscribed, _From, StateName, StateData) ->
     Subscribed = ?SETS:to_list(StateData#state.pres_f),
     {reply, Subscribed, StateName, StateData};
-<<<<<<< HEAD
-=======
-
->>>>>>> cd09381e
+
 
 handle_sync_event(_Event, _From, StateName, StateData) ->
     Reply = ok,
@@ -1369,15 +1034,9 @@
     ejabberd_hooks:run(c2s_loop_debug, [Text]),
     fsm_next_state(StateName, StateData);
 handle_info(replaced, _StateName, StateData) ->
-<<<<<<< HEAD
-    Lang = StateData#state.lang,
-    send_element(StateData,
-		 ?SERRT_CONFLICT(Lang, "Replaced by new connection")),
-=======
     _Lang = StateData#state.lang,
     send_element(StateData,
 		 ?SERRT_CONFLICT), %% (Lang, "Replaced by new connection")),
->>>>>>> cd09381e
     send_trailer(StateData),
     {stop, normal, StateData#state{authenticated = replaced}};
 %% Process Packets that are to be send to the user
@@ -1424,21 +1083,6 @@
 			NewA = remove_element(LFrom,
 					      StateData#state.pres_a),
 			{true, Attrs, StateData#state{pres_a = NewA}};
-<<<<<<< HEAD
-		    "invisible" ->
-			Attrs1 = lists:keydelete("type", 1, Attrs),
-			{true, [{"type", "unavailable"} | Attrs1], StateData};
-		    "subscribe" ->
-			SRes = is_privacy_allow(From, To, Packet, StateData#state.privacy_list),
-			{SRes, Attrs, StateData};
-		    "subscribed" ->
-			SRes = is_privacy_allow(From, To, Packet, StateData#state.privacy_list),
-			{SRes, Attrs, StateData};
-		    "unsubscribe" ->
-			SRes = is_privacy_allow(From, To, Packet, StateData#state.privacy_list),
-			{SRes, Attrs, StateData};
-		    "unsubscribed" ->
-=======
 		    'invisible' ->
 			Attrs1 = exmpp_stanza:set_type_in_attrs(Attrs,
 			  'unavailable'),
@@ -1453,7 +1097,6 @@
 			SRes = is_privacy_allow(From, To, Packet, StateData#state.privacy_list),
 			{SRes, Attrs, StateData};
 		    'unsubscribed' ->
->>>>>>> cd09381e
 			SRes = is_privacy_allow(From, To, Packet, StateData#state.privacy_list),
 			{SRes, Attrs, StateData};
 		    _ ->
@@ -1466,13 +1109,8 @@
 				{From, To, Packet},
 				in]) of
 			    allow ->
-<<<<<<< HEAD
-				LFrom = jlib:jid_tolower(From),
-				LBFrom = jlib:jid_remove_resource(LFrom),
-=======
 				LFrom = jlib:short_prepd_jid(From),
 				LBFrom = jlib:short_prepd_bare_jid(From),
->>>>>>> cd09381e
 				case ?SETS:is_element(
 					LFrom, StateData#state.pres_a) orelse
 				    ?SETS:is_element(
@@ -1527,25 +1165,8 @@
 			    false ->
 				{false, Attrs, StateData};
 			    NewPL ->
-<<<<<<< HEAD
-				PrivPushIQ =
-				    #iq{type = set, xmlns = ?NS_PRIVACY,
-					id = "push" ++ randoms:get_string(),
-					sub_el = [{xmlelement, "query",
-						   [{"xmlns", ?NS_PRIVACY}],
-						   [{xmlelement, "list",
-						     [{"name", PrivListName}],
-						     []}]}]},
-				PrivPushEl =
-				    jlib:replace_from_to(
-				      jlib:jid_remove_resource(
-					StateData#state.jid),
-				      StateData#state.jid,
-				      jlib:iq_to_xml(PrivPushIQ)),
-=======
 				PrivPushEl = exmpp_server_privacy:list_push(
 				  StateData#state.jid, PrivListName),
->>>>>>> cd09381e
 				send_element(StateData, PrivPushEl),
 				{false, Attrs, StateData#state{privacy_list = NewPL}}
 			end;
@@ -1607,17 +1228,6 @@
     if
 	Pass == exit ->
 	    %% When Pass==exit, NewState contains a string instead of a #state{}
-<<<<<<< HEAD
-	    Lang = StateData#state.lang,
-	    send_element(StateData, ?SERRT_CONFLICT(Lang, NewState)),
-	    send_trailer(StateData),
-	    {stop, normal, StateData};
-	Pass ->
-	    Attrs2 = jlib:replace_from_to_attrs(jlib:jid_to_string(From),
-						jlib:jid_to_string(To),
-						NewAttrs),
-	    FixedPacket = {xmlelement, Name, Attrs2, Els},
-=======
 	    _Lang = StateData#state.lang,
 	    send_element(StateData, ?SERRT_CONFLICT), %% (Lang, NewState)),
 	    send_trailer(StateData),
@@ -1626,7 +1236,6 @@
 	    Attrs2 = exmpp_stanza:set_sender_in_attrs(NewAttrs, From),
 	    Attrs3 = exmpp_stanza:set_recipient_in_attrs(Attrs2, To),
 	    FixedPacket = Packet#xmlel{attrs = Attrs3},
->>>>>>> cd09381e
 	    send_element(StateData, FixedPacket),
 	    ejabberd_hooks:run(user_receive_packet,
 			       StateData#state.server,
@@ -1715,11 +1324,8 @@
     ?DEBUG("Send XML on stream = ~s", [Text]),
     (StateData#state.sockmod):send(StateData#state.socket, Text).
 
-<<<<<<< HEAD
-=======
 send_element(StateData, #xmlel{ns = ?NS_XMPP, name = 'stream'} = El) ->
     send_text(StateData, exmpp_stream:to_iolist(El));
->>>>>>> cd09381e
 send_element(StateData, El) when StateData#state.xml_socket ->
     (StateData#state.sockmod):send_xml(StateData#state.socket,
 				       {xmlstreamelement, El});
@@ -1774,54 +1380,6 @@
 send_trailer(StateData) ->
     send_element(StateData, exmpp_stream:closing()).
 
-send_header(StateData, Server, Version, Lang)
-  when StateData#state.xml_socket ->
-    VersionAttr =
-	case Version of
-	    "" -> [];
-	    _ -> [{"version", Version}]
-	end,
-    LangAttr =
-	case Lang of
-	    "" -> [];
-	    _ -> [{"xml:lang", Lang}]
-	end,
-    Header =
-	{xmlstreamstart,
-	 "stream:stream",
-	 VersionAttr ++
-	 LangAttr ++
-	 [{"xmlns", "jabber:client"},
-	  {"xmlns:stream", "http://etherx.jabber.org/streams"},
-	  {"id", StateData#state.streamid},
-	  {"from", Server}]},
-    (StateData#state.sockmod):send_xml(
-      StateData#state.socket, Header);
-send_header(StateData, Server, Version, Lang) ->
-    VersionStr =
-	case Version of
-	    "" -> "";
-	    _ -> [" version='", Version, "'"]
-	end,
-    LangStr =
-	case Lang of
-	    "" -> "";
-	    _ -> [" xml:lang='", Lang, "'"]
-	end,
-    Header = io_lib:format(?STREAM_HEADER,
-			   [StateData#state.streamid,
-			    Server,
-			    VersionStr,
-			    LangStr]),
-    send_text(StateData, Header).
-
-send_trailer(StateData) when StateData#state.xml_socket ->
-    (StateData#state.sockmod):send_xml(
-      StateData#state.socket,
-      {xmlstreamend, "stream:stream"});
-send_trailer(StateData) ->
-    send_text(StateData, ?STREAM_TRAILER).
-
 
 new_id() ->
     randoms:get_string().
@@ -1901,11 +1459,7 @@
 	    if
 		Cond1 ->
 		    Timestamp = StateData#state.pres_timestamp,
-<<<<<<< HEAD
-		    Packet = xml:append_subtags(
-=======
 		    Packet = exmpp_xml:append_children(
->>>>>>> cd09381e
 			       StateData#state.pres_last,
 			       %% To is the one sending the presence (the target of the probe)
 			       [jlib:timestamp_to_xml(Timestamp, utc, To, ""),
@@ -1942,24 +1496,12 @@
 
 %% User updates his presence (non-directed presence packet)
 presence_update(From, Packet, StateData) ->
-<<<<<<< HEAD
-    {xmlelement, _Name, Attrs, _Els} = Packet,
-    case xml:get_attr_s("type", Attrs) of
-	"unavailable" ->
-	    Status = case xml:get_subtag(Packet, "status") of
-			 false ->
-			    "";
-			 StatusTag ->
-			    xml:get_tag_cdata(StatusTag)
-		     end,
-=======
     case exmpp_presence:get_type(Packet) of
 	'unavailable' ->
 	    Status = case exmpp_presence:get_status(Packet) of
 		undefined -> <<>>;
 		S         -> S
 	    end,
->>>>>>> cd09381e
 	    Info = [{ip, StateData#state.ip}, {conn, StateData#state.conn},
 		    {auth_module, StateData#state.auth_module}],
 	    ejabberd_sm:unset_presence(StateData#state.sid,
@@ -2022,15 +1564,11 @@
 				      _Exception -> 0
 				  end
 			  end,
-<<<<<<< HEAD
-	    NewPriority = get_priority_from_presence(Packet),
-=======
 	    NewPriority = try
 		exmpp_presence:get_priority(Packet)
 	    catch
 		_Exception1 -> 0
 	    end,
->>>>>>> cd09381e
 	    Timestamp = calendar:now_to_universal_time(now()),
 	    update_priority(NewPriority, Packet, StateData),
 	    FromUnavail = (StateData#state.pres_last == undefined) or
@@ -2074,29 +1612,16 @@
 
 %% User sends a directed presence packet
 presence_track(From, To, Packet, StateData) ->
-<<<<<<< HEAD
-    {xmlelement, _Name, Attrs, _Els} = Packet,
-    LTo = jlib:jid_tolower(To),
-    User = StateData#state.user,
-    Server = StateData#state.server,
-    case xml:get_attr_s("type", Attrs) of
-	"unavailable" ->
-=======
     LTo = jlib:short_prepd_jid(To),
     case exmpp_presence:get_type(Packet) of
 	'unavailable' ->
->>>>>>> cd09381e
 	    check_privacy_route(From, StateData, From, To, Packet),
 	    I = remove_element(LTo, StateData#state.pres_i),
 	    A = remove_element(LTo, StateData#state.pres_a),
 	    StateData#state{pres_i = I,
 			    pres_a = A};
-<<<<<<< HEAD
-	"invisible" ->
-=======
 	'invisible' ->
 	    ejabberd_router:route(From, To, Packet),
->>>>>>> cd09381e
 	    check_privacy_route(From, StateData, From, To, Packet),
 	    I = ?SETS:add_element(LTo, StateData#state.pres_i),
 	    A = remove_element(LTo, StateData#state.pres_a),
@@ -2104,56 +1629,27 @@
 			    pres_a = A};
 	'subscribe' ->
 	    ejabberd_hooks:run(roster_out_subscription,
-<<<<<<< HEAD
-			       Server,
-			       [User, Server, To, subscribe]),
-	    check_privacy_route(From, StateData, jlib:jid_remove_resource(From),
-=======
 			     StateData#state.server,
 			     [StateData#state.user, StateData#state.server, To, subscribe]),
 	    check_privacy_route(From, StateData, exmpp_jid:bare(From),
->>>>>>> cd09381e
 				To, Packet),
 	    StateData;
 	'subscribed' ->
 	    ejabberd_hooks:run(roster_out_subscription,
-<<<<<<< HEAD
-			       Server,
-			       [User, Server, To, subscribed]),
-	    check_privacy_route(From, StateData, jlib:jid_remove_resource(From),
-=======
 	             StateData#state.server,
 			     [StateData#state.user, StateData#state.server, To, subscribed]),
 	    check_privacy_route(From, StateData, exmpp_jid:bare(From),
->>>>>>> cd09381e
 				To, Packet),
 	    StateData;
 	'unsubscribe' ->
 	    ejabberd_hooks:run(roster_out_subscription,
-<<<<<<< HEAD
-			       Server,
-			       [User, Server, To, unsubscribe]),
-	    check_privacy_route(From, StateData, jlib:jid_remove_resource(From),
-=======
 			     StateData#state.server,
 			     [StateData#state.user, StateData#state.server, To, unsubscribe]),
 	    check_privacy_route(From, StateData, exmpp_jid:bare(From),
->>>>>>> cd09381e
 				To, Packet),
 	    StateData;
 	'unsubscribed' ->
 	    ejabberd_hooks:run(roster_out_subscription,
-<<<<<<< HEAD
-			       Server,
-			       [User, Server, To, unsubscribed]),
-	    check_privacy_route(From, StateData, jlib:jid_remove_resource(From),
-				To, Packet),
-	    StateData;
-	"error" ->
-	    check_privacy_route(From, StateData, From, To, Packet),
-	    StateData;
-	"probe" ->
-=======
 			     StateData#state.server,
 			     [StateData#state.user, StateData#state.server, To, unsubscribed]),
 	    check_privacy_route(From, StateData, exmpp_jid:bare(From),
@@ -2163,7 +1659,6 @@
 	    check_privacy_route(From, StateData, From, To, Packet),
 	    StateData;
 	'probe' ->
->>>>>>> cd09381e
 	    check_privacy_route(From, StateData, From, To, Packet),
 	    StateData;
 	_ ->
@@ -2191,13 +1686,8 @@
 
 %% Check if privacy rules allow this delivery
 is_privacy_allow(From, To, Packet, PrivacyList) ->
-<<<<<<< HEAD
-    User = To#jid.user,
-    Server = To#jid.server,
-=======
     User = exmpp_jid:prep_node(To), 
     Server = exmpp_jid:prep_domain(To),
->>>>>>> cd09381e
     allow == ejabberd_hooks:run_fold(
 	       privacy_check_packet, Server,
 	       allow,
@@ -2431,11 +1921,7 @@
     case ejabberd_hooks:run_fold(resend_offline_messages_hook,
 				 StateData#state.server,
 				 [],
-<<<<<<< HEAD
-				 [User, Server]) of
-=======
 				 [UserB, ServerB]) of
->>>>>>> cd09381e
 	Rs when is_list(Rs) ->
 	    lists:foreach(
 	      fun({route,
@@ -2520,17 +2006,6 @@
 	_ -> undefined
     end.
 
-%% fsm_next_state_pack: Pack the StateData structure to improve
-%% sharing.
-fsm_next_state_pack(StateName, StateData) ->
-    fsm_next_state_gc(StateName, pack(StateData)).
-
-%% fsm_next_state_gc: Garbage collect the process heap to make use of
-%% the newly packed StateData structure.
-fsm_next_state_gc(StateName, PackedStateData) ->
-    erlang:garbage_collect(),
-    fsm_next_state(StateName, PackedStateData).
-
 %% fsm_next_state: Generate the next_state FSM tuple with different
 %% timeout, depending on the future state
 fsm_next_state(session_established, StateData) ->
@@ -2554,79 +2029,6 @@
 %% Check from attributes
 %% returns invalid-from|NewElement
 check_from(El, FromJID) ->
-<<<<<<< HEAD
-    case xml:get_tag_attr("from", El) of
-	false ->
-	    El;
-	{value, SJID} ->
-	    JID = jlib:string_to_jid(SJID),
-	    case JID of
-		error ->
-		    'invalid-from';
-		#jid{} ->
-		    if
-			(JID#jid.luser == FromJID#jid.luser) and
-			(JID#jid.lserver == FromJID#jid.lserver) and
-			(JID#jid.lresource == FromJID#jid.lresource) ->
-			    El;
-			(JID#jid.luser == FromJID#jid.luser) and
-			(JID#jid.lserver == FromJID#jid.lserver) and
-			(JID#jid.lresource == "") ->
-			    El;
-			true ->
-			    'invalid-from'
-		    end
-	    end
-    end.
-
-%%%----------------------------------------------------------------------
-%%% JID Set memory footprint reduction code
-%%%----------------------------------------------------------------------
-
-%% Try to reduce the heap footprint of the four presence sets
-%% by ensuring that we re-use strings and Jids wherever possible.
-pack(S = #state{pres_a=A,
-                pres_i=I,
-                pres_f=F,
-                pres_t=T}) ->
-    {NewA, Pack1} = pack_jid_set(A, gb_trees:empty()),
-    {NewI, Pack2} = pack_jid_set(I, Pack1),
-    {NewF, Pack3} = pack_jid_set(F, Pack2),
-    {NewT, _Pack4} = pack_jid_set(T, Pack3),
-    %% Throw away Pack4 so that if we delete references to
-    %% Strings or Jids in any of the sets there will be
-    %% no live references for the GC to find.
-    S#state{pres_a=NewA,
-            pres_i=NewI,
-            pres_f=NewF,
-            pres_t=NewT}.
-
-pack_jid_set(Set, Pack) ->
-    Jids = ?SETS:to_list(Set),
-    {PackedJids, NewPack} = pack_jids(Jids, Pack, []),
-    {?SETS:from_list(PackedJids), NewPack}.
-
-pack_jids([], Pack, Acc) -> {Acc, Pack};
-pack_jids([{U,S,R}=Jid | Jids], Pack, Acc) ->
-    case gb_trees:lookup(Jid, Pack) of
-        {value, PackedJid} ->
-            pack_jids(Jids, Pack, [PackedJid | Acc]);
-        none ->
-            {NewU, Pack1} = pack_string(U, Pack),
-            {NewS, Pack2} = pack_string(S, Pack1),
-            {NewR, Pack3} = pack_string(R, Pack2),
-            NewJid = {NewU, NewS, NewR},
-            NewPack = gb_trees:insert(NewJid, NewJid, Pack3),
-            pack_jids(Jids, NewPack, [NewJid | Acc])
-    end.
-
-pack_string(String, Pack) ->
-    case gb_trees:lookup(String, Pack) of
-        {value, PackedString} ->
-            {PackedString, Pack};
-        none ->
-            {String, gb_trees:insert(String, String, Pack)}
-=======
     case exmpp_stanza:get_sender(El) of
 	undefined ->
 	    El;
@@ -2655,5 +2057,4 @@
 		_:_ ->
 		    'invalid-from'
 	    end
->>>>>>> cd09381e
     end.