--- conflicted
+++ resolved
@@ -66,67 +66,7 @@
 -include("ejabberd.hrl").
 -include("jlib.hrl").
 -include("mod_privacy.hrl").
-<<<<<<< HEAD
 -include("ejabberd_c2s.hrl").
-=======
-
--define(SETS, gb_sets).
--define(DICT, dict).
-
-%% pres_a contains all the presence available send (either through roster mechanism or directed).
-%% Directed presence unavailable remove user from pres_a.
--record(state, {socket,
-		sockmod,
-		socket_monitor,
-		xml_socket,
-		streamid,
-		sasl_state,
-		access,
-		shaper,
-		zlib = false,
-		tls = false,
-		tls_required = false,
-		tls_enabled = false,
-		tls_options = [],
-		authenticated = false,
-		jid,
-		user = "", server = ?MYNAME, resource = "",
-		sid,
-		pres_t = ?SETS:new(),
-		pres_f = ?SETS:new(),
-		pres_a = ?SETS:new(),
-		pres_i = ?SETS:new(),
-		pres_last, pres_pri,
-		pres_timestamp,
-		pres_invis = false,
-		privacy_list = #userlist{},
-		conn = unknown,
-		auth_module = unknown,
-		ip,
-		lang,
-		reception = true,
-		standby = false,
-		queue = queue:new(),
-		queue_len = 0,
-		pres_queue = gb_trees:empty(),
-		keepalive_timer,
-		keepalive_timeout,
-		oor_timeout,
-		oor_status = "",
-		oor_show = "",
-		oor_notification,
-		oor_send_body = all,
-		oor_send_groupchat = false,
-		oor_send_from = jid,
-		oor_appid = "",
-		oor_unread = 0,
-		oor_unread_users = ?SETS:new(),
-                oor_offline = false,
-		ack_enabled = false,
-		ack_counter = 0,
-		ack_queue = queue:new(),
-		ack_timer}).
->>>>>>> f2cfee11
 
 %-define(DBGFSM, true).
 
@@ -615,12 +555,7 @@
 				  privacy_get_user_list, StateData#state.server,
 				  #userlist{},
 				  [U, StateData#state.server]),
-<<<<<<< HEAD
-				    NewStateData = StateData#state{
-=======
-			    NewStateData =
-                                StateData#state{
->>>>>>> f2cfee11
+			    NewStateData = StateData#state{
 					     user = U,
 					     resource = R,
 					     jid = JID,
@@ -1246,7 +1181,6 @@
 %%          {next_state, NextStateName, NextStateData, Timeout} |
 %%          {stop, Reason, NewStateData}
 %%----------------------------------------------------------------------
-<<<<<<< HEAD
 handle_event({migrate, Node, After}, StateName, StateData) when Node /= node() ->
     fsm_migrate(StateName, StateData, Node, After * 2);
 
@@ -1258,8 +1192,6 @@
     NewStateData = roster_change(IJID, none, StateData),
     fsm_next_state(StateName, NewStateData);
 
-=======
->>>>>>> f2cfee11
 handle_event({xmlstreamcdata, _}, StateName, StateData) ->
     ?DEBUG("cdata ping", []),
     NSD1 = change_reception(StateData, true),
