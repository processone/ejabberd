--- conflicted
+++ resolved
@@ -231,9 +231,6 @@
        true -> none
     end.
 
-<<<<<<< HEAD
--spec send_filtered(pid(), binary(), jid(), jid(), stanza()) -> any().
-=======
 get_queued_stanzas(#state{mgmt_queue = Queue} = StateData) ->
     lists:map(fun({_N, Time, El}) ->
 		      add_resent_delay_info(StateData, El, Time)
@@ -255,7 +252,7 @@
 set_resume_timeout(FsmRef, Timeout) ->
     FsmRef ! {set_resume_timeout, Timeout}.
 
->>>>>>> bd060bc1
+-spec send_filtered(pid(), binary(), jid(), jid(), stanza()) -> any().
 send_filtered(FsmRef, Feature, From, To, Packet) ->
     FsmRef ! {send_filtered, Feature, From, To, Packet}.
 
@@ -1277,7 +1274,6 @@
             fsm_next_state(StateName, StateData)
     end;
 %% Process Packets that are to be send to the user
-<<<<<<< HEAD
 handle_info({route, From, To, Packet}, StateName, StateData) when ?is_stanza(Packet) ->
     {Pass, NewState} =
 	case Packet of
@@ -1400,270 +1396,17 @@
 			    groupchat -> ok;
 			    headline -> ok;
 			    _ ->
-				ejabberd_router:route_error(
-				  To, From, Packet, xmpp:err_service_unavailable())
+				case xmpp:has_subtag(Packet, #muc_user{}) of
+				    true ->
+					ok;
+				    false ->
+					ejabberd_router:route_error(
+					  To, From, Packet, xmpp:err_service_unavailable())
+				end
 			end,
 			{false, StateData}
 		end
 	end,
-=======
-handle_info({route, From, To,
-             #xmlel{name = Name, attrs = Attrs, children = Els} = Packet},
-            StateName, StateData) ->
-    {Pass, NewAttrs, NewState} = case Name of
-				   <<"presence">> ->
-				       State =
-					   ejabberd_hooks:run_fold(c2s_presence_in,
-								   StateData#state.server,
-								   StateData,
-								   [{From, To,
-								     Packet}]),
-				       case fxml:get_attr_s(<<"type">>, Attrs) of
-					 <<"probe">> ->
-					     LFrom = jid:tolower(From),
-					     LBFrom =
-						 jid:remove_resource(LFrom),
-					     NewStateData = case
-							      (?SETS):is_element(LFrom,
-										 State#state.pres_a)
-								orelse
-								(?SETS):is_element(LBFrom,
-										   State#state.pres_a)
-								of
-							      true -> State;
-							      false ->
-								  case
-								    (?SETS):is_element(LFrom,
-										       State#state.pres_f)
-								      of
-								    true ->
-									A =
-									    (?SETS):add_element(LFrom,
-												State#state.pres_a),
-									State#state{pres_a
-											=
-											A};
-								    false ->
-									case
-									  (?SETS):is_element(LBFrom,
-											     State#state.pres_f)
-									    of
-									  true ->
-									      A =
-										  (?SETS):add_element(LBFrom,
-												      State#state.pres_a),
-									      State#state{pres_a
-											      =
-											      A};
-									  false ->
-									      State
-									end
-								  end
-							    end,
-					     process_presence_probe(From, To,
-								    NewStateData),
-					     {false, Attrs, NewStateData};
-					 <<"error">> ->
-					     NewA =
-						 remove_element(jid:tolower(From),
-								State#state.pres_a),
-					     {true, Attrs,
-					      State#state{pres_a = NewA}};
-					 <<"subscribe">> ->
-					     SRes = is_privacy_allow(State,
-								     From, To,
-								     Packet,
-								     in),
-					     {SRes, Attrs, State};
-					 <<"subscribed">> ->
-					     SRes = is_privacy_allow(State,
-								     From, To,
-								     Packet,
-								     in),
-					     {SRes, Attrs, State};
-					 <<"unsubscribe">> ->
-					     SRes = is_privacy_allow(State,
-								     From, To,
-								     Packet,
-								     in),
-					     {SRes, Attrs, State};
-					 <<"unsubscribed">> ->
-					     SRes = is_privacy_allow(State,
-								     From, To,
-								     Packet,
-								     in),
-					     {SRes, Attrs, State};
-					 _ ->
-					     case privacy_check_packet(State,
-								       From, To,
-								       Packet,
-								       in)
-						 of
-					       allow ->
-						   LFrom =
-						       jid:tolower(From),
-						   LBFrom =
-						       jid:remove_resource(LFrom),
-						   case
-						     (?SETS):is_element(LFrom,
-									State#state.pres_a)
-						       orelse
-						       (?SETS):is_element(LBFrom,
-									  State#state.pres_a)
-						       of
-						     true ->
-							 {true, Attrs, State};
-						     false ->
-							 case
-							   (?SETS):is_element(LFrom,
-									      State#state.pres_f)
-							     of
-							   true ->
-							       A =
-								   (?SETS):add_element(LFrom,
-										       State#state.pres_a),
-							       {true, Attrs,
-								State#state{pres_a
-										=
-										A}};
-							   false ->
-							       case
-								 (?SETS):is_element(LBFrom,
-										    State#state.pres_f)
-								   of
-								 true ->
-								     A =
-									 (?SETS):add_element(LBFrom,
-											     State#state.pres_a),
-								     {true,
-								      Attrs,
-								      State#state{pres_a
-										      =
-										      A}};
-								 false ->
-								     {true,
-								      Attrs,
-								      State}
-							       end
-							 end
-						   end;
-					       deny -> {false, Attrs, State}
-					     end
-				       end;
-				   <<"iq">> ->
-				       IQ = jlib:iq_query_info(Packet),
-				       case IQ of
-					 #iq{xmlns = ?NS_LAST} ->
-					     LFrom = jid:tolower(From),
-					     LBFrom =
-						 jid:remove_resource(LFrom),
-					     HasFromSub =
-						 ((?SETS):is_element(LFrom,
-								     StateData#state.pres_f)
-						    orelse
-						    (?SETS):is_element(LBFrom,
-								       StateData#state.pres_f))
-						   andalso
-						   is_privacy_allow(StateData,
-								    To, From,
-								    #xmlel{name
-									       =
-									       <<"presence">>,
-									   attrs
-									       =
-									       [],
-									   children
-									       =
-									       []},
-								    out),
-					     case HasFromSub of
-					       true ->
-						   case
-						     privacy_check_packet(StateData,
-									  From,
-									  To,
-									  Packet,
-									  in)
-						       of
-						     allow ->
-							 {true, Attrs,
-							  StateData};
-						     deny ->
-							 Err =
-							     jlib:make_error_reply(Packet,
-										   ?ERR_SERVICE_UNAVAILABLE),
-							 ejabberd_router:route(To,
-									       From,
-									       Err),
-							 {false, Attrs,
-							  StateData}
-						   end;
-					       _ ->
-						   Err =
-						       jlib:make_error_reply(Packet,
-									     ?ERR_FORBIDDEN),
-						   ejabberd_router:route(To,
-									 From,
-									 Err),
-						   {false, Attrs, StateData}
-					     end;
-					 IQ
-					     when is_record(IQ, iq) or
-						    (IQ == reply) ->
-					     case
-					       privacy_check_packet(StateData,
-								    From, To,
-								    Packet, in)
-						 of
-					       allow ->
-						   {true, Attrs, StateData};
-					       deny when is_record(IQ, iq) ->
-						   Err =
-						       jlib:make_error_reply(Packet,
-									     ?ERR_SERVICE_UNAVAILABLE),
-						   ejabberd_router:route(To,
-									 From,
-									 Err),
-						   {false, Attrs, StateData};
-					       deny when IQ == reply ->
-						   {false, Attrs, StateData}
-					     end;
-					 IQ
-					     when (IQ == invalid) or
-						    (IQ == not_iq) ->
-					     {false, Attrs, StateData}
-				       end;
-				   <<"message">> ->
-				       case privacy_check_packet(StateData,
-								 From, To,
-								 Packet, in)
-					   of
-					 allow ->
-					     {true, Attrs, StateData};
-					 deny ->
-                                               case fxml:get_attr_s(<<"type">>, Attrs) of
-                                                   <<"error">> -> ok;
-                                                   <<"groupchat">> -> ok;
-                                                   <<"headline">> -> ok;
-                                                   _ ->
-						       case fxml:get_subtag_with_xmlns(Packet,
-										       <<"x">>,
-										       ?NS_MUC_USER)
-							   of
-							 false ->
-							     Err =
-								 jlib:make_error_reply(Packet,
-										       ?ERR_SERVICE_UNAVAILABLE),
-							     ejabberd_router:route(To, From,
-										   Err);
-							 _ -> ok
-						       end
-                                               end,
-                                               {false, Attrs, StateData}
-				       end;
-				   _ -> {true, Attrs, StateData}
-				 end,
->>>>>>> bd060bc1
     if Pass ->
 	    FixedPacket0 = xmpp:set_from_to(Packet, From, To),
 	    FixedPacket = ejabberd_hooks:run_fold(
@@ -1888,12 +1631,8 @@
 -spec send_element(state(), xmlel() | xmpp_element()) -> ok | {error, any()}.
 send_element(StateData, El) when StateData#state.mgmt_state == pending ->
     ?DEBUG("Cannot send element while waiting for resumption: ~p", [El]);
-<<<<<<< HEAD
 send_element(StateData, #xmlel{} = El) when StateData#state.xml_socket ->
-=======
-send_element(StateData, El) when StateData#state.xml_socket ->
     ?DEBUG("Send XML on stream = ~p", [fxml:element_to_binary(El)]),
->>>>>>> bd060bc1
     (StateData#state.sockmod):send_xml(StateData#state.socket,
 				       {xmlstreamelement, El});
 send_element(StateData, #xmlel{} = El) ->
@@ -2680,18 +2419,18 @@
     send_element(StateData, Res),
     StateData.
 
-<<<<<<< HEAD
 -spec handle_a(state(), sm_a()) -> state().
 handle_a(StateData, #sm_a{h = H}) ->
-    check_h_attribute(StateData, H).
+    NewStateData = check_h_attribute(StateData, H),
+    maybe_renew_ack_request(NewStateData).
 
 -spec handle_resume(state(), sm_resume()) -> {ok, state()} | error.
 handle_resume(StateData, #sm_resume{h = H, previd = PrevID, xmlns = Xmlns}) ->
     R = case stream_mgmt_enabled(StateData) of
 	    true ->
 		case inherit_session_state(StateData, PrevID) of
-		    {ok, InheritedState} ->
-			{ok, InheritedState, H};
+			    {ok, InheritedState, Info} ->
+				{ok, InheritedState, Info, H};
 		    {error, Err, InH} ->
 			{error, #sm_failed{reason = 'item-not-found',
 					   h = InH, xmlns = Xmlns}, Err};
@@ -2703,47 +2442,6 @@
 		{error, #sm_failed{reason = 'service-unavailable',
 				   xmlns = Xmlns},
 		 <<"XEP-0198 disabled">>}
-=======
-handle_a(StateData, Attrs) ->
-    case catch jlib:binary_to_integer(fxml:get_attr_s(<<"h">>, Attrs)) of
-      H when is_integer(H), H >= 0 ->
-	  NewStateData = check_h_attribute(StateData, H),
-	  maybe_renew_ack_request(NewStateData);
-      _ ->
-	  ?DEBUG("Ignoring invalid ACK element from ~s",
-		 [jid:to_string(StateData#state.jid)]),
-	  StateData
-    end.
-
-handle_resume(StateData, Attrs) ->
-    R = case fxml:get_attr_s(<<"xmlns">>, Attrs) of
-	  Xmlns when ?IS_SUPPORTED_MGMT_XMLNS(Xmlns) ->
-	      case stream_mgmt_enabled(StateData) of
-		true ->
-		    case {fxml:get_attr(<<"previd">>, Attrs),
-			  catch jlib:binary_to_integer(fxml:get_attr_s(<<"h">>, Attrs))}
-			of
-		      {{value, PrevID}, H} when is_integer(H), H >= 0 ->
-			  case inherit_session_state(StateData, PrevID) of
-			    {ok, InheritedState, Info} ->
-				{ok, InheritedState, Info, H};
-			    {error, Err, InH} ->
-				{error, ?MGMT_ITEM_NOT_FOUND_H(Xmlns, InH), Err};
-			    {error, Err} ->
-				{error, ?MGMT_ITEM_NOT_FOUND(Xmlns), Err}
-			  end;
-		      _ ->
-			  {error, ?MGMT_BAD_REQUEST(Xmlns),
-			   <<"Invalid request">>}
-		    end;
-		false ->
-		    {error, ?MGMT_SERVICE_UNAVAILABLE(Xmlns),
-		     <<"XEP-0198 disabled">>}
-	      end;
-	  _ ->
-	      {error, ?MGMT_UNSUPPORTED_VERSION(?NS_STREAM_MGMT_3),
-	       <<"Invalid XMLNS">>}
->>>>>>> bd060bc1
 	end,
     case R of
       {ok, ResumedState, ResumedInfo, NumHandled} ->
@@ -2759,15 +2457,7 @@
 			    send_element(NewState, NewEl)
 		    end,
 	  handle_unacked_stanzas(NewState, SendFun),
-<<<<<<< HEAD
 	  send_element(NewState, #sm_r{xmlns = AttrXmlns}),
-	  FlushedState = csi_flush_queue(NewState),
-	  NewStateData = FlushedState#state{csi_state = active},
-=======
-	  send_element(NewState,
-		       #xmlel{name = <<"r">>,
-			      attrs = [{<<"xmlns">>, AttrXmlns}],
-			      children = []}),
 	  NewState1 = csi_flush_queue(NewState),
 	  NewState2 = ejabberd_hooks:run_fold(c2s_session_resumed,
 					      StateData#state.server,
@@ -2775,7 +2465,6 @@
 					      [NewState1#state.sid,
 					       NewState1#state.jid,
 					       ResumedInfo]),
->>>>>>> bd060bc1
 	  ?INFO_MSG("Resumed session for ~s",
 		    [jid:to_string(NewState2#state.jid)]),
 	  {ok, NewState2};
@@ -2813,13 +2502,6 @@
 update_num_stanzas_in(StateData, _El) ->
     StateData.
 
-<<<<<<< HEAD
--spec send_stanza_and_ack_req(state(), stanza()) -> state().
-send_stanza_and_ack_req(StateData, Stanza) ->
-    AckReq = #sm_r{xmlns = StateData#state.mgmt_xmlns},
-    case send_element(StateData, Stanza) == ok andalso
-	 send_element(StateData, AckReq) == ok of
-=======
 mgmt_send_stanza(StateData, Stanza) ->
     case send_element(StateData, Stanza) of
       ok ->
@@ -2835,7 +2517,7 @@
 
 request_ack(#state{mgmt_xmlns = Xmlns,
 		   mgmt_ack_timeout = AckTimeout} = StateData) ->
-    AckReq = #xmlel{name = <<"r">>, attrs = [{<<"xmlns">>, Xmlns}]},
+    AckReq = #sm_r{xmlns = Xmlns},
     case {send_element(StateData, AckReq), AckTimeout} of
       {ok, undefined} ->
 	  ok;
@@ -2855,7 +2537,6 @@
 			       mgmt_stanzas_req = NumStanzasReq} = StateData) ->
     erlang:cancel_timer(Timer),
     case NumStanzasReq < NumStanzasOut andalso not queue:is_empty(Queue) of
->>>>>>> bd060bc1
       true ->
 	  request_ack(StateData#state{mgmt_ack_timer = undefined});
       false ->
@@ -2908,22 +2589,15 @@
 	  ?DEBUG("~B stanza(s) were not acknowledged by ~s",
 		 [N, jid:to_string(StateData#state.jid)]),
 	  lists:foreach(
-<<<<<<< HEAD
 	    fun({_, Time, Pkt}) ->
 		    From = xmpp:get_from(Pkt),
 		    To = xmpp:get_to(Pkt),
-		    F(From, To, Pkt, Time)
-=======
-	    fun({_, Time, #xmlel{attrs = Attrs} = El}) ->
-		    From_s = fxml:get_attr_s(<<"from">>, Attrs),
-		    To_s = fxml:get_attr_s(<<"to">>, Attrs),
-		    case {jid:from_string(From_s), jid:from_string(To_s)} of
-		      {#jid{} = From, #jid{} = To} ->
-			  F(From, To, El, Time);
-		      {_, _} ->
-			  ?DEBUG("Dropping stanza due to invalid JID(s)", [])
+		    case {From, To} of
+			{#jid{}, #jid{}} ->
+			    F(From, To, Pkt, Time);
+			{_, _} ->
+			    ?DEBUG("Dropping stanza due to invalid JID(s)", [])
 		    end
->>>>>>> bd060bc1
 	    end, queue:to_list(Queue))
     end;
 handle_unacked_stanzas(_StateData, _F) ->
@@ -2990,10 +2664,8 @@
 						   [StateData, From,
 						    StateData#state.jid, El]) of
 			true ->
-			    ?DEBUG("Dropping archived message stanza from ~s",
-				   [fxml:get_attr_s(<<"from">>,
-						    El#xmlel.attrs)]),
-			    ok;
+			    ?DEBUG("Dropping archived message stanza from ~p",
+				   [jid:to_string(xmpp:get_from(El))]);
 			false ->
 			    ReRoute(From, To, El, Time)
 		      end
@@ -3092,15 +2764,9 @@
 %%%----------------------------------------------------------------------
 %%% XEP-0352
 %%%----------------------------------------------------------------------
-<<<<<<< HEAD
 -spec csi_filter_stanza(state(), stanza()) -> state().
-csi_filter_stanza(#state{csi_state = CsiState, server = Server} = StateData,
-		  Stanza) ->
-=======
-
 csi_filter_stanza(#state{csi_state = CsiState, jid = JID, server = Server} =
 		  StateData, Stanza) ->
->>>>>>> bd060bc1
     {StateData1, Stanzas} = ejabberd_hooks:run_fold(csi_filter_stanza, Server,
 						    {StateData, [Stanza]},
 						    [Server, JID, Stanza]),
@@ -3110,13 +2776,9 @@
 			     Stanzas),
     StateData2#state{csi_state = CsiState}.
 
-<<<<<<< HEAD
 -spec csi_flush_queue(state()) -> state().
-csi_flush_queue(#state{csi_state = CsiState, server = Server} = StateData) ->
-=======
 csi_flush_queue(#state{csi_state = CsiState, jid = JID, server = Server} =
 		StateData) ->
->>>>>>> bd060bc1
     {StateData1, Stanzas} = ejabberd_hooks:run_fold(csi_flush_queue, Server,
 						    {StateData, []},
 						    [Server, JID]),
