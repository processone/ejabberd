--- conflicted
+++ resolved
@@ -15,11 +15,7 @@
 {"A friendly name for the node","Bijnaam voor deze knoop"}.
 {"All activity","Alle activiteit"}.
 {"Allow this Jabber ID to subscribe to this pubsub node?","Deze gebruiker toestaan te abonneren op deze pubsub node?"}.
-<<<<<<< HEAD
-{"Allow users to change the subject","Sta gebruikers toe het onderwerp te veranderen"}.
-=======
 {"Allow users to change subject","Gebruikers mogen het onderwerp veranderen"}.
->>>>>>> cd09381e
 {"Allow users to query other users","Gebruikers mogen naar andere gebruikers verzoeken verzenden"}.
 {"Allow users to send invites","Gebruikers mogen uitnodigingen verzenden"}.
 {"Allow users to send private messages","Gebruikers mogen privéberichten verzenden"}.
@@ -28,10 +24,6 @@
 {"All Users","Alle gebruikers"}.
 {"Announcements","Mededelingen"}.
 {"anyone","iedereen"}.
-<<<<<<< HEAD
-{"A password is required to enter this room","U hebt een wachtwoord nodig om deze chatruimte te kunnen betreden"}.
-=======
->>>>>>> cd09381e
 {"April","april"}.
 {"August","augustus"}.
 {"Backup","Backup"}.
@@ -51,16 +43,9 @@
 {"City","Plaats"}.
 {"Commands","Commando's"}.
 {"Conference room does not exist","De chatruimte bestaat niet"}.
-<<<<<<< HEAD
-{"Configuration","Instellingen"}.
-{"Configuration of room ~s","Instellingen van chatruimte ~s"}.
-{"Connected Resources:","Verbonden bronnen:"}.
-{"Connections parameters","Verbindingsparameters"}.
-=======
 {"Configuration for ","Instellingen van "}.
 {"Configuration","Instellingen"}.
 {"Connected Resources:","Verbonden bronnen:"}.
->>>>>>> cd09381e
 {"Country","Land"}.
 {"CPU Time:","Processortijd:"}.
 {"Database","Database"}.
@@ -88,16 +73,9 @@
 {"ejabberd vCard module","ejabberd's vCard-module"}.
 {"ejabberd virtual hosts","Virtuele hosts"}.
 {"ejabberd Web Admin","ejabberd Webbeheer"}.
-<<<<<<< HEAD
-{"Elements","Elementen"}.
-{"Email","E-mail"}.
-{"Enable logging","Logs aanzetten"}.
-{"Encoding for server ~b","Karakterset voor server ~b"}.
-=======
 {"Email","E-mail"}.
 {"Enable logging","Logs aanzetten"}.
 {"Encodings","Coderingen:"}.
->>>>>>> cd09381e
 {"End User Session","Verwijder Gebruikers-sessie"}.
 {"Enter list of {Module, [Options]}","Voer lijst met op te starten modules als volgt in: {Module, [Opties]}"}.
 {"Enter nickname you want to register","Voer de bijnaam in die u wilt registreren"}.
@@ -105,20 +83,9 @@
 {"Enter path to jabberd14 spool dir","Voer pad naar jabberd14-spool-directory in"}.
 {"Enter path to jabberd14 spool file","Voer pad naar jabberd14-spool-bestand in"}.
 {"Enter path to text file","Voer pad naar backupbestand in"}.
-<<<<<<< HEAD
-{"Enter the text you see","Voer de getoonde tekst in"}.
-{"Enter username and encodings you wish to use for connecting to IRC servers.  Press 'Next' to get more fields to fill in.  Press 'Complete' to save settings.","Voer de gebruikersnaam en de coderingen in die u wilt gebruiken voor verbindingen met IRC-servers. Klik op 'Volgende' om meer velden aan te maken. Klik op \"Voltooi' om de instellingen op te slaan."}.
-{"Enter username, encodings, ports and passwords you wish to use for connecting to IRC servers","Voer de gebruikersnaam, coderingen, poorten en wachtwoorden in die U wilt gebruiken voor het verbinden met IRC-servers"}.
-{"Erlang Jabber Server","Erlang Jabber Server"}.
-{"Error","Fout"}.
-{"Example: [{\"irc.lucky.net\", \"koi8-r\", 6667, \"secret\"}, {\"vendetta.fef.net\", \"iso8859-1\", 7000}, {\"irc.sometestserver.net\", \"utf-8\"}].","Voorbeeld: [{\"irc.example.org\", \"koi8-r\", 6667, \"geheim\"}, {\"vendetta.example.net\", \"iso8859-1\", 7000}, {irc,testserver.nl\", \"utf-8\"}]."}.
-{"Export data of all users in the server to PIEFXIS files (XEP-0227):","Exporteer data van alle gebruikers in de server naar PIEFXIS-bestanden (XEP-0227):"}.
-{"Export data of users in a host to PIEFXIS files (XEP-0227):","Exporteer data van alle gebruikers van een host naar PIEXFIS-bestanden (XEP-0227):"}.
-=======
 {"Enter username and encodings you wish to use for connecting to IRC servers","Voer de gebruikersnaam en de coderingen in die u wilt gebruiken voor verbindingen met IRC-servers"}.
 {"Erlang Jabber Server","Erlang Jabber Server"}.
 {"Example: [{\"irc.lucky.net\", \"koi8-r\"}, {\"vendetta.fef.net\", \"iso8859-1\"}].","Voorbeeld: [{\"irc.example.org\", \"koi8-r\"}, {\"vendetta.example.net\", \"iso8859-1\"}]."}.
->>>>>>> cd09381e
 {"Family Name","Achternaam"}.
 {"February","februari"}.
 {"Fill in fields to search for any matching Jabber User","Vul de velden in om te zoeken naar Jabber-gebruikers op deze server"}.
@@ -141,20 +108,10 @@
 {"has been kicked","werd gekicked"}.
 {" has set the subject to: "," veranderde het onderwerp in: "}.
 {"Host","Host"}.
-<<<<<<< HEAD
-{"If you want to specify different ports, passwords, encodings for IRC servers, fill this list with values in format '{\"irc server\", \"encoding\", port, \"password\"}'.  By default this service use \"~s\" encoding, port ~p, empty password.","Als u verschillende poorten, wachtwoorden en coderingen wilt opgeven voor elke IRC-server, vul dan deze lijst met het volgende formaat: '{\"IRC-server\", \"codering\", poort, \"wachtwoord\"}'. Standaard gebruikt deze service de codering \"~s\", poort ~p, leeg wachtwoord."}.
-{"Import Directory","Directory importeren"}.
-{"Import File","Bestand importeren"}.
-{"Import user data from jabberd14 spool file:","Importeer gebruikersdata via spool-bestanden van jabberd14"}.
-{"Import User from File at ","Importeer gebruiker via bestand op "}.
-{"Import users data from a PIEFXIS file (XEP-0227):","Importeer gebruikersdata van een PIEFXIS-bestand (XEP-0227):"}.
-{"Import users data from jabberd14 spool directory:","Importeer gebruikersdata via spool-bestanden van jabberd14"}.
-=======
 {"If you want to specify different encodings for IRC servers, fill this list with values in format '{\"irc server\", \"encoding\"}'.  By default this service use \"~s\" encoding.","Als u verschillende coderingen wilt opgeven voor elke IRC-server, ga dan voor elke server te werk op als volgt: '{\"IRC-server\", \"codering\"}'. Standaard gebruikt dit IRC-transport de codering \"~s\"."}.
 {"Import Directory","Directory importeren"}.
 {"Import File","Bestand importeren"}.
 {"Import User from File at ","Importeer gebruiker via bestand op "}.
->>>>>>> cd09381e
 {"Import Users from Dir at ","Gebruikers importeren vanaf directory op "}.
 {"Import Users From jabberd14 Spool Files","Importeer gebruikers via spool-bestanden van jabberd14"}.
 {"Improper message type","Onjuist berichttype"}.
@@ -162,34 +119,16 @@
 {"Invalid affiliation: ~s","Ongeldige affiliatie: ~s"}.
 {"Invalid role: ~s","Ongeldige rol: ~s"}.
 {"IP addresses","IP-adres"}.
-<<<<<<< HEAD
-{"IP","IP"}.
-{"IRC channel (don't put the first #)","IRC kanaal (zonder eerste #)"}.
-{"IRC server","IRC-server"}.
-{"IRC settings","IRC instellingen"}.
 {"IRC Transport","IRC Transport"}.
-{"IRC username","Gebruikersnaam voor IRC"}.
-=======
-{"IRC Transport","IRC Transport"}.
->>>>>>> cd09381e
 {"IRC Username","Gebruikersnaam voor IRC:"}.
 {"is now known as","heet nu"}.
 {"It is not allowed to send private messages","Het is niet toegestaan priveberichten te sturen"}.
 {"It is not allowed to send private messages of type \"groupchat\"","Er mogen geen privéberichten van het type \"groupchat\" worden verzonden"}.
 {"It is not allowed to send private messages to the conference","Er mogen geen privéberichten naar de chatruimte worden verzonden"}.
 {"Jabber ID","Jabber ID"}.
-<<<<<<< HEAD
-{"Jabber ID ~s is invalid","De Jabber ID ~s is ongeldig"}.
-{"January","januari"}.
-{"Join IRC channel","Ga IRC kanaal binnen"}.
-{"joins the room","betrad de chatruimte"}.
-{"Join the IRC channel here.","Ga het IRC kanaal binnen"}.
-{"Join the IRC channel in this Jabber ID: ~s","Ga het IRC kanaal van deze Jabber ID binnen: ~s"}.
-=======
 {"January","januari"}.
 {"Jabber ID ~s is invalid","De Jabber ID ~s is ongeldig"}.
 {"joins the room","betrad de chatruimte"}.
->>>>>>> cd09381e
 {"July","juli"}.
 {"June","juni"}.
 {"Last Activity","Laatste activiteit"}.
@@ -202,10 +141,6 @@
 {"List of modules to start","Lijst met op te starten modules"}.
 {"Low level update script","Lowlevel script voor de opwaardering"}.
 {"Make participants list public","Deelnemerslijst publiek maken"}.
-<<<<<<< HEAD
-{"Make room captcha protected","Chatruimte beveiligen met een geautomatiseerde Turing test"}.
-=======
->>>>>>> cd09381e
 {"Make room members-only","Chatruimte enkel toegankelijk maken voor leden"}.
 {"Make room moderated","Chatruimte gemodereerd maken"}.
 {"Make room password protected","Chatruimte beveiligen met een wachtwoord"}.
@@ -217,20 +152,12 @@
 {"Max payload size in bytes","Maximumgrootte van bericht in bytes"}.
 {"May","mei"}.
 {"Members:","Groepsleden:"}.
-<<<<<<< HEAD
-{"Membership is required to enter this room","U moet lid zijn om deze chatruimte te kunnen betreden"}.
-=======
 {"Membership required to enter this room","U moet lid zijn om deze chatruimte te kunnen betreden"}.
->>>>>>> cd09381e
 {"Memory","Geheugen"}.
 {"Message body","Bericht"}.
 {"Middle Name","Tussennaam"}.
 {"Moderator privileges required","U hebt moderatorprivileges nodig"}.
 {"moderators only","moderators"}.
-<<<<<<< HEAD
-{"Modified modules","Gewijzigde modules"}.
-=======
->>>>>>> cd09381e
 {"Module","Module"}.
 {"Modules at ","Modules op "}.
 {"Modules","Modules"}.
@@ -239,11 +166,8 @@
 {"Name","Naam"}.
 {"Never","Nooit"}.
 {"Nickname","Bijnaam"}.
-<<<<<<< HEAD
-=======
 {"Nickname is already in use by another occupant","Deze bijnaam is al in gebruik door een andere aanwezige"}.
 {"Nickname is registered by another person","Deze bijnaam is al geregistreerd door iemand anders"}.
->>>>>>> cd09381e
 {"Nickname Registration at ","Registratie van een bijnaam op "}.
 {"Nickname ~s does not exist in the room","De bijnaam ~s bestaat niet in deze chatruimte"}.
 {"No body provided for announce message","De mededeling bevat geen bericht"}.
@@ -255,10 +179,6 @@
 {"No limit","Geen limiet"}.
 {"None","Geen"}.
 {"No resource provided","Geen bron opgegeven"}.
-<<<<<<< HEAD
-{"Not Found","Niet gevonden"}.
-=======
->>>>>>> cd09381e
 {"Notify subscribers when items are removed from the node","Abonnees informeren wanneer items verwijderd worden uit de node"}.
 {"Notify subscribers when the node configuration changes","Abonnees informeren wanneer de instellingen van de node veranderen"}.
 {"Notify subscribers when the node is deleted","Abonnees informeren wanneer de node verwijderd word"}.
@@ -274,13 +194,8 @@
 {"Online Users:","Online gebruikers:"}.
 {"Online Users","Online gebruikers"}.
 {"Only deliver notifications to available users","Notificaties alleen verzenden naar online gebruikers"}.
-<<<<<<< HEAD
-{"Only moderators and participants are allowed to change the subject in this room","Alleen moderators en deelnemers mogen het onderwerp van deze chatruimte veranderen"}.
-{"Only moderators are allowed to change the subject in this room","Alleen moderators mogen het onderwerp van deze chatruimte veranderen"}.
-=======
 {"Only moderators and participants are allowed to change subject in this room","Alleen moderators en deelnemers mogen het onderwerp van deze chatruimte veranderen"}.
 {"Only moderators are allowed to change subject in this room","Alleen moderators mogen het onderwerp van deze chatruimte veranderen"}.
->>>>>>> cd09381e
 {"Only occupants are allowed to send messages to the conference","Alleen aanwezigen mogen berichten naar de chatruimte verzenden"}.
 {"Only occupants are allowed to send queries to the conference","Alleen aanwezigen mogen verzoeken verzenden naar de chatruimte"}.
 {"Only service administrators are allowed to send service messages","Alleen beheerders van deze dienst mogen mededelingen verzenden naar alle chatruimtes"}.
@@ -292,11 +207,7 @@
 {"Outgoing s2s Servers:","Uitgaande s2s-verbindingen:"}.
 {"Owner privileges required","U hebt eigenaarsprivileges nodig"}.
 {"Packet","Pakket"}.
-<<<<<<< HEAD
-{"Password ~b","Wachtwoord ~b"}.
-=======
 {"Password required to enter this room","U hebt een wachtwoord nodig om deze chatruimte te kunnen betreden"}.
->>>>>>> cd09381e
 {"Password Verification","Wachtwoord Bevestiging"}.
 {"Password:","Wachtwoord:"}.
 {"Password","Wachtwoord"}.
@@ -306,42 +217,24 @@
 {"Period: ","Periode: "}.
 {"Persist items to storage","Items in het geheugen bewaren"}.
 {"Ping","Ping"}.
-<<<<<<< HEAD
-{"Please note that these options will only backup the builtin Mnesia database. If you are using the ODBC module, you also need to backup your SQL database separately.","Merk op dat volgende opties enkel backups maken van de ingebouwde database Mnesia. Als U de ODBC module gebruikt dan moeten daarvan afzonderlijke backups gemaakt worden."}.
-{"Pong","Pong"}.
-{"Port ~b","Poort ~b"}.
-{"Port","Poort"}.
-{"Present real Jabber IDs to","Jabber ID's kunnen achterhaald worden door"}.
-{"private, ","privé, "}.
-{"Protocol","Protocol"}.
-=======
 {"Pong","Pong"}.
 {"Port","Poort"}.
 {"Present real Jabber IDs to","Jabber ID's kunnen achterhaald worden door"}.
 {"private, ","privé, "}.
->>>>>>> cd09381e
 {"Publish-Subscribe","Publish-Subscribe"}.
 {"PubSub subscriber request","PubSub abonnee verzoek"}.
 {"Queries to the conference members are not allowed in this room","Er mogen geen verzoeken verzenden worden naar deelnemers in deze chatruimte"}.
 {"RAM and disc copy","RAM en harde schijf"}.
 {"RAM copy","RAM"}.
-<<<<<<< HEAD
-=======
 {"(Raw)","(Ruw)"}.
->>>>>>> cd09381e
 {"Raw","Ruw"}.
 {"Really delete message of the day?","Wilt u het bericht van de dag verwijderen?"}.
 {"Recipient is not in the conference room","De ontvanger is niet in de chatruimte"}.
 {"Registered Users:","Geregistreerde gebruikers:"}.
 {"Registered Users","Geregistreerde gebruikers"}.
 {"Registration in mod_irc for ","Registratie van "}.
-<<<<<<< HEAD
-{"Remote copy","Op andere nodes in de cluster"}.
-{"Remove All Offline Messages","Verwijder alle offline berichten"}.
-=======
 {"Remark that these options will only backup the builtin Mnesia database. If you are using the ODBC module, you also need to backup your SQL database separately.","Merk op dat volgende opties enkel backups maken van de ingebouwde database Mnesia. Als u (een) andere database(s) gebruikt dan moet u daarvan (een) afzonderlijke backup(s) maken."}.
 {"Remote copy","Op andere nodes in de cluster"}.
->>>>>>> cd09381e
 {"Remove User","Gebruiker verwijderen"}.
 {"Remove","Verwijderen"}.
 {"Replaced by new connection","Vervangen door een nieuwe verbinding"}.
@@ -355,11 +248,6 @@
 {"Restore plain text backup immediately:","Backup in een tekstbestand direct herstellen:"}.
 {"Room Configuration","Instellingen van de chatruimte"}.
 {"Room creation is denied by service policy","De aanmaak van de chatruimte is verhinderd door de instellingen van deze server"}.
-<<<<<<< HEAD
-{"Room description","Beschrijving"}.
-{"Room Occupants","Aantal aanwezigen"}.
-=======
->>>>>>> cd09381e
 {"Room title","Naam van de chatruimte"}.
 {"Roster groups allowed to subscribe","Contactlijst-groepen die mogen abonneren"}.
 {"Roster of ","Roster van "}.
@@ -377,10 +265,6 @@
 {"Send announcement to all users","Mededeling verzenden naar alle gebruikers"}.
 {"Send announcement to all users on all hosts","Stuur aankondiging aan alle gebruikers op alle hosts"}.
 {"September","september"}.
-<<<<<<< HEAD
-{"Server ~b","Server ~b"}.
-=======
->>>>>>> cd09381e
 {"Set message of the day and send to online users","Bericht van de dag instellen en verzenden naar online gebruikers"}.
 {"Set message of the day on all hosts and send to online users","Stel bericht-van-de-dag in op alle hosts en stuur naar aanwezige gebruikers"}.
 {"Shared Roster Groups","Gedeelde rostergroepen"}.
@@ -388,11 +272,8 @@
 {"Show Ordinary Table","Deel van tabel laten zien"}.
 {"Shut Down Service","Stop Service"}.
 {"~s invites you to the room ~s","~s nodigt je uit voor het groepsgesprek ~s"}.
-<<<<<<< HEAD
-=======
 {"Size","Grootte"}.
 {"Specified nickname is already registered","De gekozen bijnaam is al geregistreerd"}.
->>>>>>> cd09381e
 {"Specify the access model","Geef toegangsmodel"}.
 {"Specify the publisher model","Publicatietype opgeven"}.
 {"~s's Offline Messages Queue","offline berichten van ~s"}.
@@ -414,13 +295,6 @@
 {"Subscriber Address","Abonnee Adres"}.
 {"Subscription","Inschrijving"}.
 {"Sunday","zondag"}.
-<<<<<<< HEAD
-{"That nickname is already in use by another occupant","Deze bijnaam is al in gebruik door een andere aanwezige"}.
-{"That nickname is registered by another person","Deze bijnaam is al geregistreerd door iemand anders"}.
-{"The captcha is valid.","De geautomatiseerde Turing test is geslaagd."}.
-{"The collections with which a node is affiliated","De collecties waar een node mee is gerelateerd"}.
-=======
->>>>>>> cd09381e
 {"the password is","het wachtwoord is"}.
 {"This participant is kicked from the room because he sent an error message","Deze deelnemer wordt weggestuurd vanwege het sturen van een foutmeldingsbericht"}.
 {"This participant is kicked from the room because he sent an error message to another participant","Deze deelnemer wordt weggestuurd vanwege het sturen van een foutmeldingsbericht aan een andere deelnemer"}.
@@ -437,14 +311,8 @@
 {"Transactions Logged:","Gelogde transacties:"}.
 {"Transactions Restarted:","Herstarte transacties:"}.
 {"Tuesday","dinsdag"}.
-<<<<<<< HEAD
-{"Unable to generate a captcha","Het generen van een gautomatiseerde Turing test is mislukt"}.
-{"Unauthorized","Niet geautoriseerd"}.
-{"Update","Bijwerken"}.
-=======
 {"Update","Bijwerken"}.
 {"Updated modules","Modules opwaarderen"}.
->>>>>>> cd09381e
 {"Update message of the day (don't send)","Bericht van de dag bijwerken (niet verzenden)"}.
 {"Update message of the day on all hosts (don't send)","Verander bericht-van-de-dag op alle hosts (niet versturen)"}.
 {"Update ","Opwaarderen van "}.
@@ -455,19 +323,12 @@
 {"User ","Gebruiker "}.
 {"User","Gebruiker"}.
 {"User Management","Gebruikersbeheer"}.
-<<<<<<< HEAD
-{"Users are not allowed to register accounts so quickly","Het is gebruikers niet toegestaan zo snel achter elkaar te registreren"}.
-=======
 {"Users are not allowed to register accounts so fast","Het is gebruikers niet toegestaan zo snel achter elkaar te registreren"}.
->>>>>>> cd09381e
 {"Users","Gebruikers"}.
 {"Users Last Activity","Laatste activiteit van gebruikers"}.
 {"Validate","Bevestigen"}.
 {"vCard User Search","Gebruikers zoeken"}.
-<<<<<<< HEAD
-=======
 {"Virtual Hosts","Virtuele hosts"}.
->>>>>>> cd09381e
 {"Visitors are not allowed to change their nicknames in this room","Het is bezoekers niet toegestaan hun naam te veranderen in dit kanaal"}.
 {"Visitors are not allowed to send messages to all occupants","Bezoekers mogen geen berichten verzenden naar alle aanwezigen"}.
 {"Wednesday","woensdag"}.
@@ -479,9 +340,4 @@
 {"You need an x:data capable client to configure room","U hebt een client nodig die x:data ondersteunt om deze chatruimte in te stellen"}.
 {"You need an x:data capable client to register nickname","U hebt een client nodig die x:data ondersteunt om een bijnaam te registreren"}.
 {"You need an x:data capable client to search","U hebt een client nodig die x:data ondersteunt om te zoeken"}.
-<<<<<<< HEAD
-{"Your contact offline message queue is full. The message has been discarded.","Te veel offline berichten voor dit contactpersoon. Het bericht is niet opgeslagen."}.
-{"Your messages to ~s are being blocked. To unblock them, visit ~s","Uw berichten aan ~s worden geblokkeerd. Om ze te deblokkeren, ga naar ~s"}.
-=======
-{"Your contact offline message queue is full. The message has been discarded.","Te veel offline berichten voor dit contactpersoon. Het bericht is niet opgeslagen."}.
->>>>>>> cd09381e
+{"Your contact offline message queue is full. The message has been discarded.","Te veel offline berichten voor dit contactpersoon. Het bericht is niet opgeslagen."}.