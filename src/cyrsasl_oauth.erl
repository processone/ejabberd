--- conflicted
+++ resolved
@@ -51,13 +51,8 @@
                     {ok,
                      [{username, User}, {authzid, AuthzId},
                       {auth_module, ejabberd_oauth}]};
-<<<<<<< HEAD
-                false ->
+                _ ->
                     {error, 'not-authorized', User}
-=======
-                _ ->
-                    {error, <<"not-authorized">>, User}
->>>>>>> bd060bc1
             end;
         _ -> {error, 'bad-protocol'}
     end.
