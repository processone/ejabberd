%%%-------------------------------------------------------------------
%%% @author Evgeniy Khramtsov <ekhramtsov@process-one.net>
%%% @doc
%%%      Message Archive Management (XEP-0313)
%%% @end
%%% Created :  4 Jul 2013 by Evgeniy Khramtsov <ekhramtsov@process-one.net>
%%%
%%%
%%% ejabberd, Copyright (C) 2013-2016   ProcessOne
%%%
%%% This program is free software; you can redistribute it and/or
%%% modify it under the terms of the GNU General Public License as
%%% published by the Free Software Foundation; either version 2 of the
%%% License, or (at your option) any later version.
%%%
%%% This program is distributed in the hope that it will be useful,
%%% but WITHOUT ANY WARRANTY; without even the implied warranty of
%%% MERCHANTABILITY or FITNESS FOR A PARTICULAR PURPOSE.  See the GNU
%%% General Public License for more details.
%%%
%%% You should have received a copy of the GNU General Public License along
%%% with this program; if not, write to the Free Software Foundation, Inc.,
%%% 51 Franklin Street, Fifth Floor, Boston, MA 02110-1301 USA.
%%%
%%%-------------------------------------------------------------------
-module(mod_mam).

-protocol({xep, 313, '0.5.1'}).
-protocol({xep, 334, '0.2'}).

-behaviour(gen_mod).

%% API
-export([start/2, stop/1, depends/2]).

-export([user_send_packet/4, user_send_packet_strip_tag/4, user_receive_packet/5,
	 process_iq_v0_2/1, process_iq_v0_3/1, disco_sm_features/5,
	 remove_user/2, remove_room/3, mod_opt_type/1, muc_process_iq/2,
	 muc_filter_message/5, message_is_archived/5, delete_old_messages/2,
	 get_commands_spec/0, msg_to_el/4, get_room_config/4, set_room_option/3]).

-include("xmpp.hrl").
-include("logger.hrl").
-include("mod_muc_room.hrl").
-include("ejabberd_commands.hrl").
-include("mod_mam.hrl").

-define(DEF_PAGE_SIZE, 50).
-define(MAX_PAGE_SIZE, 250).

-callback init(binary(), gen_mod:opts()) -> any().
-callback remove_user(binary(), binary()) -> any().
-callback remove_room(binary(), binary(), binary()) -> any().
-callback delete_old_messages(binary() | global,
			      erlang:timestamp(),
			      all | chat | groupchat) -> any().
-callback extended_fields() -> [xdata_field()].
-callback store(xmlel(), binary(), {binary(), binary()}, chat | groupchat,
		jid(), binary(), recv | send) -> {ok, binary()} | any().
-callback write_prefs(binary(), binary(), #archive_prefs{}, binary()) -> ok | any().
-callback get_prefs(binary(), binary()) -> {ok, #archive_prefs{}} | error.
-callback select(binary(), jid(), jid(), mam_query(), chat | groupchat) ->
    {[{binary(), non_neg_integer(), xmlel()}], boolean(), non_neg_integer()}.

%%%===================================================================
%%% API
%%%===================================================================
start(Host, Opts) ->
    IQDisc = gen_mod:get_opt(iqdisc, Opts, fun gen_iq_handler:check_type/1,
			     one_queue),
    Mod = gen_mod:db_mod(Host, Opts, ?MODULE),
    Mod:init(Host, Opts),
    init_cache(Opts),
    gen_iq_handler:add_iq_handler(ejabberd_local, Host,
				  ?NS_MAM_TMP, ?MODULE, process_iq_v0_2, IQDisc),
    gen_iq_handler:add_iq_handler(ejabberd_sm, Host,
				  ?NS_MAM_TMP, ?MODULE, process_iq_v0_2, IQDisc),
    gen_iq_handler:add_iq_handler(ejabberd_local, Host,
				  ?NS_MAM_0, ?MODULE, process_iq_v0_3, IQDisc),
    gen_iq_handler:add_iq_handler(ejabberd_sm, Host,
				  ?NS_MAM_0, ?MODULE, process_iq_v0_3, IQDisc),
    gen_iq_handler:add_iq_handler(ejabberd_local, Host,
				  ?NS_MAM_1, ?MODULE, process_iq_v0_3, IQDisc),
    gen_iq_handler:add_iq_handler(ejabberd_sm, Host,
				  ?NS_MAM_1, ?MODULE, process_iq_v0_3, IQDisc),
    ejabberd_hooks:add(user_receive_packet, Host, ?MODULE,
		       user_receive_packet, 88),
    ejabberd_hooks:add(user_send_packet, Host, ?MODULE,
		       user_send_packet, 88),
    ejabberd_hooks:add(user_send_packet, Host, ?MODULE,
               user_send_packet_strip_tag, 500),
    ejabberd_hooks:add(muc_filter_message, Host, ?MODULE,
		       muc_filter_message, 50),
    ejabberd_hooks:add(muc_process_iq, Host, ?MODULE,
		       muc_process_iq, 50),
    ejabberd_hooks:add(disco_sm_features, Host, ?MODULE,
		       disco_sm_features, 50),
    ejabberd_hooks:add(remove_user, Host, ?MODULE,
		       remove_user, 50),
    ejabberd_hooks:add(remove_room, Host, ?MODULE,
		       remove_room, 50),
    ejabberd_hooks:add(get_room_config, Host, ?MODULE,
		       get_room_config, 50),
    ejabberd_hooks:add(set_room_option, Host, ?MODULE,
		       set_room_option, 50),
    ejabberd_hooks:add(anonymous_purge_hook, Host, ?MODULE,
		       remove_user, 50),
    case gen_mod:get_opt(assume_mam_usage, Opts,
			 fun(B) when is_boolean(B) -> B end, false) of
	true ->
	    ejabberd_hooks:add(message_is_archived, Host, ?MODULE,
			       message_is_archived, 50);
	false ->
	    ok
    end,
    ejabberd_commands:register_commands(get_commands_spec()),
    ok.

init_cache(Opts) ->
    MaxSize = gen_mod:get_opt(cache_size, Opts,
			      fun(I) when is_integer(I), I>0 -> I end,
			      1000),
    LifeTime = gen_mod:get_opt(cache_life_time, Opts,
			       fun(I) when is_integer(I), I>0 -> I end,
			       timer:hours(1) div 1000),
    cache_tab:new(archive_prefs, [{max_size, MaxSize},
				  {life_time, LifeTime}]).

stop(Host) ->
    ejabberd_hooks:delete(user_send_packet, Host, ?MODULE,
			  user_send_packet, 88),
    ejabberd_hooks:delete(user_receive_packet, Host, ?MODULE,
			  user_receive_packet, 88),
    ejabberd_hooks:delete(user_send_packet, Host, ?MODULE,
              user_send_packet_strip_tag, 500),
    ejabberd_hooks:delete(muc_filter_message, Host, ?MODULE,
			  muc_filter_message, 50),
    ejabberd_hooks:delete(muc_process_iq, Host, ?MODULE,
			  muc_process_iq, 50),
    gen_iq_handler:remove_iq_handler(ejabberd_local, Host, ?NS_MAM_TMP),
    gen_iq_handler:remove_iq_handler(ejabberd_sm, Host, ?NS_MAM_TMP),
    gen_iq_handler:remove_iq_handler(ejabberd_local, Host, ?NS_MAM_0),
    gen_iq_handler:remove_iq_handler(ejabberd_sm, Host, ?NS_MAM_0),
    gen_iq_handler:remove_iq_handler(ejabberd_local, Host, ?NS_MAM_1),
    gen_iq_handler:remove_iq_handler(ejabberd_sm, Host, ?NS_MAM_1),
    ejabberd_hooks:delete(disco_sm_features, Host, ?MODULE,
			  disco_sm_features, 50),
    ejabberd_hooks:delete(remove_user, Host, ?MODULE,
			  remove_user, 50),
    ejabberd_hooks:delete(remove_room, Host, ?MODULE,
			  remove_room, 50),
    ejabberd_hooks:delete(get_room_config, Host, ?MODULE,
			  get_room_config, 50),
    ejabberd_hooks:delete(set_room_option, Host, ?MODULE,
			  set_room_option, 50),
    ejabberd_hooks:delete(anonymous_purge_hook, Host,
			  ?MODULE, remove_user, 50),
    case gen_mod:get_module_opt(Host, ?MODULE, assume_mam_usage,
				fun(B) when is_boolean(B) -> B end, false) of
	true ->
	    ejabberd_hooks:delete(message_is_archived, Host, ?MODULE,
				  message_is_archived, 50);
	false ->
	    ok
    end,
    ejabberd_commands:unregister_commands(get_commands_spec()),
    ok.

depends(_Host, _Opts) ->
    [].

-spec remove_user(binary(), binary()) -> ok.
remove_user(User, Server) ->
    LUser = jid:nodeprep(User),
    LServer = jid:nameprep(Server),
    Mod = gen_mod:db_mod(LServer, ?MODULE),
    Mod:remove_user(LUser, LServer),
    ok.

-spec remove_room(binary(), binary(), binary()) -> ok.
remove_room(LServer, Name, Host) ->
    LName = jid:nodeprep(Name),
    LHost = jid:nameprep(Host),
    Mod = gen_mod:db_mod(LServer, ?MODULE),
    Mod:remove_room(LServer, LName, LHost),
    ok.

-spec get_room_config([muc_roomconfig:property()], mod_muc_room:state(),
		      jid(), binary()) -> [muc_roomconfig:property()].
get_room_config(Fields, RoomState, _From, _Lang) ->
    Config = RoomState#state.config,
    Fields ++ [{mam, Config#config.mam}].

-spec set_room_option({pos_integer(), _}, muc_roomconfig:property(), binary())
      -> {pos_integer(), _}.
set_room_option(_Acc, {mam, Val}, _Lang) ->
    {#config.mam, Val};
set_room_option(Acc, _Property, _Lang) ->
    Acc.

-spec user_receive_packet(stanza(), ejabberd_c2s:state(), jid(), jid(), jid()) -> stanza().
user_receive_packet(Pkt, C2SState, JID, Peer, To) ->
    LUser = JID#jid.luser,
    LServer = JID#jid.lserver,
    IsBareCopy = is_bare_copy(JID, To),
    case should_archive(Pkt, LServer) of
	true when not IsBareCopy ->
	    NewPkt = strip_my_archived_tag(Pkt, LServer),
	    case store_msg(C2SState, NewPkt, LUser, LServer, Peer, recv) of
		{ok, ID} ->
		    set_stanza_id(NewPkt, JID, ID);
		_ ->
		    NewPkt
	    end;
	_ ->
	    Pkt
    end.

-spec user_send_packet(stanza(), ejabberd_c2s:state(), jid(), jid()) -> stanza().
user_send_packet(Pkt, C2SState, JID, Peer) ->
    LUser = JID#jid.luser,
    LServer = JID#jid.lserver,
    case should_archive(Pkt, LServer) of
	true ->
	    NewPkt = strip_my_archived_tag(Pkt, LServer),
	    case store_msg(C2SState, xmpp:set_from_to(NewPkt, JID, Peer),
		      LUser, LServer, Peer, send) of
              {ok, ID} ->
		    set_stanza_id(NewPkt, JID, ID);
            _ ->
                NewPkt
        end;
	false ->
	    Pkt
    end.

-spec user_send_packet_strip_tag(stanza(), ejabberd_c2s:state(),
				 jid(), jid()) -> stanza().
user_send_packet_strip_tag(Pkt, _C2SState, JID, _Peer) ->
    LServer = JID#jid.lserver,
    strip_my_archived_tag(Pkt, LServer).

-spec muc_filter_message(message(), mod_muc_room:state(),
			 jid(), jid(), binary()) -> message().
muc_filter_message(Pkt, #state{config = Config} = MUCState,
		   RoomJID, From, FromNick) ->
    if Config#config.mam ->
	    LServer = RoomJID#jid.lserver,
	    NewPkt = strip_my_archived_tag(Pkt, LServer),
	    StorePkt = strip_x_jid_tags(NewPkt),
	    case store_muc(MUCState, StorePkt, RoomJID, From, FromNick) of
		{ok, ID} ->
		    set_stanza_id(NewPkt, RoomJID, ID);
		_ ->
		    NewPkt
	    end;
	true ->
	    Pkt
    end.

set_stanza_id(Pkt, JID, ID) ->
    Archived = #mam_archived{by = JID, id = ID},
    StanzaID = #stanza_id{by = JID, id = ID},
    NewEls = [Archived, StanzaID|xmpp:get_els(Pkt)],
    xmpp:set_els(Pkt, NewEls).

% Query archive v0.2
process_iq_v0_2(#iq{from = #jid{lserver = LServer},
		    to = #jid{lserver = LServer},
		    type = get, sub_els = [#mam_query{}]} = IQ) ->
    process_iq(LServer, IQ, chat);
process_iq_v0_2(IQ) ->
    process_iq(IQ).

% Query archive v0.3
process_iq_v0_3(#iq{from = #jid{lserver = LServer},
		    to = #jid{lserver = LServer},
		    type = set, sub_els = [#mam_query{}]} = IQ) ->
    process_iq(LServer, IQ, chat);
process_iq_v0_3(#iq{from = #jid{lserver = LServer},
		    to = #jid{lserver = LServer},
		    type = get, sub_els = [#mam_query{}]} = IQ) ->
    process_iq(LServer, IQ);
process_iq_v0_3(IQ) ->
    process_iq(IQ).

-spec muc_process_iq(ignore | iq(), mod_muc_room:state()) -> ignore | iq().
muc_process_iq(#iq{type = T, lang = Lang,
		   from = From,
		   sub_els = [#mam_query{xmlns = NS}]} = IQ,
	       MUCState)
  when (T == set andalso (NS == ?NS_MAM_0 orelse NS == ?NS_MAM_1)) orelse
       (T == get andalso NS == ?NS_MAM_TMP) ->
    case may_enter_room(From, MUCState) of
	true ->
	    LServer = MUCState#state.server_host,
	    Role = mod_muc_room:get_role(From, MUCState),
	    process_iq(LServer, IQ, {groupchat, Role, MUCState});
	false ->
	    Text = <<"Only members may query archives of this room">>,
	    xmpp:make_error(IQ, xmpp:err_forbidden(Text, Lang))
    end;
muc_process_iq(#iq{type = get,
		   sub_els = [#mam_query{xmlns = NS}]} = IQ,
	       MUCState) when NS == ?NS_MAM_0; NS == ?NS_MAM_1 ->
    LServer = MUCState#state.server_host,
    process_iq(LServer, IQ);
muc_process_iq(IQ, _MUCState) ->
    IQ.

parse_query(#mam_query{xdata = #xdata{fields = Fs}} = Query, Lang) ->
    try
	lists:foldl(
	  fun(#xdata_field{var = <<"start">>, values = [Data|_]}, Q) ->
		  case jlib:datetime_string_to_timestamp(Data) of
		      undefined -> throw({error, <<"start">>});
		      {_, _, _} = TS -> Q#mam_query{start = TS}
		  end;
	     (#xdata_field{var = <<"end">>, values = [Data|_]}, Q) ->
		  case jlib:datetime_string_to_timestamp(Data) of
		      undefined -> throw({error, <<"end">>});
		      {_, _, _} = TS -> Q#mam_query{'end' = TS}
		  end;
	     (#xdata_field{var = <<"with">>, values = [Data|_]}, Q) ->
		  case jid:from_string(Data) of
		      error -> throw({error, <<"with">>});
		      J -> Q#mam_query{with = J}
		  end;
	     (#xdata_field{var = <<"withtext">>, values = [Data|_]}, Q) ->
		  case Data of
		      <<"">> -> throw({error, <<"withtext">>});
		      _ -> Q#mam_query{withtext = Data}
	      end;
	     (#xdata_field{var = <<"FORM_TYPE">>, values = [NS|_]}, Q) ->
		  case Query#mam_query.xmlns of
		      NS -> Q;
		      _ -> throw({error, <<"FORM_TYPE">>})
		  end;
	     (#xdata_field{}, Acc) ->
		  Acc
	  end, Query, Fs)
    catch throw:{error, Var} ->
	    Txt = io_lib:format("Incorrect value of field '~s'", [Var]),
	    {error, xmpp:err_bad_request(iolist_to_binary(Txt), Lang)}
    end;
parse_query(Query, _Lang) ->
    Query.

disco_sm_features(empty, From, To, Node, Lang) ->
    disco_sm_features({result, []}, From, To, Node, Lang);
disco_sm_features({result, OtherFeatures},
		  #jid{luser = U, lserver = S},
		  #jid{luser = U, lserver = S}, <<"">>, _Lang) ->
    {result, [?NS_MAM_TMP, ?NS_MAM_0, ?NS_MAM_1 | OtherFeatures]};
disco_sm_features(Acc, _From, _To, _Node, _Lang) ->
    Acc.

-spec message_is_archived(boolean(), ejabberd_c2s:state(),
			  jid(), jid(), message()) -> boolean().
message_is_archived(true, _C2SState, _Peer, _JID, _Pkt) ->
    true;
message_is_archived(false, C2SState, Peer,
		    #jid{luser = LUser, lserver = LServer}, Pkt) ->
    case gen_mod:get_module_opt(LServer, ?MODULE, assume_mam_usage,
				fun(B) when is_boolean(B) -> B end, false) of
	true ->
	    should_archive(strip_my_archived_tag(Pkt, LServer), LServer)
		andalso should_archive_peer(C2SState, get_prefs(LUser, LServer),
					    Peer);
	false ->
	    false
    end.

delete_old_messages(TypeBin, Days) when TypeBin == <<"chat">>;
					TypeBin == <<"groupchat">>;
					TypeBin == <<"all">> ->
    Diff = Days * 24 * 60 * 60 * 1000000,
    TimeStamp = usec_to_now(p1_time_compat:system_time(micro_seconds) - Diff),
    Type = jlib:binary_to_atom(TypeBin),
    DBTypes = lists:usort(
		lists:map(
		  fun(Host) ->
			  case gen_mod:db_type(Host, ?MODULE) of
			      sql -> {sql, Host};
			      Other -> {Other, global}
			  end
		  end, ?MYHOSTS)),
    Results = lists:map(
		fun({DBType, ServerHost}) ->
			Mod = gen_mod:db_mod(DBType, ?MODULE),
			Mod:delete_old_messages(ServerHost, TimeStamp, Type)
		end, DBTypes),
    case lists:filter(fun(Res) -> Res /= ok end, Results) of
	[] -> ok;
	[NotOk|_] -> NotOk
    end;
delete_old_messages(_TypeBin, _Days) ->
    unsupported_type.

%%%===================================================================
%%% Internal functions
%%%===================================================================

process_iq(LServer, #iq{sub_els = [#mam_query{xmlns = NS}]} = IQ) ->
    CommonFields = [#xdata_field{type = hidden,
				 var = <<"FORM_TYPE">>,
				 values = [NS]},
		    #xdata_field{type = 'jid-single', var = <<"with">>},
		    #xdata_field{type = 'text-single', var = <<"start">>},
		    #xdata_field{type = 'text-single', var = <<"end">>}],
    Mod = gen_mod:db_mod(LServer, ?MODULE),
    ExtendedFields = Mod:extended_fields(),
    Fields = CommonFields ++ ExtendedFields,
    Form = #xdata{type = form, fields = Fields},
    xmpp:make_iq_result(IQ, #mam_query{xmlns = NS, xdata = Form}).

% Preference setting (both v0.2 & v0.3)
process_iq(#iq{type = set, lang = Lang,
	       sub_els = [#mam_prefs{default = undefined, xmlns = NS}]} = IQ) ->
    Why = {missing_attr, <<"default">>, <<"prefs">>, NS},
    ErrTxt = xmpp:format_error(Why),
    xmpp:make_error(IQ, xmpp:err_bad_request(ErrTxt, Lang));
process_iq(#iq{from = #jid{luser = LUser, lserver = LServer},
	       to = #jid{lserver = LServer},
	       type = set, lang = Lang,
	       sub_els = [#mam_prefs{xmlns = NS,
				     default = Default,
				     always = Always0,
				     never = Never0}]} = IQ) ->
    Always = lists:usort(get_jids(Always0)),
    Never = lists:usort(get_jids(Never0)),
    case write_prefs(LUser, LServer, LServer, Default, Always, Never) of
	ok ->
	    NewPrefs = prefs_el(Default, Always, Never, NS),
	    xmpp:make_iq_result(IQ, NewPrefs);
	_Err ->
	    Txt = <<"Database failure">>,
	    xmpp:make_error(IQ, xmpp:err_internal_server_error(Txt, Lang))
    end;
process_iq(#iq{from = #jid{luser = LUser, lserver = LServer},
	       to = #jid{lserver = LServer},
	       type = get, sub_els = [#mam_prefs{xmlns = NS}]} = IQ) ->
    Prefs = get_prefs(LUser, LServer),
    PrefsEl = prefs_el(Prefs#archive_prefs.default,
		       Prefs#archive_prefs.always,
		       Prefs#archive_prefs.never,
		       NS),
    xmpp:make_iq_result(IQ, PrefsEl);
process_iq(IQ) ->
    xmpp:make_error(IQ, xmpp:err_not_allowed()).

process_iq(LServer, #iq{from = #jid{luser = LUser}, lang = Lang,
			sub_els = [SubEl]} = IQ, MsgType) ->
    case MsgType of
	chat ->
	    maybe_activate_mam(LUser, LServer);
	{groupchat, _Role, _MUCState} ->
	    ok
    end,
    case parse_query(SubEl, Lang) of
	#mam_query{rsm = #rsm_set{index = I}} when is_integer(I) ->
	    xmpp:make_error(IQ, xmpp:err_feature_not_implemented());
	#mam_query{rsm = RSM, xmlns = NS} = Query ->
	    NewRSM = limit_max(RSM, NS),
	    NewQuery = Query#mam_query{rsm = NewRSM},
	    select_and_send(LServer, NewQuery, IQ, MsgType);
	{error, Err} ->
	    xmpp:make_error(IQ, Err)
    end.

should_archive(#message{type = T}, _LServer) when T == error; T == result ->
    false;
should_archive(#message{body = Body} = Pkt, LServer) ->
    case is_resent(Pkt, LServer) of
	true ->
<<<<<<< HEAD
	    false;
	false ->
	    case check_store_hint(Pkt) of
		store ->
		    true;
		no_store ->
		    false;
		none ->
		    case xmpp:get_text(Body) of
=======
	    LServer = MUCState#state.server_host,
	    Role = mod_muc_room:get_role(From, MUCState),
	    process_iq(LServer, From, To, IQ, SubEl, Fs,
		       {groupchat, Role, MUCState});
	false ->
	    Text = <<"Only members may query archives of this room">>,
	    Error = ?ERRT_FORBIDDEN(Lang, Text),
	    IQ#iq{type = error, sub_el = [SubEl, Error]}
    end.

parse_query_v0_2(Query) ->
    lists:flatmap(
      fun (#xmlel{name = <<"start">>} = El) ->
	      [{<<"start">>, [fxml:get_tag_cdata(El)]}];
	  (#xmlel{name = <<"end">>} = El) ->
	      [{<<"end">>, [fxml:get_tag_cdata(El)]}];
	  (#xmlel{name = <<"with">>} = El) ->
	      [{<<"with">>, [fxml:get_tag_cdata(El)]}];
	  (#xmlel{name = <<"withtext">>} = El) ->
	      [{<<"withtext">>, [fxml:get_tag_cdata(El)]}];
	  (#xmlel{name = <<"set">>}) ->
	      [{<<"set">>, Query}];
	  (_) ->
	     []
      end, Query#xmlel.children).

should_archive(#xmlel{name = <<"message">>} = Pkt, LServer) ->
    case is_resent(Pkt, LServer) of
	true ->
	    false;
	false ->
	    case {check_store_hint(Pkt),
		  fxml:get_attr_s(<<"type">>, Pkt#xmlel.attrs)} of
		{_Hint, <<"error">>} ->
		    false;
		{store, _Type} ->
		    true;
		{no_store, _Type} ->
		    false;
		{none, <<"groupchat">>} ->
		    false;
		{none, <<"headline">>} ->
		    false;
		{none, _Type} ->
		    case fxml:get_subtag_cdata(Pkt, <<"body">>) of
>>>>>>> bd060bc1
			<<>> ->
			    %% Empty body
			    false;
			_ ->
			    true
		    end
	    end
    end;
should_archive(_, _LServer) ->
    false.

-spec strip_my_archived_tag(stanza(), binary()) -> stanza().
strip_my_archived_tag(Pkt, LServer) ->
    NewPkt = xmpp:decode_els(
	       Pkt, ?NS_CLIENT,
	       fun(El) ->
		       case xmpp:get_name(El) of
			   <<"archived">> ->
			       xmpp:get_ns(El) == ?NS_MAM_TMP;
			   <<"stanza-id">> ->
			       xmpp:get_ns(El) == ?NS_SID_0;
			   _ ->
			       false
		       end
	       end),
    NewEls = lists:filter(
	       fun(#mam_archived{by = By}) ->
		       By#jid.lserver /= LServer;
		  (#stanza_id{by = By}) ->
		       By#jid.lserver /= LServer;
		  (_) ->
		       true
	       end, xmpp:get_els(NewPkt)),
    xmpp:set_els(NewPkt, NewEls).

strip_x_jid_tags(Pkt) ->
    NewPkt = xmpp:decode_els(
	       Pkt, ?NS_CLIENT,
	       fun(El) ->
		       case xmpp:get_name(El) of
			   <<"x">> ->
			       case xmpp:get_ns(El) of
				   ?NS_MUC_USER -> true;
				   ?NS_MUC_ADMIN -> true;
				   ?NS_MUC_OWNER -> true;
				   _ -> false
			       end;
			   _ ->
			       false
		       end
	       end),
    NewEls = lists:filter(
	       fun(El) ->
		       Items = case El of
				   #muc_user{items = Is} -> Is;
				   #muc_admin{items = Is} -> Is;
				   #muc_owner{items = Is} -> Is;
				   _ -> []
			       end,
		       not lists:any(fun(#muc_item{jid = JID}) ->
					     JID /= undefined
				     end, Items)
	       end, xmpp:get_els(NewPkt)),
    xmpp:set_els(NewPkt, NewEls).

should_archive_peer(C2SState,
		    #archive_prefs{default = Default,
				   always = Always,
				   never = Never},
		    Peer) ->
    LPeer = jid:remove_resource(jid:tolower(Peer)),
    case lists:member(LPeer, Always) of
	true ->
	    true;
	false ->
	    case lists:member(LPeer, Never) of
		true ->
		    false;
		false ->
		    case Default of
			always -> true;
			never -> false;
			roster ->
			    case ejabberd_c2s:get_subscription(
				   LPeer, C2SState) of
				both -> true;
				from -> true;
				to -> true;
				_ -> false
			    end
		    end
	    end
    end.

should_archive_muc(#message{type = groupchat,
			    body = Body, subject = Subj} = Pkt) ->
    case check_store_hint(Pkt) of
	store ->
	    true;
	no_store ->
	    false;
	none ->
	    case xmpp:get_text(Body) of
		<<"">> ->
		    case xmpp:get_text(Subj) of
			<<"">> ->
			    false;
			_ ->
			    true
		    end;
		_ ->
		    true
	    end
    end;
should_archive_muc(_) ->
    false.

check_store_hint(Pkt) ->
    case has_store_hint(Pkt) of
	true ->
	    store;
	false ->
	    case has_no_store_hint(Pkt) of
		true ->
		    no_store;
		false ->
		    none
	    end
    end.


-spec has_store_hint(message()) -> boolean().
has_store_hint(Message) ->
    xmpp:has_subtag(Message, #hint{type = 'store'}).

-spec has_no_store_hint(message()) -> boolean().
has_no_store_hint(Message) ->
    xmpp:has_subtag(Message, #hint{type = 'no-store'}) orelse
    xmpp:has_subtag(Message, #hint{type = 'no-storage'}) orelse
    xmpp:has_subtag(Message, #hint{type = 'no-permanent-store'}) orelse
    xmpp:has_subtag(Message, #hint{type = 'no-permanent-storage'}).

-spec is_resent(message(), binary()) -> boolean().
is_resent(Pkt, LServer) ->
    case xmpp:get_subtag(Pkt, #stanza_id{}) of
	#stanza_id{by = #jid{luser = <<>>, lserver = LServer}} ->
	    true;
	_ ->
	    false
    end.

may_enter_room(From,
	       #state{config = #config{members_only = false}} = MUCState) ->
    mod_muc_room:get_affiliation(From, MUCState) /= outcast;
may_enter_room(From, MUCState) ->
    mod_muc_room:is_occupant_or_admin(From, MUCState).

store_msg(C2SState, Pkt, LUser, LServer, Peer, Dir) ->
    Prefs = get_prefs(LUser, LServer),
    case should_archive_peer(C2SState, Prefs, Peer) of
	true ->
	    US = {LUser, LServer},
<<<<<<< HEAD
	    Mod = gen_mod:db_mod(LServer, ?MODULE),
	    El = xmpp:encode(Pkt),
	    Mod:store(El, LServer, US, chat, Peer, <<"">>, Dir);
=======
	    case ejabberd_hooks:run_fold(store_mam_message, LServer, Pkt,
					 [LUser, LServer, Peer, chat, Dir]) of
		drop ->
		    pass;
		NewPkt ->
		    Mod = gen_mod:db_mod(LServer, ?MODULE),
		    Mod:store(NewPkt, LServer, US, chat, Peer, <<"">>, Dir)
	    end;
>>>>>>> bd060bc1
	false ->
	    pass
    end.

store_muc(MUCState, Pkt, RoomJID, Peer, Nick) ->
    case should_archive_muc(Pkt) of
	true ->
	    {U, S, _} = jid:tolower(RoomJID),
<<<<<<< HEAD
	    Mod = gen_mod:db_mod(LServer, ?MODULE),
	    El = xmpp:encode(Pkt),
	    Mod:store(El, LServer, {U, S}, groupchat, Peer, Nick, recv);
=======
	    LServer = MUCState#state.server_host,
	    case ejabberd_hooks:run_fold(store_mam_message, LServer, Pkt,
					 [U, S, Peer, groupchat, recv]) of
		drop ->
		    pass;
		NewPkt ->
		    Mod = gen_mod:db_mod(LServer, ?MODULE),
		    Mod:store(NewPkt, LServer, {U, S}, groupchat, Peer, Nick, recv)
	    end;
>>>>>>> bd060bc1
	false ->
	    pass
    end.

write_prefs(LUser, LServer, Host, Default, Always, Never) ->
    Prefs = #archive_prefs{us = {LUser, LServer},
			   default = Default,
			   always = Always,
			   never = Never},
    Mod = gen_mod:db_mod(Host, ?MODULE),
    cache_tab:dirty_insert(
      archive_prefs, {LUser, LServer}, Prefs,
      fun() ->  Mod:write_prefs(LUser, LServer, Prefs, Host) end).

get_prefs(LUser, LServer) ->
    Mod = gen_mod:db_mod(LServer, ?MODULE),
    Res = cache_tab:lookup(archive_prefs, {LUser, LServer},
			   fun() -> Mod:get_prefs(LUser, LServer) end),
    case Res of
	{ok, Prefs} ->
	    Prefs;
	error ->
	    ActivateOpt = gen_mod:get_module_opt(
			    LServer, ?MODULE, request_activates_archiving,
			    fun(B) when is_boolean(B) -> B end, false),
	    case ActivateOpt of
		true ->
		    #archive_prefs{us = {LUser, LServer}, default = never};
		false ->
		    Default = gen_mod:get_module_opt(
				LServer, ?MODULE, default,
				fun(always) -> always;
				   (never) -> never;
				   (roster) -> roster
				end, never),
		    #archive_prefs{us = {LUser, LServer}, default = Default}
	    end
    end.

prefs_el(Default, Always, Never, NS) ->
    #mam_prefs{default = Default,
	       always = [jid:make(LJ) || LJ <- Always],
	       never = [jid:make(LJ) || LJ <- Never],
	       xmlns = NS}.

maybe_activate_mam(LUser, LServer) ->
    ActivateOpt = gen_mod:get_module_opt(LServer, ?MODULE,
					 request_activates_archiving,
					 fun(B) when is_boolean(B) -> B end,
					 false),
    case ActivateOpt of
	true ->
	    Mod = gen_mod:db_mod(LServer, ?MODULE),
	    Res = cache_tab:lookup(archive_prefs, {LUser, LServer},
				   fun() ->
					   Mod:get_prefs(LUser, LServer)
				   end),
	    case Res of
		{ok, _Prefs} ->
		    ok;
		error ->
		    Default = gen_mod:get_module_opt(LServer, ?MODULE, default,
						     fun(always) -> always;
							(never) -> never;
							(roster) -> roster
						     end, never),
		    write_prefs(LUser, LServer, LServer, Default, [], [])
	    end;
	false ->
	    ok
    end.

select_and_send(LServer, Query, #iq{from = From, to = To} = IQ, MsgType) ->
    {Msgs, IsComplete, Count} =
	case MsgType of
	    chat ->
		select(LServer, From, From, Query, MsgType);
	    {groupchat, _Role, _MUCState} ->
		select(LServer, From, To, Query, MsgType)
	end,
    SortedMsgs = lists:keysort(2, Msgs),
    send(SortedMsgs, Count, IsComplete, IQ).

select(_LServer, JidRequestor, JidArchive,
       #mam_query{start = Start, 'end' = End, rsm = RSM},
       {groupchat, _Role, #state{config = #config{mam = false},
				 history = History}} = MsgType) ->
    #lqueue{len = L, queue = Q} = History,
    Msgs =
	lists:flatmap(
	  fun({Nick, Pkt, _HaveSubject, Now, _Size}) ->
		  TS = now_to_usec(Now),
		  case match_interval(Now, Start, End) and
		      match_rsm(Now, RSM) of
		      true ->
			  [{integer_to_binary(TS), TS,
			    msg_to_el(#archive_msg{
					 type = groupchat,
					 timestamp = Now,
					 peer = undefined,
					 nick = Nick,
					 packet = Pkt},
				      MsgType, JidRequestor, JidArchive)}];
		      false ->
			  []
		  end
	  end, queue:to_list(Q)),
    case RSM of
	#rsm_set{max = Max, before = Before} when is_binary(Before) ->
	    {NewMsgs, IsComplete} = filter_by_max(lists:reverse(Msgs), Max),
	    {NewMsgs, IsComplete, L};
	#rsm_set{max = Max} ->
	    {NewMsgs, IsComplete} = filter_by_max(Msgs, Max),
	    {NewMsgs, IsComplete, L};
	_ ->
	    {Msgs, true, L}
    end;
select(LServer, JidRequestor, JidArchive, Query, MsgType) ->
    Mod = gen_mod:db_mod(LServer, ?MODULE),
    Mod:select(LServer, JidRequestor, JidArchive, Query, MsgType).

msg_to_el(#archive_msg{timestamp = TS, packet = Pkt1, nick = Nick, peer = Peer},
	  MsgType, JidRequestor, #jid{lserver = LServer} = JidArchive) ->
    Pkt2 = maybe_update_from_to(Pkt1, JidRequestor, JidArchive, Peer, MsgType,
				Nick),
    #forwarded{sub_els = [Pkt2],
	       delay = #delay{stamp = TS, from = jid:make(LServer)}}.

maybe_update_from_to(#xmlel{} = El, JidRequestor, JidArchive, Peer,
		     {groupchat, _, _} = MsgType, Nick) ->
    Pkt = xmpp:decode(El, ?NS_CLIENT, [ignore_els]),
    maybe_update_from_to(Pkt, JidRequestor, JidArchive, Peer, MsgType, Nick);
maybe_update_from_to(#message{sub_els = Els} = Pkt, JidRequestor, JidArchive,
		     Peer, {groupchat, Role,
			    #state{config = #config{anonymous = Anon}}},
		     Nick) ->
    ExposeJID = case {Peer, JidRequestor} of
		    {undefined, _JidRequestor} ->
			false;
		    {{U, S, _R}, #jid{luser = U, lserver = S}} ->
			true;
		    {_Peer, _JidRequestor} when not Anon; Role == moderator ->
			true;
		    {_Peer, _JidRequestor} ->
			false
		end,
    Items = case ExposeJID of
		true ->
		    [#muc_user{items = [#muc_item{jid = Peer}]}];
		false ->
		    []
	    end,
    Pkt#message{from = jid:replace_resource(JidArchive, Nick),
		to = undefined,
		sub_els = Items ++ Els};
maybe_update_from_to(Pkt, _JidRequestor, _JidArchive, _Peer, chat, _Nick) ->
    Pkt.

is_bare_copy(#jid{luser = U, lserver = S, lresource = R}, To) ->
    PrioRes = ejabberd_sm:get_user_present_resources(U, S),
    MaxRes = case catch lists:max(PrioRes) of
		 {_Prio, Res} when is_binary(Res) ->
		     Res;
		 _ ->
		     undefined
	     end,
    IsBareTo = case To of
		   #jid{lresource = <<"">>} ->
		       true;
		   #jid{lresource = LRes} ->
		       %% Unavailable resources are handled like bare JIDs.
		       lists:keyfind(LRes, 2, PrioRes) =:= false
	       end,
    case {IsBareTo, R} of
	{true, MaxRes} ->
	    ?DEBUG("Recipient of message to bare JID has top priority: ~s@~s/~s",
		   [U, S, R]),
	    false;
	{true, _R} ->
	    %% The message was sent to our bare JID, and we currently have
	    %% multiple resources with the same highest priority, so the session
	    %% manager routes the message to each of them. We store the message
	    %% only from the resource where R equals MaxRes.
	    ?DEBUG("Additional recipient of message to bare JID: ~s@~s/~s",
		   [U, S, R]),
	    true;
	{false, _R} ->
	    false
    end.

<<<<<<< HEAD
-spec send([{binary(), integer(), xmlel()}],
	   non_neg_integer(), boolean(), iq()) -> iq() | ignore.
send(Msgs, Count, IsComplete,
     #iq{from = From, to = To,
	 sub_els = [#mam_query{id = QID, xmlns = NS}]} = IQ) ->
    Els = lists:map(
	    fun({ID, _IDInt, El}) ->
		    #message{sub_els = [#mam_result{xmlns = NS,
						    id = ID,
						    queryid = QID,
						    sub_els = [El]}]}
=======
send(From, To, Msgs, RSM, Count, IsComplete, #iq{sub_el = SubEl} = IQ) ->
    QID = fxml:get_tag_attr_s(<<"queryid">>, SubEl),
    NS = fxml:get_tag_attr_s(<<"xmlns">>, SubEl),
    QIDAttr = if QID /= <<>> ->
		      [{<<"queryid">>, QID}];
		 true ->
		    []
	      end,
    CompleteAttr = if NS == ?NS_MAM_TMP ->
			   [];
		      NS == ?NS_MAM_0; NS == ?NS_MAM_1 ->
			   [{<<"complete">>, jlib:atom_to_binary(IsComplete)}]
		   end,
    Hint = [#xmlel{name = <<"no-store">>, attrs = [{<<"xmlns">>, ?NS_HINTS}]}],
    Els = lists:map(
	    fun({ID, _IDInt, El}) ->
		    #xmlel{name = <<"message">>,
			   children = [#xmlel{name = <<"result">>,
					      attrs = [{<<"xmlns">>, NS},
						       {<<"id">>, ID}|QIDAttr],
					      children = [El]} | Hint]}
>>>>>>> bd060bc1
	    end, Msgs),
    RSMOut = make_rsm_out(Msgs, Count),
    Result = if NS == ?NS_MAM_TMP ->
		     #mam_query{xmlns = NS, id = QID, rsm = RSMOut};
		true ->
		     #mam_fin{xmlns = NS, id = QID, rsm = RSMOut,
			      complete = IsComplete}
	     end,
    if NS == ?NS_MAM_TMP; NS == ?NS_MAM_1 ->
	    lists:foreach(
	      fun(El) ->
		      ejabberd_router:route(To, From, El)
	      end, Els),
	    xmpp:make_iq_result(IQ, Result);
       NS == ?NS_MAM_0 ->
	    ejabberd_router:route(To, From, xmpp:make_iq_result(IQ)),
	    lists:foreach(
	      fun(El) ->
		      ejabberd_router:route(To, From, El)
	      end, Els),
<<<<<<< HEAD
	    ejabberd_router:route(To, From, #message{sub_els = [Result]}),
=======
	    ejabberd_router:route(
	      To, From, #xmlel{name = <<"message">>,
			       children = RSMOut ++ Hint}),
>>>>>>> bd060bc1
	    ignore
    end.

-spec make_rsm_out([{binary(), integer(), xmlel()}], non_neg_integer()) -> rsm_set().
make_rsm_out([], Count) ->
    #rsm_set{count = Count};
make_rsm_out([{FirstID, _, _}|_] = Msgs, Count) ->
    {LastID, _, _} = lists:last(Msgs),
    #rsm_set{first = #rsm_first{data = FirstID}, last = LastID, count = Count}.

filter_by_max(Msgs, undefined) ->
    {Msgs, true};
filter_by_max(Msgs, Len) when is_integer(Len), Len >= 0 ->
    {lists:sublist(Msgs, Len), length(Msgs) =< Len};
filter_by_max(_Msgs, _Junk) ->
    {[], true}.

-spec limit_max(rsm_set(), binary()) -> rsm_set() | undefined.
limit_max(RSM, ?NS_MAM_TMP) ->
    RSM; % XEP-0313 v0.2 doesn't require clients to support RSM.
<<<<<<< HEAD
limit_max(#rsm_set{max = Max} = RSM, _NS) when not is_integer(Max) ->
    RSM#rsm_set{max = ?DEF_PAGE_SIZE};
limit_max(#rsm_set{max = Max} = RSM, _NS) when Max > ?MAX_PAGE_SIZE ->
    RSM#rsm_set{max = ?MAX_PAGE_SIZE};
=======
limit_max(none, _NS) ->
    #rsm_in{max = ?DEF_PAGE_SIZE};
limit_max(#rsm_in{max = Max} = RSM, _NS) when not is_integer(Max) ->
    RSM#rsm_in{max = ?DEF_PAGE_SIZE};
limit_max(#rsm_in{max = Max} = RSM, _NS) when Max > ?MAX_PAGE_SIZE ->
    RSM#rsm_in{max = ?MAX_PAGE_SIZE};
>>>>>>> bd060bc1
limit_max(RSM, _NS) ->
    RSM.

match_interval(Now, Start, undefined) ->
    Now >= Start;
match_interval(Now, Start, End) ->
    (Now >= Start) and (Now =< End).

match_rsm(Now, #rsm_set{'after' = ID}) when is_binary(ID), ID /= <<"">> ->
    Now1 = (catch usec_to_now(binary_to_integer(ID))),
    Now > Now1;
match_rsm(Now, #rsm_set{before = ID}) when is_binary(ID), ID /= <<"">> ->
    Now1 = (catch usec_to_now(binary_to_integer(ID))),
    Now < Now1;
match_rsm(_Now, _) ->
    true.

now_to_usec({MSec, Sec, USec}) ->
    (MSec*1000000 + Sec)*1000000 + USec.

usec_to_now(Int) ->
    Secs = Int div 1000000,
    USec = Int rem 1000000,
    MSec = Secs div 1000000,
    Sec = Secs rem 1000000,
    {MSec, Sec, USec}.

get_jids(undefined) ->
    [];
get_jids(Js) ->
    [jid:tolower(jid:remove_resource(J)) || J <- Js].

get_commands_spec() ->
    [#ejabberd_commands{name = delete_old_mam_messages, tags = [purge],
			desc = "Delete MAM messages older than DAYS",
			longdesc = "Valid message TYPEs: "
				   "\"chat\", \"groupchat\", \"all\".",
			module = ?MODULE, function = delete_old_messages,
			args = [{type, binary}, {days, integer}],
			result = {res, rescode}}].

mod_opt_type(assume_mam_usage) ->
    fun (B) when is_boolean(B) -> B end;
mod_opt_type(cache_life_time) ->
    fun (I) when is_integer(I), I > 0 -> I end;
mod_opt_type(cache_size) ->
    fun (I) when is_integer(I), I > 0 -> I end;
mod_opt_type(db_type) -> fun(T) -> ejabberd_config:v_db(?MODULE, T) end;
mod_opt_type(default) ->
    fun (always) -> always;
	(never) -> never;
	(roster) -> roster
    end;
mod_opt_type(iqdisc) -> fun gen_iq_handler:check_type/1;
mod_opt_type(request_activates_archiving) ->
    fun (B) when is_boolean(B) -> B end;
mod_opt_type(_) ->
    [assume_mam_usage, cache_life_time, cache_size, db_type, default, iqdisc,
     request_activates_archiving].<|MERGE_RESOLUTION|>--- conflicted
+++ resolved
@@ -468,12 +468,12 @@
 	    xmpp:make_error(IQ, Err)
     end.
 
-should_archive(#message{type = T}, _LServer) when T == error; T == result ->
+should_archive(#message{type = error}, _LServer) ->
     false;
-should_archive(#message{body = Body} = Pkt, LServer) ->
+should_archive(#message{body = Body, subject = Subject,
+			type = Type} = Pkt, LServer) ->
     case is_resent(Pkt, LServer) of
 	true ->
-<<<<<<< HEAD
 	    false;
 	false ->
 	    case check_store_hint(Pkt) of
@@ -481,61 +481,11 @@
 		    true;
 		no_store ->
 		    false;
+		none when Type == groupchat; Type == headline ->
+		    false;
 		none ->
-		    case xmpp:get_text(Body) of
-=======
-	    LServer = MUCState#state.server_host,
-	    Role = mod_muc_room:get_role(From, MUCState),
-	    process_iq(LServer, From, To, IQ, SubEl, Fs,
-		       {groupchat, Role, MUCState});
-	false ->
-	    Text = <<"Only members may query archives of this room">>,
-	    Error = ?ERRT_FORBIDDEN(Lang, Text),
-	    IQ#iq{type = error, sub_el = [SubEl, Error]}
-    end.
-
-parse_query_v0_2(Query) ->
-    lists:flatmap(
-      fun (#xmlel{name = <<"start">>} = El) ->
-	      [{<<"start">>, [fxml:get_tag_cdata(El)]}];
-	  (#xmlel{name = <<"end">>} = El) ->
-	      [{<<"end">>, [fxml:get_tag_cdata(El)]}];
-	  (#xmlel{name = <<"with">>} = El) ->
-	      [{<<"with">>, [fxml:get_tag_cdata(El)]}];
-	  (#xmlel{name = <<"withtext">>} = El) ->
-	      [{<<"withtext">>, [fxml:get_tag_cdata(El)]}];
-	  (#xmlel{name = <<"set">>}) ->
-	      [{<<"set">>, Query}];
-	  (_) ->
-	     []
-      end, Query#xmlel.children).
-
-should_archive(#xmlel{name = <<"message">>} = Pkt, LServer) ->
-    case is_resent(Pkt, LServer) of
-	true ->
-	    false;
-	false ->
-	    case {check_store_hint(Pkt),
-		  fxml:get_attr_s(<<"type">>, Pkt#xmlel.attrs)} of
-		{_Hint, <<"error">>} ->
-		    false;
-		{store, _Type} ->
-		    true;
-		{no_store, _Type} ->
-		    false;
-		{none, <<"groupchat">>} ->
-		    false;
-		{none, <<"headline">>} ->
-		    false;
-		{none, _Type} ->
-		    case fxml:get_subtag_cdata(Pkt, <<"body">>) of
->>>>>>> bd060bc1
-			<<>> ->
-			    %% Empty body
-			    false;
-			_ ->
-			    true
-		    end
+		    xmpp:get_text(Body) /= <<>> orelse
+			xmpp:get_text(Subject) /= <<>>
 	    end
     end;
 should_archive(_, _LServer) ->
@@ -692,20 +642,15 @@
     case should_archive_peer(C2SState, Prefs, Peer) of
 	true ->
 	    US = {LUser, LServer},
-<<<<<<< HEAD
-	    Mod = gen_mod:db_mod(LServer, ?MODULE),
-	    El = xmpp:encode(Pkt),
-	    Mod:store(El, LServer, US, chat, Peer, <<"">>, Dir);
-=======
 	    case ejabberd_hooks:run_fold(store_mam_message, LServer, Pkt,
 					 [LUser, LServer, Peer, chat, Dir]) of
 		drop ->
 		    pass;
 		NewPkt ->
 		    Mod = gen_mod:db_mod(LServer, ?MODULE),
-		    Mod:store(NewPkt, LServer, US, chat, Peer, <<"">>, Dir)
+		    El = xmpp:encode(NewPkt),
+		    Mod:store(El, LServer, US, chat, Peer, <<"">>, Dir)
 	    end;
->>>>>>> bd060bc1
 	false ->
 	    pass
     end.
@@ -714,11 +659,6 @@
     case should_archive_muc(Pkt) of
 	true ->
 	    {U, S, _} = jid:tolower(RoomJID),
-<<<<<<< HEAD
-	    Mod = gen_mod:db_mod(LServer, ?MODULE),
-	    El = xmpp:encode(Pkt),
-	    Mod:store(El, LServer, {U, S}, groupchat, Peer, Nick, recv);
-=======
 	    LServer = MUCState#state.server_host,
 	    case ejabberd_hooks:run_fold(store_mam_message, LServer, Pkt,
 					 [U, S, Peer, groupchat, recv]) of
@@ -726,9 +666,9 @@
 		    pass;
 		NewPkt ->
 		    Mod = gen_mod:db_mod(LServer, ?MODULE),
-		    Mod:store(NewPkt, LServer, {U, S}, groupchat, Peer, Nick, recv)
+		    El = xmpp:encode(NewPkt),
+		    Mod:store(El, LServer, {U, S}, groupchat, Peer, Nick, recv)
 	    end;
->>>>>>> bd060bc1
 	false ->
 	    pass
     end.
@@ -919,41 +859,18 @@
 	    false
     end.
 
-<<<<<<< HEAD
 -spec send([{binary(), integer(), xmlel()}],
 	   non_neg_integer(), boolean(), iq()) -> iq() | ignore.
 send(Msgs, Count, IsComplete,
      #iq{from = From, to = To,
 	 sub_els = [#mam_query{id = QID, xmlns = NS}]} = IQ) ->
+    Hint = #hint{type = 'no-store'},
     Els = lists:map(
 	    fun({ID, _IDInt, El}) ->
 		    #message{sub_els = [#mam_result{xmlns = NS,
 						    id = ID,
 						    queryid = QID,
 						    sub_els = [El]}]}
-=======
-send(From, To, Msgs, RSM, Count, IsComplete, #iq{sub_el = SubEl} = IQ) ->
-    QID = fxml:get_tag_attr_s(<<"queryid">>, SubEl),
-    NS = fxml:get_tag_attr_s(<<"xmlns">>, SubEl),
-    QIDAttr = if QID /= <<>> ->
-		      [{<<"queryid">>, QID}];
-		 true ->
-		    []
-	      end,
-    CompleteAttr = if NS == ?NS_MAM_TMP ->
-			   [];
-		      NS == ?NS_MAM_0; NS == ?NS_MAM_1 ->
-			   [{<<"complete">>, jlib:atom_to_binary(IsComplete)}]
-		   end,
-    Hint = [#xmlel{name = <<"no-store">>, attrs = [{<<"xmlns">>, ?NS_HINTS}]}],
-    Els = lists:map(
-	    fun({ID, _IDInt, El}) ->
-		    #xmlel{name = <<"message">>,
-			   children = [#xmlel{name = <<"result">>,
-					      attrs = [{<<"xmlns">>, NS},
-						       {<<"id">>, ID}|QIDAttr],
-					      children = [El]} | Hint]}
->>>>>>> bd060bc1
 	    end, Msgs),
     RSMOut = make_rsm_out(Msgs, Count),
     Result = if NS == ?NS_MAM_TMP ->
@@ -974,13 +891,7 @@
 	      fun(El) ->
 		      ejabberd_router:route(To, From, El)
 	      end, Els),
-<<<<<<< HEAD
-	    ejabberd_router:route(To, From, #message{sub_els = [Result]}),
-=======
-	    ejabberd_router:route(
-	      To, From, #xmlel{name = <<"message">>,
-			       children = RSMOut ++ Hint}),
->>>>>>> bd060bc1
+	    ejabberd_router:route(To, From, #message{sub_els = [Result, Hint]}),
 	    ignore
     end.
 
@@ -1001,19 +912,12 @@
 -spec limit_max(rsm_set(), binary()) -> rsm_set() | undefined.
 limit_max(RSM, ?NS_MAM_TMP) ->
     RSM; % XEP-0313 v0.2 doesn't require clients to support RSM.
-<<<<<<< HEAD
+limit_max(undefined, _NS) ->
+    #rsm_set{max = ?DEF_PAGE_SIZE};
 limit_max(#rsm_set{max = Max} = RSM, _NS) when not is_integer(Max) ->
     RSM#rsm_set{max = ?DEF_PAGE_SIZE};
 limit_max(#rsm_set{max = Max} = RSM, _NS) when Max > ?MAX_PAGE_SIZE ->
     RSM#rsm_set{max = ?MAX_PAGE_SIZE};
-=======
-limit_max(none, _NS) ->
-    #rsm_in{max = ?DEF_PAGE_SIZE};
-limit_max(#rsm_in{max = Max} = RSM, _NS) when not is_integer(Max) ->
-    RSM#rsm_in{max = ?DEF_PAGE_SIZE};
-limit_max(#rsm_in{max = Max} = RSM, _NS) when Max > ?MAX_PAGE_SIZE ->
-    RSM#rsm_in{max = ?MAX_PAGE_SIZE};
->>>>>>> bd060bc1
 limit_max(RSM, _NS) ->
     RSM.
 
