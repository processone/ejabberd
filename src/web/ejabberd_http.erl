%%%----------------------------------------------------------------------
%%% File    : ejabberd_http.erl
%%% Author  : Alexey Shchepin <alexey@process-one.net>
%%% Purpose :
%%% Created : 27 Feb 2004 by Alexey Shchepin <alexey@process-one.net>
%%%
%%%
%%% ejabberd, Copyright (C) 2002-2010   ProcessOne
%%%
%%% This program is free software; you can redistribute it and/or
%%% modify it under the terms of the GNU General Public License as
%%% published by the Free Software Foundation; either version 2 of the
%%% License, or (at your option) any later version.
%%%
%%% This program is distributed in the hope that it will be useful,
%%% but WITHOUT ANY WARRANTY; without even the implied warranty of
%%% MERCHANTABILITY or FITNESS FOR A PARTICULAR PURPOSE.  See the GNU
%%% General Public License for more details.
%%%
%%% You should have received a copy of the GNU General Public License
%%% along with this program; if not, write to the Free Software
%%% Foundation, Inc., 59 Temple Place, Suite 330, Boston, MA
%%% 02111-1307 USA
%%%
%%%----------------------------------------------------------------------

-module(ejabberd_http).
-author('alexey@process-one.net').

%% External exports
-export([start/2,
	 start_link/2,
	 become_controller/1,
	 socket_type/0,
	 receive_headers/1,
	 url_encode/1]).

%% Callbacks
-export([init/2]).

-include("ejabberd.hrl").
-include("jlib.hrl").
-include("ejabberd_http.hrl").

-record(state, {sockmod,
		socket,
		request_method,
		request_version,
		request_path,
		request_auth,
		request_keepalive,
		request_content_length,
		request_lang = "en",
		%% XXX bard: request handlers are configured in
		%% ejabberd.cfg under the HTTP service.	 For example,
		%% to have the module test_web handle requests with
		%% paths starting with "/test/module":
		%%
		%%   {5280, ejabberd_http,    [http_poll, web_admin,
		%%			       {request_handlers, [{["test", "module"], mod_test_web}]}]}
		%%
		request_handlers = [],
		request_host,
		request_port,
		request_tp,
		request_headers = [],
		end_of_request = false,
		trail = "",
		websocket_handlers = []
	       }).


-define(XHTML_DOCTYPE,
	"<?xml version='1.0'?>\n"
	"<!DOCTYPE html PUBLIC \"-//W3C//DTD XHTML 1.0 Transitional//EN\" "
	"\"http://www.w3.org/TR/xhtml1/DTD/xhtml1-transitional.dtd\">\n").

-define(HTML_DOCTYPE,
	"<!DOCTYPE html PUBLIC \"-//W3C//DTD XHTML 1.0 Transitional//EN\" "
	"\"http://www.w3.org/TR/xhtml1/DTD/xhtml1-transitional.dtd\">\n").


start(SockData, Opts) ->
    supervisor:start_child(ejabberd_http_sup, [SockData, Opts]).

start_link(SockData, Opts) ->
    {ok, proc_lib:spawn_link(ejabberd_http, init, [SockData, Opts])}.

init({SockMod, Socket}, Opts) ->
    TLSEnabled = lists:member(tls, Opts),
    TLSOpts1 = lists:filter(fun({certfile, _}) -> true;
			      (_) -> false
			   end, Opts),
    TLSOpts = [verify_none | TLSOpts1],
    {SockMod1, Socket1} =
	if
	    TLSEnabled ->
		inet:setopts(Socket, [{recbuf, 8192}]),
		{ok, TLSSocket} = tls:tcp_to_tls(Socket, TLSOpts),
		{tls, TLSSocket};
	    true ->
		{SockMod, Socket}
	end,
    case SockMod1 of
	gen_tcp ->
	    inet:setopts(Socket1, [{packet, http}, {recbuf, 8192}]);
	_ ->
	    ok
    end,

    %% XXX bard: for backward compatibility, expand in Opts:
    %%  web_admin -> {["admin"], ejabberd_web_admin}
    %%  http_bind -> {["http-bind"], mod_http_bind}
    %%  http_poll -> {["http-poll"], ejabberd_http_poll}
    %%  register -> {["register"], mod_register_web}

    RequestHandlers =
	case lists:keysearch(request_handlers, 1, Opts) of
	    {value, {request_handlers, H}} -> H;
	    false -> []
        end ++
	case lists:member(captcha, Opts) of
            true -> [{["captcha"], ejabberd_captcha}];
            false -> []
        end ++
        case lists:member(register, Opts) of
            true -> [{["register"], mod_register_web}];
            false -> []
        end ++
        case lists:member(web_admin, Opts) of
            true -> [{["admin"], ejabberd_web_admin}];
            false -> []
        end ++
        case lists:member(http_bind, Opts) of
            true -> [{["http-bind"], mod_http_bind}];
            false -> []
        end ++
        case lists:member(http_poll, Opts) of
            true -> [{["http-poll"], ejabberd_http_poll}];
            false -> []
        end,
    ?DEBUG("S: ~p~n", [RequestHandlers]),
    WebSocketHandlers = case lists:keysearch(websocket_handlers, 1, Opts) of
  	    {value, {websocket_handlers, WH}} -> WH;
  	    false -> []
    end,
    ?DEBUG("WS: ~p~n", [WebSocketHandlers]),
    ?INFO_MSG("started: ~p", [{SockMod1, Socket1}]),
    State = #state{sockmod = SockMod1,
                   socket = Socket1,
                   request_handlers = RequestHandlers,
                   websocket_handlers = WebSocketHandlers},
    receive_headers(State).


become_controller(_Pid) ->
    ok.

socket_type() ->
    raw.


send_text(_State, none) ->
  exit(normal);
send_text(State, Text) ->
    case catch (State#state.sockmod):send(State#state.socket, Text) of
        ok -> ok;
	{error, timeout} ->
	    ?INFO_MSG("Timeout on ~p:send",[State#state.sockmod]),
	    exit(normal);
        Error ->
	    ?DEBUG("Error in ~p:send: ~p",[State#state.sockmod, Error]),
	    exit(normal)
    end.

receive_headers(State) ->
    SockMod = State#state.sockmod,
    Socket = State#state.socket,
    Data = SockMod:recv(Socket, 0, 300000),
    case State#state.sockmod of
	gen_tcp ->
	    NewState = process_header(State, Data),
	    case NewState#state.end_of_request of
		true ->
		    ok;
		_ ->
		    receive_headers(NewState)
	    end;
	_ ->
	    case Data of
		{ok, Binary} ->
		    {Request, Trail} = parse_request(
					 State,
					 State#state.trail ++ binary_to_list(Binary)),
		    State1 = State#state{trail = Trail},
		    NewState = lists:foldl(
				 fun(D, S) ->
					case S#state.end_of_request of
					    true ->
						S;
					    _ ->
						process_header(S, D)
					end
				 end, State1, Request),
		    case NewState#state.end_of_request of
			true ->
			    ok;
			_ ->
			    receive_headers(NewState)
		    end;
		_ ->
		    ok
	    end
    end.

process_header(State, Data) ->
    SockMod = State#state.sockmod,
    Socket = State#state.socket,
    case Data of
	{ok, {http_request, Method, Uri, Version}} ->
	    KeepAlive = case Version of
		{1, 1} ->
		    true;
		_ ->
		    false
	    end,
	    Path = case Uri of
	        {absoluteURI, _Scheme, _Host, _Port, P} -> {abs_path, P};
	        _ -> Uri
	    end,
	    State#state{request_method = Method,
			request_version = Version,
			request_path = Path,
			request_keepalive = KeepAlive};
	{ok, {http_header, _, 'Connection'=Name, _, Conn}} ->
	    KeepAlive1 = case jlib:tolower(Conn) of
			     "keep-alive" ->
				 true;
			     "close" ->
				 false;
			     _ ->
				 State#state.request_keepalive
			 end,
	    State#state{request_keepalive = KeepAlive1,
			request_headers=add_header(Name, Conn, State)};
	{ok, {http_header, _, 'Authorization'=Name, _, Auth}} ->
	    State#state{request_auth = parse_auth(Auth),
			request_headers=add_header(Name, Auth, State)};
	{ok, {http_header, _, 'Content-Length'=Name, _, SLen}} ->
	    case catch list_to_integer(SLen) of
		Len when is_integer(Len) ->
		    State#state{request_content_length = Len,
				request_headers=add_header(Name, SLen, State)};
		_ ->
		    State
	    end;
	{ok, {http_header, _, 'Accept-Language'=Name, _, Langs}} ->
	    State#state{request_lang = parse_lang(Langs),
			request_headers=add_header(Name, Langs, State)};
	{ok, {http_header, _, 'Host'=Name, _, Host}} ->
	    State#state{request_host = Host,
			request_headers=add_header(Name, Host, State)};
	{ok, {http_header, _, Name, _, Value}} ->
	    State#state{request_headers=add_header(Name, Value, State)};
	{ok, http_eoh} when State#state.request_host == undefined ->
	    ?WARNING_MSG("An HTTP request without 'Host' HTTP header was received.", []),
	    throw(http_request_no_host_header);
	{ok, http_eoh} ->
	    ?DEBUG("(~w) http query: ~w ~s~n",
		   [State#state.socket,
		    State#state.request_method,
		    element(2, State#state.request_path)]),
	    {Host, Port, TP} = get_transfer_protocol(SockMod,
						     State#state.request_host),
	    State2 = State#state{request_host = Host,
				 request_port = Port,
				 request_tp = TP},
	    Out = process_request(State2),
	    send_text(State2, Out),
	    case State2#state.request_keepalive of
		true ->
		    case SockMod of
			gen_tcp ->
			    inet:setopts(Socket, [{packet, http}]);
			_ ->
			    ok
		    end,
		    #state{sockmod = SockMod,
			   socket = Socket,
			   request_handlers = State#state.request_handlers};
		_ ->
		    #state{end_of_request = true,
			   request_handlers = State#state.request_handlers}
	    end;
	{error, _Reason} ->
	    #state{end_of_request = true,
		   request_handlers = State#state.request_handlers};
	_ ->
	    #state{end_of_request = true,
		   request_handlers = State#state.request_handlers}
    end.

add_header(Name, Value, State) ->
    [{Name, Value} | State#state.request_headers].

-define(GETOPT(Param, Opts), 
 case lists:keysearch(Param, 1, Opts) of
   {value, {Param, V}} -> V;
   false -> undefined
 end).
%% @spec (SockMod, HostPort) -> {Host::string(), Port::integer(), TP}
%% where
%%       SockMod = gen_tcp | tls
%%       HostPort = string()
%%       TP = http | https
%% @doc Given a socket and hostport header, return data of transfer protocol.
%% Note that HostPort can be a string of a host like "example.org",
%% or a string of a host and port like "example.org:5280".
get_transfer_protocol(SockMod, HostPort) ->
    [Host | PortList] = string:tokens(HostPort, ":"),
    case {SockMod, PortList} of
	{gen_tcp, []} ->
	    {Host, 80, http};
	{gen_tcp, [Port]} ->
	    {Host, list_to_integer(Port), http};
	{tls, []} ->
	    {Host, 443, https};
	{tls, [Port]} ->
	    {Host, list_to_integer(Port), https}
    end.

%% XXX bard: search through request handlers looking for one that
%% matches the requested URL path, and pass control to it.  If none is
%% found, answer with HTTP 404.

process([], _) ->
    ejabberd_web:error(not_found);
process(Handlers, #ws{} = Ws)->
  [{HandlerPathPrefix, HandlerModule, HandlerOpts} | HandlersLeft] = Handlers,
  case (lists:prefix(HandlerPathPrefix, Ws#ws.path) or
         (HandlerPathPrefix==Ws#ws.path)) of
	true ->
      ?DEBUG("~p matches ~p", [Ws#ws.path, HandlerPathPrefix]),
      LocalPath = lists:nthtail(length(HandlerPathPrefix), Ws#ws.path),
      ejabberd_hooks:run(ws_debug, [{LocalPath, Ws}]),
      Protocol = case lists:keysearch(protocol, 1, HandlerOpts) of
         {value, {protocol, P}} -> P;
         false -> undefined
       end,
      Origins =  case lists:keysearch(origins, 1, HandlerOpts) of
          {value, {origins, O}} -> O;
          false -> []
        end,
      WS2 = Ws#ws{local_path = LocalPath, 
                  protocol=Protocol,
                  acceptable_origins=Origins},
      case ejabberd_websocket:is_acceptable(WS2) of 
        true ->
          ejabberd_websocket:connect(WS2, HandlerModule);
        false ->
          process(HandlersLeft, Ws)
      end;
	false ->
	    ?DEBUG("HandlersLeft : ~p ", [HandlersLeft]),
	    process(HandlersLeft, Ws)
    end;
process(Handlers, Request) ->
    [{HandlerPathPrefix, HandlerModule} | HandlersLeft] = Handlers,

    case (lists:prefix(HandlerPathPrefix, Request#request.path) or
         (HandlerPathPrefix==Request#request.path)) of
	true ->
            ?DEBUG("~p matches ~p", [Request#request.path, HandlerPathPrefix]),
            %% LocalPath is the path "local to the handler", i.e. if
            %% the handler was registered to handle "/test/" and the
            %% requested path is "/test/foo/bar", the local path is
            %% ["foo", "bar"]
            LocalPath = lists:nthtail(length(HandlerPathPrefix), Request#request.path),
  	        R = HandlerModule:process(LocalPath, Request),
            ejabberd_hooks:run(http_request_debug, [{LocalPath, Request}]),
            R;
	false ->
	    process(HandlersLeft, Request)
    end.

process_request(#state{request_method = Method,
		       request_path = {abs_path, Path},
		       request_auth = Auth,
		       request_lang = Lang,
		       request_handlers = RequestHandlers,
		       request_host = Host,
		       request_port = Port,
		       request_tp = TP,
		       request_headers = RequestHeaders,
		       sockmod = SockMod,
		       websocket_handlers = WebSocketHandlers,
		       socket = Socket} = State)
  when Method=:='GET' orelse Method=:='HEAD' orelse Method=:='DELETE' orelse Method=:='OPTIONS' ->
    case (catch url_decode_q_split(Path)) of
	{'EXIT', _} ->
	    process_request(false);
	{NPath, Query} ->
	    LPath = [path_decode(NPE) || NPE <- string:tokens(NPath, "/")],
	    LQuery = case (catch parse_urlencoded(Query)) of
			 {'EXIT', _Reason} ->
			     [];
			 LQ ->
			     LQ
		     end,
	    {ok, IPHere} =
		case SockMod of
		    gen_tcp ->
			inet:peername(Socket);
		    _ ->
			SockMod:peername(Socket)
		end,
<<<<<<< HEAD
	    
=======
	    XFF = proplists:get_value('X-Forwarded-For', RequestHeaders, []),
	    IP = analyze_ip_xff(IPHere, XFF, Host),
	    Request = #request{method = Method,
			       path = LPath,
			       q = LQuery,
			       auth = Auth,
			       lang = Lang,
			       host = Host,
			       port = Port,
			       tp = TP,
			       headers = RequestHeaders,
			       ip = IP},
>>>>>>> fbcb9bb1
	    %% XXX bard: This previously passed control to
	    %% ejabberd_web:process_get, now passes it to a local
	    %% procedure (process) that handles dispatching based on
	    %% URL path prefix.
	    case ejabberd_websocket:check(Path, RequestHeaders) of
	      {true, VSN} ->
	        {_, Origin} = lists:keyfind("Origin", 1, RequestHeaders),
	        Ws = #ws{socket = Socket,
    			       sockmod = SockMod,
    			       ws_autoexit = true,
    			       ip = IP,
    			       path = LPath,
    			       vsn = VSN,
    			       host = Host,
    			       port = Port,
    			       origin = Origin,
    			       headers = RequestHeaders
    			       },
    			process(WebSocketHandlers, Ws),
    			?DEBUG("It is a websocket.",[]),
	        none;
	      false ->
	        Request = #request{method = Method,
    			       path = LPath,
    			       q = LQuery,
    			       auth = Auth,
    			       lang = Lang,
    			       host = Host,
    			       port = Port,
    			       tp = TP,
    			       headers = RequestHeaders,
    			       ip = IP},
	        case process(RequestHandlers, Request) of
		        El when element(1, El) == xmlelement ->
		          make_xhtml_output(State, 200, [], El);
		        {Status, Headers, El} when
		        element(1, El) == xmlelement ->
		          make_xhtml_output(State, Status, Headers, El);
		        Output when is_list(Output) or is_binary(Output) ->
		          make_text_output(State, 200, [], Output);
		        {Status, Headers, Output} when is_list(Output) or is_binary(Output) ->
		          make_text_output(State, Status, Headers, Output)
	        end
	      end
    end;

process_request(#state{request_method = Method,
		       request_path = {abs_path, Path},
		       request_auth = Auth,
		       request_content_length = Len,
		       request_lang = Lang,
		       sockmod = SockMod,
		       socket = Socket,
		       request_host = Host,
		       request_port = Port,
		       request_tp = TP,
		       request_headers = RequestHeaders,
		       request_handlers = RequestHandlers} = State)
  when (Method=:='POST' orelse Method=:='PUT') andalso is_integer(Len) ->
    {ok, IPHere} =
	case SockMod of
	    gen_tcp ->
		inet:peername(Socket);
	    _ ->
		SockMod:peername(Socket)
	end,
    XFF = proplists:get_value('X-Forwarded-For', RequestHeaders, []),
    IP = analyze_ip_xff(IPHere, XFF, Host),
    case SockMod of
	gen_tcp ->
	    inet:setopts(Socket, [{packet, 0}]);
	_ ->
	    ok
    end,
    Data = recv_data(State, Len),
    ?DEBUG("client data: ~p~n", [Data]),
    case (catch url_decode_q_split(Path)) of
	{'EXIT', _} ->
	    process_request(false);
	{NPath, _Query} ->
	    LPath = [path_decode(NPE) || NPE <- string:tokens(NPath, "/")],
	    LQuery = case (catch parse_urlencoded(Data)) of
			 {'EXIT', _Reason} ->
			     [];
			 LQ ->
			     LQ
		     end,
	    Request = #request{method = Method,
			       path = LPath,
			       q = LQuery,
			       auth = Auth,
			       data = Data,
			       lang = Lang,
			       host = Host,
			       port = Port,
			       tp = TP,
			       headers = RequestHeaders,
			       ip = IP},
	    case process(RequestHandlers, Request) of
		El when element(1, El) == xmlelement ->
		    make_xhtml_output(State, 200, [], El);
		{Status, Headers, El} when
		element(1, El) == xmlelement ->
		    make_xhtml_output(State, Status, Headers, El);
		Output when is_list(Output) or is_binary(Output) ->
		    make_text_output(State, 200, [], Output);
		{Status, Headers, Output} when is_list(Output) or is_binary(Output) ->
		    make_text_output(State, Status, Headers, Output)
	    end
    end;

process_request(State) ->
    make_xhtml_output(State,
      400,
      [],
      ejabberd_web:make_xhtml([{xmlelement, "h1", [],
				[{xmlcdata, "400 Bad Request"}]}])).

%% Support for X-Forwarded-From
analyze_ip_xff(IP, [], _Host) ->
    IP;
analyze_ip_xff({IPLast, Port}, XFF, Host) ->
    [ClientIP | ProxiesIPs] = string:tokens(XFF, ", ")
	++ [inet_parse:ntoa(IPLast)],
    TrustedProxies = case ejabberd_config:get_local_option(
			    {trusted_proxies, Host}) of
			 undefined -> [];
			 TPs -> TPs
		     end,
    IPClient = case is_ipchain_trusted(ProxiesIPs, TrustedProxies) of
		   true ->
		       {ok, IPFirst} = inet_parse:address(ClientIP),
		       ?DEBUG("The IP ~w was replaced with ~w due to header "
			      "X-Forwarded-For: ~s", [IPLast, IPFirst, XFF]),
		       IPFirst;
		   false ->
		       IPLast
	       end,
    {IPClient, Port}.
is_ipchain_trusted(_UserIPs, all) ->
    true;
is_ipchain_trusted(UserIPs, TrustedIPs) ->
    [] == UserIPs -- ["127.0.0.1" | TrustedIPs].

recv_data(State, Len) ->
    recv_data(State, Len, []).

recv_data(_State, 0, Acc) ->
    binary_to_list(list_to_binary(Acc));
recv_data(State, Len, Acc) ->
    case State#state.trail of
	[] ->
	    case (State#state.sockmod):recv(State#state.socket,   Len, 300000) of
		{ok, Data} ->
		    recv_data(State, Len - size(Data), [Acc | Data]);
		_ ->
		    ""
	    end;
	_ ->
	    Trail = State#state.trail,
	    recv_data(State#state{trail = ""}, Len - length(Trail), [Acc | Trail])
    end.


make_xhtml_output(State, Status, Headers, XHTML) ->
    Data = case lists:member(html, Headers) of
	       true ->
		   list_to_binary([?HTML_DOCTYPE,
				   element_to_string(XHTML)]);
	       _ ->
		   list_to_binary([?XHTML_DOCTYPE,
				   element_to_string(XHTML)])
	   end,
    Headers1 = case lists:keysearch("Content-Type", 1, Headers) of
		   {value, _} ->
		       [{"Content-Length", integer_to_list(size(Data))} |
			Headers];
		   _ ->
		       [{"Content-Type", "text/html; charset=utf-8"},
			{"Content-Length", integer_to_list(size(Data))} |
			Headers]
	       end,
    HeadersOut = case {State#state.request_version,
		       State#state.request_keepalive} of
		     {{1, 1}, true} -> Headers1;
		     {_, true} ->
			 [{"Connection", "keep-alive"} | Headers1];
		     {_, false} ->
			 % not required for http versions < 1.1
			 % but would make no harm
			 [{"Connection", "close"} | Headers1]
		 end,

    Version = case State#state.request_version of
		  {1, 1} -> "HTTP/1.1 ";
		  _ -> "HTTP/1.0 "
	      end,

    H = lists:map(fun({Attr, Val}) ->
			  [Attr, ": ", Val, "\r\n"];
		     (_) ->
			  []
		  end, HeadersOut),
    SL = [Version, integer_to_list(Status), " ",
	  code_to_phrase(Status), "\r\n"],
    [SL, H, "\r\n", Data].

make_text_output(State, Status, Headers, Text) when is_list(Text) ->
    make_text_output(State, Status, Headers, list_to_binary(Text));

make_text_output(State, Status, Headers, Data) when is_binary(Data) ->
    Headers1 = case lists:keysearch("Content-Type", 1, Headers) of
		   {value, _} ->
		       [{"Content-Length", integer_to_list(size(Data))} |
			Headers];
		   _ ->
		       [{"Content-Type", "text/html; charset=utf-8"},
			{"Content-Length", integer_to_list(size(Data))} |
			Headers]
	       end,

    HeadersOut = case {State#state.request_version,
		       State#state.request_keepalive} of
		     {{1, 1}, true} -> Headers1;
		     {_, true} ->
			 [{"Connection", "keep-alive"} | Headers1];
		     {_, false} ->
			 % not required for http versions < 1.1
			 % but would make no harm
			 [{"Connection", "close"} | Headers1]
		 end,

    Version = case State#state.request_version of
		  {1, 1} -> "HTTP/1.1 ";
		  _ -> "HTTP/1.0 "
	      end,

    H = lists:map(fun({Attr, Val}) ->
			  [Attr, ": ", Val, "\r\n"]
		  end, HeadersOut),
    SL = [Version, integer_to_list(Status), " ",
	  code_to_phrase(Status), "\r\n"],
    [SL, H, "\r\n", Data].


parse_lang(Langs) ->
    case string:tokens(Langs, ",; ") of
	[First | _] ->
	    First;
	[] ->
	    "en"
    end.

element_to_string(El) ->
    case El of
	{xmlelement, Name, Attrs, Els} ->
	    if
		Els /= [] ->
		    [$<, Name, attrs_to_list(Attrs), $>,
		     [element_to_string(E) || E <- Els],
		     $<, $/, Name, $>];
	       true ->
		    [$<, Name, attrs_to_list(Attrs), $/, $>]
	       end;
	{xmlcdata, CData} ->
	    crypt(CData)
    end.

attrs_to_list(Attrs) ->
    [attr_to_list(A) || A <- Attrs].

attr_to_list({Name, Value}) ->
    [$\s, crypt(Name), $=, $", crypt(Value), $"].

crypt(S) when is_list(S) ->
    [case C of
	 $& -> "&amp;";
	 $< -> "&lt;";
	 $> -> "&gt;";
	 $" -> "&quot;";
	 $' -> "&#39;";
	 _ -> C
     end || C <- S];
crypt(S) when is_binary(S) ->
    crypt(binary_to_list(S)).


% Code below is taken (with some modifications) from the yaws webserver, which
% is distributed under the folowing license:
%
% This software (the yaws webserver) is free software.
% Parts of this software is Copyright (c) Claes Wikstrom <klacke@hyber.org>
% Any use or misuse of the source code is hereby freely allowed.
%
% 1. Redistributions of source code must retain the above copyright
%    notice as well as this list of conditions.
%
% 2. Redistributions in binary form must reproduce the above copyright
%    notice as well as this list of conditions.


%% @doc Split the URL and return {Path, QueryPart}
url_decode_q_split(Path) ->
    url_decode_q_split(Path, []).
url_decode_q_split([$?|T], Ack) ->
    %% Don't decode the query string here, that is parsed separately.
    {path_norm_reverse(Ack), T};
url_decode_q_split([H|T], Ack) when H /= 0 ->
    url_decode_q_split(T, [H|Ack]);
url_decode_q_split([], Ack) ->
    {path_norm_reverse(Ack), []}.

%% @doc Decode a part of the URL and return string()
path_decode(Path) ->
    path_decode(Path, []).
path_decode([$%, Hi, Lo | Tail], Ack) ->
    Hex = hex_to_integer([Hi, Lo]),
    if Hex  == 0 -> exit(badurl);
       true -> ok
    end,
    path_decode(Tail, [Hex|Ack]);
path_decode([H|T], Ack) when H /= 0 ->
    path_decode(T, [H|Ack]);
path_decode([], Ack) ->
    lists:reverse(Ack).

path_norm_reverse("/" ++ T) -> start_dir(0, "/", T);
path_norm_reverse(       T) -> start_dir(0,  "", T).

start_dir(N, Path, ".."       ) -> rest_dir(N, Path, "");
start_dir(N, Path, "/"   ++ T ) -> start_dir(N    , Path, T);
start_dir(N, Path, "./"  ++ T ) -> start_dir(N    , Path, T);
start_dir(N, Path, "../" ++ T ) -> start_dir(N + 1, Path, T);
start_dir(N, Path,          T ) -> rest_dir (N    , Path, T).

rest_dir (_N, Path, []         ) -> case Path of
				       [] -> "/";
				       _  -> Path
				   end;
rest_dir (0, Path, [ $/ | T ] ) -> start_dir(0    , [ $/ | Path ], T);
rest_dir (N, Path, [ $/ | T ] ) -> start_dir(N - 1,        Path  , T);
rest_dir (0, Path, [  H | T ] ) -> rest_dir (0    , [  H | Path ], T);
rest_dir (N, Path, [  _H | T ] ) -> rest_dir (N    ,        Path  , T).

%% hex_to_integer


hex_to_integer(Hex) ->
    case catch erlang:list_to_integer(Hex, 16) of
	{'EXIT', _} ->
	    old_hex_to_integer(Hex);
	X ->
	    X
    end.


old_hex_to_integer(Hex) ->
    DEHEX = fun (H) when H >= $a, H =< $f -> H - $a + 10;
		(H) when H >= $A, H =< $F -> H - $A + 10;
		(H) when H >= $0, H =< $9 -> H - $0
	    end,
    lists:foldl(fun(E, Acc) -> Acc*16+DEHEX(E) end, 0, Hex).

code_to_phrase(100) -> "Continue";
code_to_phrase(101) -> "Switching Protocols ";
code_to_phrase(200) -> "OK";
code_to_phrase(201) -> "Created";
code_to_phrase(202) -> "Accepted";
code_to_phrase(203) -> "Non-Authoritative Information";
code_to_phrase(204) -> "No Content";
code_to_phrase(205) -> "Reset Content";
code_to_phrase(206) -> "Partial Content";
code_to_phrase(300) -> "Multiple Choices";
code_to_phrase(301) -> "Moved Permanently";
code_to_phrase(302) -> "Found";
code_to_phrase(303) -> "See Other";
code_to_phrase(304) -> "Not Modified";
code_to_phrase(305) -> "Use Proxy";
code_to_phrase(306) -> "(Unused)";
code_to_phrase(307) -> "Temporary Redirect";
code_to_phrase(400) -> "Bad Request";
code_to_phrase(401) -> "Unauthorized";
code_to_phrase(402) -> "Payment Required";
code_to_phrase(403) -> "Forbidden";
code_to_phrase(404) -> "Not Found";
code_to_phrase(405) -> "Method Not Allowed";
code_to_phrase(406) -> "Not Acceptable";
code_to_phrase(407) -> "Proxy Authentication Required";
code_to_phrase(408) -> "Request Timeout";
code_to_phrase(409) -> "Conflict";
code_to_phrase(410) -> "Gone";
code_to_phrase(411) -> "Length Required";
code_to_phrase(412) -> "Precondition Failed";
code_to_phrase(413) -> "Request Entity Too Large";
code_to_phrase(414) -> "Request-URI Too Long";
code_to_phrase(415) -> "Unsupported Media Type";
code_to_phrase(416) -> "Requested Range Not Satisfiable";
code_to_phrase(417) -> "Expectation Failed";
code_to_phrase(500) -> "Internal Server Error";
code_to_phrase(501) -> "Not Implemented";
code_to_phrase(502) -> "Bad Gateway";
code_to_phrase(503) -> "Service Unavailable";
code_to_phrase(504) -> "Gateway Timeout";
code_to_phrase(505) -> "HTTP Version Not Supported".


parse_auth(_Orig = "Basic " ++ Auth64) ->
    case decode_base64(Auth64) of
	{error, _Err} ->
	    undefined;
	Auth ->
	    %% Auth should be a string with the format: user@server:password
	    %% Note that password can contain additional characters '@' and ':'
	    case string:chr(Auth, $:) of
		0 ->
		    undefined;
		SplitIndex ->
		    {User, [$: | Pass]} = lists:split(SplitIndex-1, Auth),
		    {User, Pass}
	    end
    end;
parse_auth(_) ->
    undefined.



decode_base64([]) ->
  [];
decode_base64([Sextet1,Sextet2,$=,$=|Rest]) ->
  Bits2x6=
    (d(Sextet1) bsl 18) bor
    (d(Sextet2) bsl 12),
  Octet1=Bits2x6 bsr 16,
  [Octet1|decode_base64(Rest)];
decode_base64([Sextet1,Sextet2,Sextet3,$=|Rest]) ->
  Bits3x6=
    (d(Sextet1) bsl 18) bor
    (d(Sextet2) bsl 12) bor
    (d(Sextet3) bsl 6),
  Octet1=Bits3x6 bsr 16,
  Octet2=(Bits3x6 bsr 8) band 16#ff,
  [Octet1,Octet2|decode_base64(Rest)];
decode_base64([Sextet1,Sextet2,Sextet3,Sextet4|Rest]) ->
  Bits4x6=
    (d(Sextet1) bsl 18) bor
    (d(Sextet2) bsl 12) bor
    (d(Sextet3) bsl 6) bor
    d(Sextet4),
  Octet1=Bits4x6 bsr 16,
  Octet2=(Bits4x6 bsr 8) band 16#ff,
  Octet3=Bits4x6 band 16#ff,
  [Octet1,Octet2,Octet3|decode_base64(Rest)];
decode_base64(_CatchAll) ->
  {error, bad_base64}.

d(X) when X >= $A, X =<$Z ->
    X-65;
d(X) when X >= $a, X =<$z ->
    X-71;
d(X) when X >= $0, X =<$9 ->
    X+4;
d($+) -> 62;
d($/) -> 63;
d(_) -> 63.


parse_urlencoded(S) ->
    parse_urlencoded(S, nokey, [], key).

parse_urlencoded([$%, Hi, Lo | Tail], Last, Cur, State) ->
    Hex = hex_to_integer([Hi, Lo]),
    parse_urlencoded(Tail, Last, [Hex | Cur],  State);

parse_urlencoded([$& | Tail], _Last, Cur, key) ->
    [{lists:reverse(Cur), ""} |
     parse_urlencoded(Tail, nokey, [], key)];  %% cont keymode

parse_urlencoded([$& | Tail], Last, Cur, value) ->
    V = {Last, lists:reverse(Cur)},
    [V | parse_urlencoded(Tail, nokey, [], key)];

parse_urlencoded([$+ | Tail], Last, Cur,  State) ->
    parse_urlencoded(Tail, Last, [$\s | Cur], State);

parse_urlencoded([$= | Tail], _Last, Cur, key) ->
    parse_urlencoded(Tail, lists:reverse(Cur), [], value); %% change mode

parse_urlencoded([H | Tail], Last, Cur, State) ->
    parse_urlencoded(Tail, Last, [H|Cur], State);

parse_urlencoded([], Last, Cur, _State) ->
    [{Last, lists:reverse(Cur)}];

parse_urlencoded(undefined, _, _, _) ->
    [].


url_encode([H|T]) ->
    if
	H >= $a, $z >= H ->
	    [H|url_encode(T)];
	H >= $A, $Z >= H ->
	    [H|url_encode(T)];
	H >= $0, $9 >= H ->
	    [H|url_encode(T)];
	H == $_; H == $.; H == $-; H == $/; H == $: -> % FIXME: more..
	    [H|url_encode(T)];
	true ->
	    case integer_to_hex(H) of
		[X, Y] ->
		    [$%, X, Y | url_encode(T)];
		[X] ->
		    [$%, $0, X | url_encode(T)]
	    end
    end;

url_encode([]) ->
    [].

integer_to_hex(I) ->
    case catch erlang:integer_to_list(I, 16) of
	{'EXIT', _} ->
	    old_integer_to_hex(I);
	Int ->
	    Int
    end.


old_integer_to_hex(I) when I<10 ->
    integer_to_list(I);
old_integer_to_hex(I) when I<16 ->
    [I-10+$A];
old_integer_to_hex(I) when I>=16 ->
    N = trunc(I/16),
    old_integer_to_hex(N) ++ old_integer_to_hex(I rem 16).


% The following code is mostly taken from yaws_ssl.erl

parse_request(State, Data) ->
    case Data of
	[] ->
	    {[], []};
	_ ->
	    ?DEBUG("GOT ssl data ~p~n", [Data]),
	    {R, Trail} = case State#state.request_method of
			     undefined ->
				 {R1, Trail1} = get_req(Data),
				 ?DEBUG("Parsed request ~p~n", [R1]),
				 {[R1], Trail1};
			     _ ->
				 {[], Data}
			 end,
	    {H, Trail2} = get_headers(Trail),
	    {R ++ H, Trail2}
    end.

get_req("\r\n\r\n" ++ _) ->
    bad_request;
get_req("\r\n" ++ Data) ->
    get_req(Data);
get_req(Data) ->
    {FirstLine, Trail} = lists:splitwith(fun not_eol/1, Data),
    R = parse_req(FirstLine),
    {R, Trail}.


not_eol($\r)->
    false;
not_eol($\n) ->
    false;
not_eol(_) ->
    true.


get_word(Line)->
    {Word, T} = lists:splitwith(fun(X)-> X /= $\  end, Line),
    {Word, lists:dropwhile(fun(X) -> X == $\  end, T)}.


parse_req(Line) ->
    {MethodStr, L1} = get_word(Line),
    ?DEBUG("Method: ~p~n", [MethodStr]),
    case L1 of
	[] ->
	    bad_request;
	_ ->
	    {URI, L2} = get_word(L1),
	    {VersionStr, L3} = get_word(L2),
	    ?DEBUG("URI: ~p~nVersion: ~p~nL3: ~p~n",
		[URI, VersionStr, L3]),
	    case L3 of
		[] ->
		    Method = case MethodStr of
				 "GET" -> 'GET';
				 "POST" -> 'POST';
				 "HEAD" -> 'HEAD';
				 "OPTIONS" -> 'OPTIONS';
				 "TRACE" -> 'TRACE';
				 "PUT" -> 'PUT';
				 "DELETE" -> 'DELETE';
				 S -> S
			     end,
		    Path = case URI of
			       "*" ->
			       % Is this correct?
				   "*";
			       _ ->
				   case string:str(URI, "://") of
				       0 ->
				           % Relative URI
				           % ex: /index.html
				           {abs_path, URI};
				       N ->
				           % Absolute URI
				           % ex: http://localhost/index.html

				           % Remove scheme
				           % ex: URI2 = localhost/index.html
				           URI2 = string:substr(URI, N + 3),
				           % Look for the start of the path
				           % (or the lack of a path thereof)
				           case string:chr(URI2, $/) of
				               0 -> {abs_path, "/"};
				               M -> {abs_path,
				                   string:substr(URI2, M + 1)}
				           end
				   end
			   end,
		    case VersionStr of
			[] ->
			    {ok, {http_request, Method, Path, {0,9}}};
			"HTTP/1.0" ->
			    {ok, {http_request, Method, Path, {1,0}}};
			"HTTP/1.1" ->
			    {ok, {http_request, Method, Path, {1,1}}};
			_ ->
			    bad_request
		    end;
		_ ->
		    bad_request
	    end
    end.


get_headers(Tail) ->
    get_headers([], Tail).

get_headers(H, Tail) ->
    case get_line(Tail) of
	{incomplete, Tail2} ->
	    {H, Tail2};
	{line, Line, Tail2} ->
	    get_headers(H ++ parse_line(Line), Tail2);
	{lastline, Line, Tail2} ->
	    {H ++ parse_line(Line) ++ [{ok, http_eoh}], Tail2}
    end.


parse_line("Connection:" ++ Con) ->
    [{ok, {http_header,  undefined, 'Connection', undefined, strip_spaces(Con)}}];
parse_line("Host:" ++ Con) ->
    [{ok, {http_header,  undefined, 'Host', undefined, strip_spaces(Con)}}];
parse_line("Accept:" ++ Con) ->
    [{ok, {http_header,  undefined, 'Accept', undefined, strip_spaces(Con)}}];
parse_line("If-Modified-Since:" ++ Con) ->
    [{ok, {http_header,  undefined, 'If-Modified-Since', undefined, strip_spaces(Con)}}];
parse_line("If-Match:" ++ Con) ->
    [{ok, {http_header,  undefined, 'If-Match', undefined, strip_spaces(Con)}}];
parse_line("If-None-Match:" ++ Con) ->
    [{ok, {http_header,  undefined, 'If-None-Match', undefined, strip_spaces(Con)}}];
parse_line("If-Range:" ++ Con) ->
    [{ok, {http_header,  undefined, 'If-Range', undefined, strip_spaces(Con)}}];
parse_line("If-Unmodified-Since:" ++ Con) ->
    [{ok, {http_header,  undefined, 'If-Unmodified-Since', undefined, strip_spaces(Con)}}];
parse_line("Range:" ++ Con) ->
    [{ok, {http_header,  undefined, 'Range', undefined, strip_spaces(Con)}}];
parse_line("User-Agent:" ++ Con) ->
    [{ok, {http_header,  undefined, 'User-Agent', undefined, strip_spaces(Con)}}];
parse_line("Accept-Ranges:" ++ Con) ->
    [{ok, {http_header,  undefined, 'Accept-Ranges', undefined, strip_spaces(Con)}}];
parse_line("Authorization:" ++ Con) ->
    [{ok, {http_header,  undefined, 'Authorization', undefined, strip_spaces(Con)}}];
parse_line("Keep-Alive:" ++ Con) ->
    [{ok, {http_header,  undefined, 'Keep-Alive', undefined, strip_spaces(Con)}}];
parse_line("Referer:" ++ Con) ->
    [{ok, {http_header,  undefined, 'Referer', undefined, strip_spaces(Con)}}];
parse_line("Content-type:"++Con) ->
    [{ok, {http_header,  undefined, 'Content-Type', undefined, strip_spaces(Con)}}];
parse_line("Content-Type:"++Con) ->
    [{ok, {http_header,  undefined, 'Content-Type', undefined, strip_spaces(Con)}}];
parse_line("Content-Length:"++Con) ->
    [{ok, {http_header,  undefined, 'Content-Length', undefined, strip_spaces(Con)}}];
parse_line("Content-length:"++Con) ->
    [{ok, {http_header,  undefined, 'Content-Length', undefined, strip_spaces(Con)}}];
parse_line("Cookie:"++Con) ->
    [{ok, {http_header,  undefined, 'Cookie', undefined, strip_spaces(Con)}}];
parse_line("Accept-Language:"++Con) ->
    [{ok, {http_header,  undefined, 'Accept-Language', undefined, strip_spaces(Con)}}];
parse_line("Accept-Encoding:"++Con) ->
    [{ok, {http_header,  undefined, 'Accept-Encoding', undefined, strip_spaces(Con)}}];
parse_line(S) ->
    case lists:splitwith(fun(C)->C /= $: end, S) of
	{Name, [$:|Val]} ->
	    [{ok, {http_header,  undefined, Name, undefined, strip_spaces(Val)}}];
	_ ->
	    []
    end.


is_space($\s) ->
    true;
is_space($\r) ->
    true;
is_space($\n) ->
    true;
is_space($\t) ->
    true;
is_space(_) ->
    false.


strip_spaces(String) ->
    strip_spaces(String, both).

strip_spaces(String, left) ->
    drop_spaces(String);
strip_spaces(String, right) ->
    lists:reverse(drop_spaces(lists:reverse(String)));
strip_spaces(String, both) ->
    strip_spaces(drop_spaces(String), right).

drop_spaces([]) ->
    [];
drop_spaces(YS=[X|XS]) ->
    case is_space(X) of
	true ->
	    drop_spaces(XS);
	false ->
	    YS
    end.

is_nb_space(X) ->
    lists:member(X, [$\s, $\t]).


% ret: {line, Line, Trail} | {lastline, Line, Trail}

get_line(L) ->
    get_line(L, []).
get_line("\r\n\r\n" ++ Tail, Cur) ->
    {lastline, lists:reverse(Cur), Tail};
get_line("\r\n" ++ Tail, Cur) ->
    case Tail of
	[] ->
	    {incomplete, lists:reverse(Cur) ++ "\r\n"};
	_ ->
	    case is_nb_space(hd(Tail)) of
		true ->  %% multiline ... continue
		    get_line(Tail, [$\n, $\r | Cur]);
		false ->
		    {line, lists:reverse(Cur), Tail}
	    end
    end;
get_line([H|T], Cur) ->
    get_line(T, [H|Cur]).<|MERGE_RESOLUTION|>--- conflicted
+++ resolved
@@ -414,22 +414,8 @@
 		    _ ->
 			SockMod:peername(Socket)
 		end,
-<<<<<<< HEAD
-	    
-=======
 	    XFF = proplists:get_value('X-Forwarded-For', RequestHeaders, []),
 	    IP = analyze_ip_xff(IPHere, XFF, Host),
-	    Request = #request{method = Method,
-			       path = LPath,
-			       q = LQuery,
-			       auth = Auth,
-			       lang = Lang,
-			       host = Host,
-			       port = Port,
-			       tp = TP,
-			       headers = RequestHeaders,
-			       ip = IP},
->>>>>>> fbcb9bb1
 	    %% XXX bard: This previously passed control to
 	    %% ejabberd_web:process_get, now passes it to a local
 	    %% procedure (process) that handles dispatching based on
