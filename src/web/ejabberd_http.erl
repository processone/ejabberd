--- conflicted
+++ resolved
@@ -65,13 +65,9 @@
 		request_tp,
 		request_headers = [],
 		end_of_request = false,
-<<<<<<< HEAD
+		default_host,
 		trail = "",
 		websocket_handlers = []
-=======
-		default_host,
-		trail = ""
->>>>>>> f7ffdfa1
 	       }).
 
 
@@ -145,27 +141,18 @@
             false -> []
         end,
     ?DEBUG("S: ~p~n", [RequestHandlers]),
-<<<<<<< HEAD
     WebSocketHandlers = case lists:keysearch(websocket_handlers, 1, Opts) of
   	    {value, {websocket_handlers, WH}} -> WH;
   	    false -> []
     end,
     ?DEBUG("WS: ~p~n", [WebSocketHandlers]),
-    ?INFO_MSG("started: ~p", [{SockMod1, Socket1}]),
-    State = #state{sockmod = SockMod1,
-                   socket = Socket1,
-                   request_handlers = RequestHandlers,
-                   websocket_handlers = WebSocketHandlers},
-=======
-
     DefaultHost = gen_mod:get_opt(default_host, Opts, undefined),
-
     ?INFO_MSG("started: ~p", [{SockMod1, Socket1}]),
     State = #state{sockmod = SockMod1,
                    socket = Socket1,
                    default_host = DefaultHost,
-                   request_handlers = RequestHandlers},
->>>>>>> f7ffdfa1
+                   request_handlers = RequestHandlers,
+                   websocket_handlers = WebSocketHandlers},
     receive_headers(State).
 
 
@@ -328,13 +315,12 @@
 add_header(Name, Value, State) ->
     [{Name, Value} | State#state.request_headers].
 
-<<<<<<< HEAD
 -define(GETOPT(Param, Opts), 
  case lists:keysearch(Param, 1, Opts) of
    {value, {Param, V}} -> V;
    false -> undefined
  end).
-=======
+
 get_host_really_served(undefined, Provided) ->
     Provided;
 get_host_really_served(Default, Provided) ->
@@ -343,7 +329,6 @@
 	false -> Default
     end.
 
->>>>>>> f7ffdfa1
 %% @spec (SockMod, HostPort) -> {Host::string(), Port::integer(), TP}
 %% where
 %%       SockMod = gen_tcp | tls
