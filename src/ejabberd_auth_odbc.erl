%%%----------------------------------------------------------------------
%%% File    : ejabberd_auth_odbc.erl
%%% Author  : Alexey Shchepin <alexey@process-one.net>
%%% Purpose : Authentification via ODBC
%%% Created : 12 Dec 2004 by Alexey Shchepin <alexey@process-one.net>
%%%
%%%
%%% ejabberd, Copyright (C) 2002-2016   ProcessOne
%%%
%%% This program is free software; you can redistribute it and/or
%%% modify it under the terms of the GNU General Public License as
%%% published by the Free Software Foundation; either version 2 of the
%%% License, or (at your option) any later version.
%%%
%%% This program is distributed in the hope that it will be useful,
%%% but WITHOUT ANY WARRANTY; without even the implied warranty of
%%% MERCHANTABILITY or FITNESS FOR A PARTICULAR PURPOSE.  See the GNU
%%% General Public License for more details.
%%%
%%% You should have received a copy of the GNU General Public License along
%%% with this program; if not, write to the Free Software Foundation, Inc.,
%%% 51 Franklin Street, Fifth Floor, Boston, MA 02110-1301 USA.
%%%
%%%----------------------------------------------------------------------

-module(ejabberd_auth_odbc).

-behaviour(ejabberd_config).

-author('alexey@process-one.net').

-behaviour(ejabberd_auth).

<<<<<<< HEAD
-export([start/1, set_password/3, check_password/3,
	 check_password/5, try_register/3,
=======
%% External exports
-export([start/1, set_password/3, check_password/4,
	 check_password/6, try_register/3,
>>>>>>> 917d48f3
	 dirty_get_registered_users/0, get_vh_registered_users/1,
	 get_vh_registered_users/2,
	 get_vh_registered_users_number/1,
	 get_vh_registered_users_number/2, get_password/2,
	 get_password_s/2, is_user_exists/2, remove_user/2,
	 remove_user/3, store_type/0, plain_password_required/0,
	 convert_to_scram/1, opt_type/1]).

-include("ejabberd.hrl").
-include("logger.hrl").

-define(SALT_LENGTH, 16).

%%%----------------------------------------------------------------------
%%% API
%%%----------------------------------------------------------------------
start(_Host) -> ok.

plain_password_required() ->
    case is_scrammed() of
      false -> false;
      true -> true
    end.

store_type() ->
    case is_scrammed() of
      false -> plain; %% allows: PLAIN DIGEST-MD5 SCRAM
      true -> scram %% allows: PLAIN SCRAM
    end.

<<<<<<< HEAD
%% @spec (User, Server, Password) -> true | false | {error, Error}
check_password(User, Server, Password) ->
    LServer = jid:nameprep(Server),
    LUser = jid:nodeprep(User),
    if (LUser == error) or (LServer == error) ->
            false;
       (LUser == <<>>) or (LServer == <<>>) ->
            false;
       true ->
            case is_scrammed() of
                true ->
                    try odbc_queries:get_password_scram(LServer, LUser) of
                        {selected,
                         [{StoredKey, ServerKey, Salt, IterationCount}]} ->
                            Scram =
                                #scram{storedkey = StoredKey,
                                       serverkey = ServerKey,
                                       salt = Salt,
                                       iterationcount = IterationCount},
                            is_password_scram_valid(Password, Scram);
                        {selected, []} ->
                            false; %% Account does not exist
                        {error, _Error} ->
                            false %% Typical error is that table doesn't exist
                    catch
                        _:_ ->
                            false %% Typical error is database not accessible
                    end;
                false ->
                    try odbc_queries:get_password(LServer, LUser) of
                        {selected, [{Password}]} ->
                            Password /= <<"">>;
                        {selected, [{_Password2}]} ->
                            false; %% Password is not correct
                        {selected, []} ->
                            false; %% Account does not exist
                        {error, _Error} ->
                            false %% Typical error is that table doesn't exist
                    catch
                        _:_ ->
                            false %% Typical error is database not accessible
                    end
            end
=======
%% @spec (User, AuthzId, Server, Password) -> true | false | {error, Error}
check_password(User, AuthzId, Server, Password) ->
    if AuthzId /= <<>> andalso AuthzId /= User ->
        false;
    true ->
        LServer = jlib:nameprep(Server),
        LUser = jlib:nodeprep(User),
        if (LUser == error) or (LServer == error) ->
                false;
           (LUser == <<>>) or (LServer == <<>>) ->
                false;
           true ->
                Username = ejabberd_odbc:escape(LUser),
                case is_scrammed() of
                    true ->
                        try odbc_queries:get_password_scram(LServer, Username) of
                            {selected, [<<"password">>, <<"serverkey">>,
                                        <<"salt">>, <<"iterationcount">>],
                             [[StoredKey, ServerKey, Salt, IterationCount]]} ->
                                Scram =
                                    #scram{storedkey = StoredKey,
                                           serverkey = ServerKey,
                                           salt = Salt,
                                           iterationcount = jlib:binary_to_integer(
                                                              IterationCount)},
                                is_password_scram_valid(Password, Scram);
                            {selected, [<<"password">>, <<"serverkey">>,
                                        <<"salt">>, <<"iterationcount">>], []} ->
                                false; %% Account does not exist
                            {error, _Error} ->
                                false %% Typical error is that table doesn't exist
                        catch
                            _:_ ->
                                false %% Typical error is database not accessible
                        end;
                    false ->
                        try odbc_queries:get_password(LServer, Username) of
                            {selected, [<<"password">>], [[Password]]} ->
                                Password /= <<"">>;
                            {selected, [<<"password">>], [[_Password2]]} ->
                                false; %% Password is not correct
                            {selected, [<<"password">>], []} ->
                                false; %% Account does not exist
                            {error, _Error} ->
                                false %% Typical error is that table doesn't exist
                        catch
                            _:_ ->
                                false %% Typical error is database not accessible
                        end
                end
        end
>>>>>>> 917d48f3
    end.

%% @spec (User, AuthzId, Server, Password, Digest, DigestGen) -> true | false | {error, Error}
check_password(User, AuthzId, Server, Password, Digest,
	       DigestGen) ->
<<<<<<< HEAD
    LServer = jid:nameprep(Server),
    LUser = jid:nodeprep(User),
    if (LUser == error) or (LServer == error) ->
            false;
       (LUser == <<>>) or (LServer == <<>>) ->
            false;
       true ->
            case is_scrammed() of
                false ->
                    try odbc_queries:get_password(LServer, LUser) of
                        %% Account exists, check if password is valid
                        {selected, [{Passwd}]} ->
                            DigRes = if Digest /= <<"">> ->
                                             Digest == DigestGen(Passwd);
                                        true -> false
                                     end,
                            if DigRes -> true;
                               true -> (Passwd == Password) and (Password /= <<"">>)
                            end;
                        {selected, []} ->
                            false; %% Account does not exist
                        {error, _Error} ->
                            false %% Typical error is that table doesn't exist
                    catch
                        _:_ ->
                            false %% Typical error is database not accessible
                    end;
                true ->
                    false
            end
=======
    if AuthzId /= <<>> andalso AuthzId /= User ->
        false;
    true ->
        LServer = jlib:nameprep(Server),
        LUser = jlib:nodeprep(User),
        if (LUser == error) or (LServer == error) ->
                false;
           (LUser == <<>>) or (LServer == <<>>) ->
                false;
           true ->
                case is_scrammed() of
                    false ->
                        Username = ejabberd_odbc:escape(LUser),
                        try odbc_queries:get_password(LServer, Username) of
                            %% Account exists, check if password is valid
                            {selected, [<<"password">>], [[Passwd]]} ->
                                DigRes = if Digest /= <<"">> ->
                                                 Digest == DigestGen(Passwd);
                                            true -> false
                                         end,
                                if DigRes -> true;
                                   true -> (Passwd == Password) and (Password /= <<"">>)
                                end;
                            {selected, [<<"password">>], []} ->
                                false; %% Account does not exist
                            {error, _Error} ->
                                false %% Typical error is that table doesn't exist
                        catch
                            _:_ ->
                                false %% Typical error is database not accessible
                        end;
                    true ->
                        false
                end
        end
>>>>>>> 917d48f3
    end.

%% @spec (User::string(), Server::string(), Password::string()) ->
%%       ok | {error, invalid_jid}
set_password(User, Server, Password) ->
    LServer = jid:nameprep(Server),
    LUser = jid:nodeprep(User),
    if (LUser == error) or (LServer == error) ->
            {error, invalid_jid};
       (LUser == <<>>) or (LServer == <<>>) ->
            {error, invalid_jid};
       true ->
            case is_scrammed() of
                true ->
                    Scram = password_to_scram(Password),
                    case catch odbc_queries:set_password_scram_t(
                                 LServer,
                                 LUser,
                                 Scram#scram.storedkey,
                                 Scram#scram.serverkey,
                                 Scram#scram.salt,
                                 Scram#scram.iterationcount
                                )
                        of
                        {atomic, ok} -> ok;
                        Other -> {error, Other}
                    end;
                false ->
                    case catch odbc_queries:set_password_t(LServer,
                                                           LUser, Password)
                        of
                        {atomic, ok} -> ok;
                        Other -> {error, Other}
                    end
            end
    end.

%% @spec (User, Server, Password) -> {atomic, ok} | {atomic, exists} | {error, invalid_jid}
try_register(User, Server, Password) ->
    LServer = jid:nameprep(Server),
    LUser = jid:nodeprep(User),
    if (LUser == error) or (LServer == error) ->
            {error, invalid_jid};
       (LUser == <<>>) or (LServer == <<>>) ->
            {error, invalid_jid};
       true ->
            case is_scrammed() of
                true ->
                    Scram = password_to_scram(Password),
                    case catch odbc_queries:add_user_scram(
                                 LServer,
                                 LUser,
                                 Scram#scram.storedkey,
                                 Scram#scram.serverkey,
                                 Scram#scram.salt,
                                 Scram#scram.iterationcount
                                ) of
                        {updated, 1} -> {atomic, ok};
                        _ -> {atomic, exists}
                    end;
                false ->
                    case catch odbc_queries:add_user(LServer, LUser,
                                                     Password) of
                        {updated, 1} -> {atomic, ok};
                        _ -> {atomic, exists}
                    end
            end
    end.

dirty_get_registered_users() ->
    Servers = ejabberd_config:get_vh_by_auth_method(odbc),
    lists:flatmap(fun (Server) ->
			  get_vh_registered_users(Server)
		  end,
		  Servers).

get_vh_registered_users(Server) ->
    case jid:nameprep(Server) of
        error -> [];
        <<>> -> [];
        LServer ->
            case catch odbc_queries:list_users(LServer) of
                {selected, Res} ->
                    [{U, LServer} || {U} <- Res];
                _ -> []
            end
    end.

get_vh_registered_users(Server, Opts) ->
    case jid:nameprep(Server) of
        error -> [];
        <<>> -> [];
        LServer ->
            case catch odbc_queries:list_users(LServer, Opts) of
                {selected, Res} ->
                    [{U, LServer} || {U} <- Res];
                _ -> []
            end
    end.

get_vh_registered_users_number(Server) ->
    case jid:nameprep(Server) of
        error -> 0;
        <<>> -> 0;
        LServer ->
            case catch odbc_queries:users_number(LServer) of
                {selected, [{Res}]} ->
                    Res;
                _ -> 0
            end
    end.

get_vh_registered_users_number(Server, Opts) ->
    case jid:nameprep(Server) of
        error -> 0;
        <<>> -> 0;
        LServer ->
            case catch odbc_queries:users_number(LServer, Opts) of
                {selected, [{Res}]} ->
                    Res;
                _Other -> 0
            end
    end.

get_password(User, Server) ->
    LServer = jid:nameprep(Server),
    LUser = jid:nodeprep(User),
    if (LUser == error) or (LServer == error) ->
            false;
       (LUser == <<>>) or (LServer == <<>>) ->
            false;
       true ->
            case is_scrammed() of
                true ->
                    case catch odbc_queries:get_password_scram(
                                 LServer, LUser) of
                        {selected,
                         [{StoredKey, ServerKey, Salt, IterationCount}]} ->
                            {jlib:decode_base64(StoredKey),
                             jlib:decode_base64(ServerKey),
                             jlib:decode_base64(Salt),
                             IterationCount};
                        _ -> false
                    end;
                false ->
                    case catch odbc_queries:get_password(LServer, LUser)
                        of
                        {selected, [{Password}]} -> Password;
                        _ -> false
                    end
            end
    end.

get_password_s(User, Server) ->
    LServer = jid:nameprep(Server),
    LUser = jid:nodeprep(User),
    if (LUser == error) or (LServer == error) ->
            <<"">>;
       (LUser == <<>>) or (LServer == <<>>) ->
            <<"">>;
       true ->
            case is_scrammed() of
                false ->
                    case catch odbc_queries:get_password(LServer, LUser) of
                        {selected, [{Password}]} -> Password;
                        _ -> <<"">>
                    end;
                true -> <<"">>
            end
    end.

%% @spec (User, Server) -> true | false | {error, Error}
is_user_exists(User, Server) ->
    LServer = jid:nameprep(Server),
    LUser = jid:nodeprep(User),
    if (LUser == error) or (LServer == error) ->
            false;
       (LUser == <<>>) or (LServer == <<>>) ->
            false;
       true ->
	  try odbc_queries:get_password(LServer, LUser) of
	    {selected, [{_Password}]} ->
		true; %% Account exists
	    {selected, []} ->
		false; %% Account does not exist
	    {error, Error} -> {error, Error}
	  catch
	    _:B -> {error, B}
	  end
    end.

%% @spec (User, Server) -> ok | error
%% @doc Remove user.
%% Note: it may return ok even if there was some problem removing the user.
remove_user(User, Server) ->
    LServer = jid:nameprep(Server),
    LUser = jid:nodeprep(User),
    if (LUser == error) or (LServer == error) ->
            error;
       (LUser == <<>>) or (LServer == <<>>) ->
            error;
       true ->
	  catch odbc_queries:del_user(LServer, LUser),
	  ok
    end.

%% @spec (User, Server, Password) -> ok | error | not_exists | not_allowed
%% @doc Remove user if the provided password is correct.
remove_user(User, Server, Password) ->
    LServer = jid:nameprep(Server),
    LUser = jid:nodeprep(User),
    if (LUser == error) or (LServer == error) ->
            error;
       (LUser == <<>>) or (LServer == <<>>) ->
            error;
       true ->
            case is_scrammed() of
                true ->
                    case check_password(User, <<"">>, Server, Password) of
                        true ->
                            remove_user(User, Server),
                            ok;
                        false -> not_allowed
                    end;
                false ->
                    F = fun () ->
                                Result = odbc_queries:del_user_return_password(
                                           LServer, LUser, Password),
                                case Result of
                                    {selected, [{Password}]} -> ok;
                                    {selected, []} -> not_exists;
                                    _ -> not_allowed
                                end
                        end,
                    {atomic, Result} = odbc_queries:sql_transaction(
                                         LServer, F),
                    Result
            end
    end.

%%%
%%% SCRAM
%%%

is_scrammed() ->
    scram ==
      ejabberd_config:get_option({auth_password_format, ?MYNAME},
                                 fun(V) -> V end).

password_to_scram(Password) ->
    password_to_scram(Password,
		      ?SCRAM_DEFAULT_ITERATION_COUNT).

password_to_scram(Password, IterationCount) ->
    Salt = crypto:rand_bytes(?SALT_LENGTH),
    SaltedPassword = scram:salted_password(Password, Salt,
					   IterationCount),
    StoredKey =
	scram:stored_key(scram:client_key(SaltedPassword)),
    ServerKey = scram:server_key(SaltedPassword),
    #scram{storedkey = jlib:encode_base64(StoredKey),
	   serverkey = jlib:encode_base64(ServerKey),
	   salt = jlib:encode_base64(Salt),
	   iterationcount = IterationCount}.

is_password_scram_valid(Password, Scram) ->
    IterationCount = Scram#scram.iterationcount,
    Salt = jlib:decode_base64(Scram#scram.salt),
    SaltedPassword = scram:salted_password(Password, Salt,
					   IterationCount),
    StoredKey =
	scram:stored_key(scram:client_key(SaltedPassword)),
    jlib:decode_base64(Scram#scram.storedkey) == StoredKey.

-define(BATCH_SIZE, 1000).

set_password_scram_t(Username,
                     StoredKey, ServerKey, Salt, IterationCount) ->
    odbc_queries:update_t(<<"users">>,
                          [<<"username">>,
                           <<"password">>,
                           <<"serverkey">>,
                           <<"salt">>,
                           <<"iterationcount">>],
                          [Username, StoredKey,
                           ServerKey, Salt,
                           IterationCount],
                          [<<"username='">>, Username,
                           <<"'">>]).

convert_to_scram(Server) ->
    LServer = jid:nameprep(Server),
    if
        LServer == error;
        LServer == <<>> ->
            {error, {incorrect_server_name, Server}};
        true ->
            F = fun () ->
                        case ejabberd_odbc:sql_query_t(
                               [<<"select username, password from users where "
                                 "iterationcount=0 limit ">>,
                                integer_to_binary(?BATCH_SIZE),
                                <<";">>]) of
                            {selected, [<<"username">>, <<"password">>], []} ->
                                ok;
                            {selected, [<<"username">>, <<"password">>], Rs} ->
                                lists:foreach(
                                  fun([LUser, Password]) ->
                                          Username = ejabberd_odbc:escape(LUser),
                                          Scram = password_to_scram(Password),
                                          set_password_scram_t(
                                            Username,
                                            ejabberd_odbc:escape(Scram#scram.storedkey),
                                            ejabberd_odbc:escape(Scram#scram.serverkey),
                                            ejabberd_odbc:escape(Scram#scram.salt),
                                            integer_to_binary(Scram#scram.iterationcount)
                                           )
                                  end, Rs),
                                continue;
                            Err -> {bad_reply, Err}
                        end
                end,
            case odbc_queries:sql_transaction(LServer, F) of
                {atomic, ok} -> ok;
                {atomic, continue} -> convert_to_scram(Server);
                {atomic, Error} -> {error, Error};
                Error -> Error
            end
    end.

opt_type(auth_password_format) -> fun (V) -> V end;
opt_type(_) -> [auth_password_format].<|MERGE_RESOLUTION|>--- conflicted
+++ resolved
@@ -31,14 +31,8 @@
 
 -behaviour(ejabberd_auth).
 
-<<<<<<< HEAD
--export([start/1, set_password/3, check_password/3,
-	 check_password/5, try_register/3,
-=======
-%% External exports
 -export([start/1, set_password/3, check_password/4,
 	 check_password/6, try_register/3,
->>>>>>> 917d48f3
 	 dirty_get_registered_users/0, get_vh_registered_users/1,
 	 get_vh_registered_users/2,
 	 get_vh_registered_users_number/1,
@@ -69,11 +63,13 @@
       true -> scram %% allows: PLAIN SCRAM
     end.
 
-<<<<<<< HEAD
-%% @spec (User, Server, Password) -> true | false | {error, Error}
-check_password(User, Server, Password) ->
-    LServer = jid:nameprep(Server),
-    LUser = jid:nodeprep(User),
+%% @spec (User, AuthzId, Server, Password) -> true | false | {error, Error}
+check_password(User, AuthzId, Server, Password) ->
+    if AuthzId /= <<>> andalso AuthzId /= User ->
+        false;
+    true ->
+        LServer = jid:nameprep(Server),
+        LUser = jid:nodeprep(User),
     if (LUser == error) or (LServer == error) ->
             false;
        (LUser == <<>>) or (LServer == <<>>) ->
@@ -113,67 +109,17 @@
                             false %% Typical error is database not accessible
                     end
             end
-=======
-%% @spec (User, AuthzId, Server, Password) -> true | false | {error, Error}
-check_password(User, AuthzId, Server, Password) ->
+        end
+    end.
+
+%% @spec (User, AuthzId, Server, Password, Digest, DigestGen) -> true | false | {error, Error}
+check_password(User, AuthzId, Server, Password, Digest,
+	       DigestGen) ->
     if AuthzId /= <<>> andalso AuthzId /= User ->
         false;
     true ->
-        LServer = jlib:nameprep(Server),
-        LUser = jlib:nodeprep(User),
-        if (LUser == error) or (LServer == error) ->
-                false;
-           (LUser == <<>>) or (LServer == <<>>) ->
-                false;
-           true ->
-                Username = ejabberd_odbc:escape(LUser),
-                case is_scrammed() of
-                    true ->
-                        try odbc_queries:get_password_scram(LServer, Username) of
-                            {selected, [<<"password">>, <<"serverkey">>,
-                                        <<"salt">>, <<"iterationcount">>],
-                             [[StoredKey, ServerKey, Salt, IterationCount]]} ->
-                                Scram =
-                                    #scram{storedkey = StoredKey,
-                                           serverkey = ServerKey,
-                                           salt = Salt,
-                                           iterationcount = jlib:binary_to_integer(
-                                                              IterationCount)},
-                                is_password_scram_valid(Password, Scram);
-                            {selected, [<<"password">>, <<"serverkey">>,
-                                        <<"salt">>, <<"iterationcount">>], []} ->
-                                false; %% Account does not exist
-                            {error, _Error} ->
-                                false %% Typical error is that table doesn't exist
-                        catch
-                            _:_ ->
-                                false %% Typical error is database not accessible
-                        end;
-                    false ->
-                        try odbc_queries:get_password(LServer, Username) of
-                            {selected, [<<"password">>], [[Password]]} ->
-                                Password /= <<"">>;
-                            {selected, [<<"password">>], [[_Password2]]} ->
-                                false; %% Password is not correct
-                            {selected, [<<"password">>], []} ->
-                                false; %% Account does not exist
-                            {error, _Error} ->
-                                false %% Typical error is that table doesn't exist
-                        catch
-                            _:_ ->
-                                false %% Typical error is database not accessible
-                        end
-                end
-        end
->>>>>>> 917d48f3
-    end.
-
-%% @spec (User, AuthzId, Server, Password, Digest, DigestGen) -> true | false | {error, Error}
-check_password(User, AuthzId, Server, Password, Digest,
-	       DigestGen) ->
-<<<<<<< HEAD
-    LServer = jid:nameprep(Server),
-    LUser = jid:nodeprep(User),
+        LServer = jid:nameprep(Server),
+        LUser = jid:nodeprep(User),
     if (LUser == error) or (LServer == error) ->
             false;
        (LUser == <<>>) or (LServer == <<>>) ->
@@ -202,43 +148,7 @@
                 true ->
                     false
             end
-=======
-    if AuthzId /= <<>> andalso AuthzId /= User ->
-        false;
-    true ->
-        LServer = jlib:nameprep(Server),
-        LUser = jlib:nodeprep(User),
-        if (LUser == error) or (LServer == error) ->
-                false;
-           (LUser == <<>>) or (LServer == <<>>) ->
-                false;
-           true ->
-                case is_scrammed() of
-                    false ->
-                        Username = ejabberd_odbc:escape(LUser),
-                        try odbc_queries:get_password(LServer, Username) of
-                            %% Account exists, check if password is valid
-                            {selected, [<<"password">>], [[Passwd]]} ->
-                                DigRes = if Digest /= <<"">> ->
-                                                 Digest == DigestGen(Passwd);
-                                            true -> false
-                                         end,
-                                if DigRes -> true;
-                                   true -> (Passwd == Password) and (Password /= <<"">>)
-                                end;
-                            {selected, [<<"password">>], []} ->
-                                false; %% Account does not exist
-                            {error, _Error} ->
-                                false %% Typical error is that table doesn't exist
-                        catch
-                            _:_ ->
-                                false %% Typical error is database not accessible
-                        end;
-                    true ->
-                        false
-                end
         end
->>>>>>> 917d48f3
     end.
 
 %% @spec (User::string(), Server::string(), Password::string()) ->
