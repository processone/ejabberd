--- conflicted
+++ resolved
@@ -2,11 +2,7 @@
 
 -export([%% Ejabberdctl Commands
 	 get_certificates/2,
-<<<<<<< HEAD
 	 renew_certificates/0,
-=======
-	 renew_certificates/1,
->>>>>>> 1aadb797
 	 list_certificates/1,
 	 revoke_certificate/1,
 	 %% Command Options Validity
@@ -75,18 +71,11 @@
 %% Get Certificate
 %%
 
-<<<<<<< HEAD
--spec get_certificates(domains_opt(), account_opt()) -> string() | {'error', _}.
-get_certificates(Domains, NewAccountOpt) ->
+-spec get_certificates(domains_opt()) -> string() | {'error', _}.
+get_certificates(Domains) ->
     try
 	CAUrl = get_config_ca_url(),
-	get_certificates0(CAUrl, Domains, NewAccountOpt)
-=======
--spec get_certificates(url(), domains_opt()) -> string() | {'error', _}.
-get_certificates(CAUrl, Domains) ->
-    try
 	get_certificates0(CAUrl, Domains)
->>>>>>> 1aadb797
     catch
 	throw:Throw ->
 	    Throw;
