--- conflicted
+++ resolved
@@ -134,28 +134,28 @@
 
 extract_auth(#request{auth = HTTPAuth, ip = {IP, _}}) ->
     Info = case HTTPAuth of
-	       {SJID, Pass} ->
-		   case jid:from_string(SJID) of
+            {SJID, Pass} ->
+                case jid:from_string(SJID) of
 		       #jid{luser = User, lserver = Server} ->
-			   case ejabberd_auth:check_password(User, <<"">>, Server, Pass) of
+                        case ejabberd_auth:check_password(User, <<"">>, Server, Pass) of
 			       true ->
 				   #{usr => {User, Server, <<"">>}, caller_server => Server};
 			       false ->
 				   {error, invalid_auth}
-			   end;
-		       _ ->
+                        end;
+                    _ ->
 			   {error, invalid_auth}
-		   end;
-	       {oauth, Token, _} ->
+                end;
+            {oauth, Token, _} ->
 		   case ejabberd_oauth:check_token(Token) of
 		       {ok, {U, S}, Scope} ->
 			   #{usr => {U, S, <<"">>}, oauth_scope => Scope, caller_server => S};
 		       {false, Reason} ->
 			   {error, Reason}
-		   end;
-	       _ ->
+                end;
+            _ ->
 		   #{}
-	   end,
+        end,
     case Info of
 	Map when is_map(Map) ->
 	    Map#{caller_module => ?MODULE, ip => IP};
@@ -186,9 +186,9 @@
         throw:{error, unknown_command} ->
             json_format({404, 44, <<"Command not found.">>});
         _:{error,{_,invalid_json}} = _Err ->
-            ?DEBUG("Bad Request: ~p", [_Err]),
-            badrequest_response(<<"Invalid JSON input">>);
-          _:_Error ->
+	    ?DEBUG("Bad Request: ~p", [_Err]),
+	    badrequest_response(<<"Invalid JSON input">>);
+	  _:_Error ->
             ?DEBUG("Bad Request: ~p ~p", [_Error, erlang:get_stacktrace()]),
             badrequest_response()
     end;
@@ -247,19 +247,11 @@
 get_api_version(#request{path = Path}) ->
     get_api_version(lists:reverse(Path));
 get_api_version([<<"v", String/binary>> | Tail]) ->
-<<<<<<< HEAD
     case catch binary_to_integer(String) of
 	N when is_integer(N) ->
 	    N;
 	_ ->
 	    get_api_version(Tail)
-=======
-    case catch jlib:binary_to_integer(String) of
-        N when is_integer(N) ->
-            N;
-        _ ->
-            get_api_version(Tail)
->>>>>>> bd060bc1
     end;
 get_api_version([_Head | Tail]) ->
     get_api_version(Tail);
@@ -303,7 +295,7 @@
 		    {401, jlib:atom_to_binary(Why)};
 		  throw:{not_allowed, Msg} ->
 		    {401, iolist_to_binary(Msg)};
-      throw:{error, account_unprivileged} ->
+                  throw:{error, account_unprivileged} ->
         {403, 31, <<"Command need to be run with admin priviledge.">>};
       throw:{error, access_rules_unauthorized} ->
         {403, 32, <<"AccessRules: Account associated to token does not have the right to perform the operation.">>};
@@ -439,24 +431,24 @@
 format_command_result(Cmd, Auth, Result, Version) ->
     {_, ResultFormat} = ejabberd_commands:get_command_format(Cmd, Auth, Version),
     case {ResultFormat, Result} of
-        {{_, rescode}, V} when V == true; V == ok ->
-            {200, 0};
-        {{_, rescode}, _} ->
-            {200, 1};
+	{{_, rescode}, V} when V == true; V == ok ->
+	    {200, 0};
+	{{_, rescode}, _} ->
+	    {200, 1};
         {_, {error, ErrorAtom, Code, Msg}} ->
             format_error_result(ErrorAtom, Code, Msg);
         {{_, restuple}, {V, Text}} when V == true; V == ok ->
             {200, iolist_to_binary(Text)};
         {{_, restuple}, {ErrorAtom, Msg}} ->
             format_error_result(ErrorAtom, 0, Msg);
-        {{_, {list, _}}, _V} ->
-            {_, L} = format_result(Result, ResultFormat),
-            {200, L};
-        {{_, {tuple, _}}, _V} ->
-            {_, T} = format_result(Result, ResultFormat),
-            {200, T};
-        _ ->
-            {200, {[format_result(Result, ResultFormat)]}}
+	{{_, {list, _}}, _V} ->
+	    {_, L} = format_result(Result, ResultFormat),
+	    {200, L};
+	{{_, {tuple, _}}, _V} ->
+	    {_, T} = format_result(Result, ResultFormat),
+	    {200, T};
+	_ ->
+	    {200, {[format_result(Result, ResultFormat)]}}
     end.
 
 format_result(Atom, {Name, atom}) ->
