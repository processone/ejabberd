--- conflicted
+++ resolved
@@ -893,9 +893,6 @@
 	[] -> erlang:error(badarg)
     end.
 
-<<<<<<< HEAD
--spec default_db(global | binary(), module()) -> atom().
-=======
 -spec v_dbs(module()) -> [atom()].
 
 v_dbs(Mod) ->
@@ -910,7 +907,6 @@
 	      end, ets:match(module_db, {Mod, '$1'})).
 
 -spec default_db(binary(), module()) -> atom().
->>>>>>> bd060bc1
 
 default_db(Host, Module) ->
     case ejabberd_config:get_option(
@@ -1043,7 +1039,6 @@
 replace_module(mod_roster_odbc) -> {mod_roster, sql};
 replace_module(mod_shared_roster_odbc) -> {mod_shared_roster, sql};
 replace_module(mod_vcard_odbc) -> {mod_vcard, sql};
-replace_module(mod_vcard_ldap) -> {mod_vcard, ldap};
 replace_module(mod_vcard_xupdate_odbc) -> {mod_vcard_xupdate, sql};
 replace_module(mod_pubsub_odbc) -> {mod_pubsub, sql};
 replace_module(Module) ->
