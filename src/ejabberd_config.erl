--- conflicted
+++ resolved
@@ -378,20 +378,12 @@
 	    add_option(watchdog_large_heap, LH, State);
 	{registration_timeout, Timeout} ->
 	    add_option(registration_timeout, Timeout, State);
-<<<<<<< HEAD
-=======
 	{ejabberdctl_access_commands, ACs} ->
 	    add_option(ejabberdctl_access_commands, ACs, State);
->>>>>>> cd09381e
 	{captcha_cmd, Cmd} ->
 	    add_option(captcha_cmd, Cmd, State);
 	{captcha_host, Host} ->
 	    add_option(captcha_host, Host, State);
-<<<<<<< HEAD
-	{ejabberdctl_access_commands, ACs} ->
-	    add_option(ejabberdctl_access_commands, ACs, State);
-=======
->>>>>>> cd09381e
 	{loglevel, Loglevel} ->
 	    ejabberd_loglevel:set(Loglevel),
 	    State;
