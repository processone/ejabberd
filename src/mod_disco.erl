%%%----------------------------------------------------------------------
%%% File    : mod_disco.erl
%%% Author  : Alexey Shchepin <alexey@process-one.net>
%%% Purpose : Service Discovery (XEP-0030) support
%%% Created :  1 Jan 2003 by Alexey Shchepin <alexey@process-one.net>
%%%
%%%
%%% ejabberd, Copyright (C) 2002-2009   ProcessOne
%%%
%%% This program is free software; you can redistribute it and/or
%%% modify it under the terms of the GNU General Public License as
%%% published by the Free Software Foundation; either version 2 of the
%%% License, or (at your option) any later version.
%%%
%%% This program is distributed in the hope that it will be useful,
%%% but WITHOUT ANY WARRANTY; without even the implied warranty of
%%% MERCHANTABILITY or FITNESS FOR A PARTICULAR PURPOSE.  See the GNU
%%% General Public License for more details.
%%%
%%% You should have received a copy of the GNU General Public License
%%% along with this program; if not, write to the Free Software
%%% Foundation, Inc., 59 Temple Place, Suite 330, Boston, MA
%%% 02111-1307 USA
%%%
%%%----------------------------------------------------------------------

-module(mod_disco).
-author('alexey@process-one.net').

-behaviour(gen_mod).

-export([start/2,
	 stop/1,
	 process_local_iq_items/3,
	 process_local_iq_info/3,
	 get_local_identity/5,
	 get_local_features/5,
	 get_local_services/5,
	 process_sm_iq_items/3,
	 process_sm_iq_info/3,
	 get_sm_identity/5,
	 get_sm_features/5,
	 get_sm_items/5,
	 get_info/5,
	 register_feature/2,
	 unregister_feature/2,
	 register_extra_domain/2,
	 unregister_extra_domain/2]).

-include_lib("exmpp/include/exmpp.hrl").

<<<<<<< HEAD
start(Host, Opts) ->
=======
-include("ejabberd.hrl").

start(Host, Opts) ->
    HostB = list_to_binary(Host),

>>>>>>> cd09381e
    ejabberd_local:refresh_iq_handlers(),

    IQDisc = gen_mod:get_opt(iqdisc, Opts, one_queue),
    gen_iq_handler:add_iq_handler(ejabberd_local, HostB, ?NS_DISCO_ITEMS,
				  ?MODULE, process_local_iq_items, IQDisc),
    gen_iq_handler:add_iq_handler(ejabberd_local, HostB, ?NS_DISCO_INFO,
				  ?MODULE, process_local_iq_info, IQDisc),
    gen_iq_handler:add_iq_handler(ejabberd_sm, HostB, ?NS_DISCO_ITEMS,
				  ?MODULE, process_sm_iq_items, IQDisc),
    gen_iq_handler:add_iq_handler(ejabberd_sm, HostB, ?NS_DISCO_INFO,
				  ?MODULE, process_sm_iq_info, IQDisc),

    catch ets:new(disco_features, [named_table, ordered_set, public]),
    register_feature(Host, "iq"),
    register_feature(Host, "presence"),
    register_feature(Host, "presence-invisible"),

    catch ets:new(disco_extra_domains, [named_table, ordered_set, public]),
    ExtraDomains = gen_mod:get_opt(extra_domains, Opts, []),
    lists:foreach(fun(Domain) -> register_extra_domain(Host, Domain) end,
		  ExtraDomains),
    catch ets:new(disco_sm_features, [named_table, ordered_set, public]),
    catch ets:new(disco_sm_nodes, [named_table, ordered_set, public]),
<<<<<<< HEAD
    ejabberd_hooks:add(disco_local_items, Host, ?MODULE, get_local_services, 100),
    ejabberd_hooks:add(disco_local_features, Host, ?MODULE, get_local_features, 100),
    ejabberd_hooks:add(disco_local_identity, Host, ?MODULE, get_local_identity, 100),
    ejabberd_hooks:add(disco_sm_items, Host, ?MODULE, get_sm_items, 100),
    ejabberd_hooks:add(disco_sm_features, Host, ?MODULE, get_sm_features, 100),
    ejabberd_hooks:add(disco_sm_identity, Host, ?MODULE, get_sm_identity, 100),
    ejabberd_hooks:add(disco_info, Host, ?MODULE, get_info, 100),
    ok.

stop(Host) ->
    ejabberd_hooks:delete(disco_sm_identity, Host, ?MODULE, get_sm_identity, 100),
    ejabberd_hooks:delete(disco_sm_features, Host, ?MODULE, get_sm_features, 100),
    ejabberd_hooks:delete(disco_sm_items, Host, ?MODULE, get_sm_items, 100),
    ejabberd_hooks:delete(disco_local_identity, Host, ?MODULE, get_local_identity, 100),
    ejabberd_hooks:delete(disco_local_features, Host, ?MODULE, get_local_features, 100),
    ejabberd_hooks:delete(disco_local_items, Host, ?MODULE, get_local_services, 100),
    ejabberd_hooks:delete(disco_info, Host, ?MODULE, get_info, 100),
    gen_iq_handler:remove_iq_handler(ejabberd_local, Host, ?NS_DISCO_ITEMS),
    gen_iq_handler:remove_iq_handler(ejabberd_local, Host, ?NS_DISCO_INFO),
    gen_iq_handler:remove_iq_handler(ejabberd_sm, Host, ?NS_DISCO_ITEMS),
    gen_iq_handler:remove_iq_handler(ejabberd_sm, Host, ?NS_DISCO_INFO),
=======
    ejabberd_hooks:add(disco_local_items, HostB, ?MODULE, get_local_services, 100),
    ejabberd_hooks:add(disco_local_features, HostB, ?MODULE, get_local_features, 100),
    ejabberd_hooks:add(disco_local_identity, HostB, ?MODULE, get_local_identity, 100),
    ejabberd_hooks:add(disco_sm_items, HostB, ?MODULE, get_sm_items, 100),
    ejabberd_hooks:add(disco_sm_features, HostB, ?MODULE, get_sm_features, 100),
    ejabberd_hooks:add(disco_sm_identity, HostB, ?MODULE, get_sm_identity, 100),
    ejabberd_hooks:add(disco_info, HostB, ?MODULE, get_info, 100),
    ok.

stop(Host) ->
    HostB = list_to_binary(Host),
    ejabberd_hooks:delete(disco_sm_identity, HostB, ?MODULE, get_sm_identity, 100),
    ejabberd_hooks:delete(disco_sm_features, HostB, ?MODULE, get_sm_features, 100),
    ejabberd_hooks:delete(disco_sm_items, HostB, ?MODULE, get_sm_items, 100),
    ejabberd_hooks:delete(disco_local_identity, HostB, ?MODULE, get_local_identity, 100),
    ejabberd_hooks:delete(disco_local_features, HostB, ?MODULE, get_local_features, 100),
    ejabberd_hooks:delete(disco_local_items, HostB, ?MODULE, get_local_services, 100),
    ejabberd_hooks:delete(disco_info, HostB, ?MODULE, get_info, 100),
    gen_iq_handler:remove_iq_handler(ejabberd_local, HostB, ?NS_DISCO_ITEMS),
    gen_iq_handler:remove_iq_handler(ejabberd_local, HostB, ?NS_DISCO_INFO),
    gen_iq_handler:remove_iq_handler(ejabberd_sm, HostB, ?NS_DISCO_ITEMS),
    gen_iq_handler:remove_iq_handler(ejabberd_sm, HostB, ?NS_DISCO_INFO),
>>>>>>> cd09381e
    catch ets:match_delete(disco_features, {{'_', Host}}),
    catch ets:match_delete(disco_extra_domains, {{'_', Host}}),
    ok.


register_feature(Host, Feature) ->
    catch ets:new(disco_features, [named_table, ordered_set, public]),
    ets:insert(disco_features, {{Feature, Host}}).

unregister_feature(Host, Feature) ->
    catch ets:new(disco_features, [named_table, ordered_set, public]),
    ets:delete(disco_features, {Feature, Host}).

register_extra_domain(Host, Domain) ->
    catch ets:new(disco_extra_domains, [named_table, ordered_set, public]),
    ets:insert(disco_extra_domains, {{Domain, Host}}).

unregister_extra_domain(Host, Domain) ->
    catch ets:new(disco_extra_domains, [named_table, ordered_set, public]),
    ets:delete(disco_extra_domains, {Domain, Host}).

process_local_iq_items(From, To, #iq{type = get, payload = SubEl,
  lang = Lang} = IQ_Rec) ->
    Node = exmpp_xml:get_attribute_as_binary(SubEl, 'node', <<>>),

    case ejabberd_hooks:run_fold(disco_local_items,
				 exmpp_jid:prep_domain(To),
				 empty,
				 [From, To, Node, Lang]) of
	{result, Items} ->
	    ANode = case Node of
			<<>> -> [];
			_ -> [?XMLATTR('node', Node)]
	    end,
	    Result = #xmlel{ns = ?NS_DISCO_ITEMS, name = 'query',
	      attrs = ANode, children = Items},
	    exmpp_iq:result(IQ_Rec, Result);
	{error, Error} ->
	    exmpp_iq:error(IQ_Rec, Error)
    end;
process_local_iq_items(_From, _To, #iq{type = set} = IQ_Rec) ->
    exmpp_iq:error(IQ_Rec, 'not-allowed').


process_local_iq_info(From, To, #iq{type = get, payload = SubEl,
  lang = Lang} = IQ_Rec) ->
    Node = exmpp_xml:get_attribute_as_binary(SubEl, 'node', <<>>),
    HostB = exmpp_jid:prep_domain(To),
    Identity = ejabberd_hooks:run_fold(disco_local_identity,
				       HostB,
				       [],
				       [From, To, Node, Lang]),
    Host = exmpp_jid:prep_domain_as_list(To),
    Info = ejabberd_hooks:run_fold(disco_info, HostB, [],
				   [Host, ?MODULE, Node, Lang]),
    case ejabberd_hooks:run_fold(disco_local_features,
				 exmpp_jid:prep_domain(To),
				 empty,
				 [From, To, Node, Lang]) of
	{result, Features} ->
	    ANode = case Node of
			<<>> -> [];
			_ -> [?XMLATTR('node', Node)]
		    end,
<<<<<<< HEAD
		    IQ#iq{type = result,
			  sub_el = [{xmlelement, "query",
				     [{"xmlns", ?NS_DISCO_ITEMS} | ANode],
				     Items
				    }]};
		{error, Error} ->
		    IQ#iq{type = error, sub_el = [SubEl, Error]}
	    end
    end.


process_local_iq_info(From, To, #iq{type = Type, lang = Lang,
				     sub_el = SubEl} = IQ) ->
    case Type of
	set ->
	    IQ#iq{type = error, sub_el = [SubEl, ?ERR_NOT_ALLOWED]};
	get ->
	    Host = To#jid.lserver,
	    Node = xml:get_tag_attr_s("node", SubEl),
	    Identity = ejabberd_hooks:run_fold(disco_local_identity,
					       Host,
					       [],
					       [From, To, Node, Lang]),
	    Info = ejabberd_hooks:run_fold(disco_info, Host, [],
					   [Host, ?MODULE, Node, Lang]),
	    case ejabberd_hooks:run_fold(disco_local_features,
					 Host,
					 empty,
					 [From, To, Node, Lang]) of
		{result, Features} ->
		    ANode = case Node of
				"" -> [];
				_ -> [{"node", Node}]
			    end,
		    IQ#iq{type = result,
			  sub_el = [{xmlelement, "query",
				     [{"xmlns", ?NS_DISCO_INFO} | ANode],
				     Identity ++ 
				     Info ++
				     lists:map(fun feature_to_xml/1, Features)
				    }]};
		{error, Error} ->
		    IQ#iq{type = error, sub_el = [SubEl, Error]}
	    end
    end.
=======
	    Result = #xmlel{ns = ?NS_DISCO_INFO, name = 'query',
	      attrs = ANode,
	      children = Identity ++ Info ++ lists:map(fun feature_to_xml/1,
		Features)},
	    exmpp_iq:result(IQ_Rec, Result);
	{error, Error} ->
	    exmpp_iq:error(IQ_Rec, Error)
    end;
process_local_iq_info(_From, _To, #iq{type = set} = IQ_Rec) ->
    exmpp_iq:error(IQ_Rec, 'not-allowed').
>>>>>>> cd09381e

get_local_identity(Acc, _From, _To, <<>>, _Lang) ->
    Acc ++ [#xmlel{ns = ?NS_DISCO_INFO, name = 'identity', attrs = [
	  ?XMLATTR('category', <<"server">>),
	  ?XMLATTR('type', <<"im">>),
	  ?XMLATTR('name', <<"ejabberd">>)
	]}];

get_local_identity(Acc, _From, _To, _Node, _Lang) ->
    Acc.

get_local_features({error, _Error} = Acc, _From, _To, _Node, _Lang) ->
    Acc;

get_local_features(Acc, _From, To, <<>>, _Lang) ->
    Feats = case Acc of
		{result, Features} -> Features;
		empty -> []
	    end,
    Host = exmpp_jid:prep_domain_as_list(To),
    {result,
     ets:select(disco_features, [{{{'_', Host}}, [], ['$_']}]) ++ Feats};

get_local_features(Acc, _From, _To, _Node, _Lang) ->
    case Acc of
	{result, _Features} ->
	    Acc;
	empty ->
	    {error, 'item-not-found'}
    end.


feature_to_xml({{Feature, _Host}}) ->
    feature_to_xml(Feature);

feature_to_xml(Feature) when is_binary(Feature) ->
    #xmlel{ns = ?NS_DISCO_INFO, name = 'feature', attrs = [
	?XMLATTR('var', Feature)
      ]};

feature_to_xml(Feature) when is_list(Feature) ->
    feature_to_xml(list_to_binary(Feature));
feature_to_xml(Feature) when is_atom(Feature) ->
    feature_to_xml(atom_to_list(Feature)).

domain_to_xml({Domain}) ->
    domain_to_xml(Domain);
domain_to_xml(Domain) when is_binary(Domain)->
    #xmlel{ns = ?NS_DISCO_ITEMS, name = 'item', attrs = [
	?XMLATTR('jid', Domain)
      ]};
domain_to_xml(Domain) when is_list(Domain) ->
    domain_to_xml(list_to_binary(Domain)).

get_local_services({error, _Error} = Acc, _From, _To, _Node, _Lang) ->
    Acc;

get_local_services(Acc, _From, To, <<>>, _Lang) ->
    Items = case Acc of
		{result, Its} -> Its;
		empty -> []
	    end,
    Host = exmpp_jid:prep_domain_as_list(To),
    {result,
     lists:usort(
       lists:map(fun domain_to_xml/1,
		 get_vh_services(Host) ++
		 ets:select(disco_extra_domains,
			    [{{{'$1', Host}}, [], ['$1']}]))
       ) ++ Items};

get_local_services({result, _} = Acc, _From, _To, _Node, _Lang) ->
    Acc;

get_local_services(empty, _From, _To, _Node, _Lang) ->
    {error, 'item-not-found'}.

get_vh_services(Host) ->
    Hosts = lists:sort(fun(H1, H2) -> length(H1) >= length(H2) end, ?MYHOSTS),
    lists:filter(fun(H) ->
			 case lists:dropwhile(
				fun(VH) ->
					not lists:suffix("." ++ VH, H)
				end, Hosts) of
			     [] ->
				 false;
			     [VH | _] ->
				 VH == Host
			 end
		 end, ejabberd_router:dirty_get_all_routes()).

%%%%%%%%%%%%%%%%%%%%%%%%%%%%%%%%%%%%%%%%%%%%%%%%%%%%%%%%%%%%%%%%%%%%%%%%%%%%%%%

<<<<<<< HEAD
process_sm_iq_items(From, To, #iq{type = Type, lang = Lang, sub_el = SubEl} = IQ) ->
    case Type of
	set ->
	    IQ#iq{type = error, sub_el = [SubEl, ?ERR_NOT_ALLOWED]};
	get ->
	    Host = To#jid.lserver,
	    Node = xml:get_tag_attr_s("node", SubEl),
	    case ejabberd_hooks:run_fold(disco_sm_items,
					 Host,
					 empty,
					 [From, To, Node, Lang]) of
		{result, Items} ->
		    ANode = case Node of
				"" -> [];
				_ -> [{"node", Node}]
			    end,
		    IQ#iq{type = result,
			  sub_el = [{xmlelement, "query",
				     [{"xmlns", ?NS_DISCO_ITEMS} | ANode],
				     Items
				    }]};
		{error, Error} ->
		    IQ#iq{type = error, sub_el = [SubEl, Error]}
	    end
    end.
=======
process_sm_iq_items(From, To, #iq{type = get, payload = SubEl,
  lang = Lang} = IQ_Rec) ->
    Node = exmpp_xml:get_attribute_as_binary(SubEl, 'node', <<>>),
    case ejabberd_hooks:run_fold(disco_sm_items,
				 exmpp_jid:prep_domain(To),
				 empty,
				 [From, To, Node, Lang]) of
	{result, Items} ->
	    ANode = case Node of
			<<>> -> [];
			_ -> [?XMLATTR('node', Node)]
		    end,
	    Result = #xmlel{ns = ?NS_DISCO_ITEMS, name = 'query',
	      attrs = ANode, children = Items},
	    exmpp_iq:result(IQ_Rec, Result);
	{error, Error} ->
	    exmpp_iq:error(IQ_Rec, Error)
    end;
process_sm_iq_items(_From, _To, #iq{type = set, payload = _SubEl} = IQ_Rec) ->
    exmpp_iq:error(IQ_Rec, 'not-allowed').
>>>>>>> cd09381e

get_sm_items({error, _Error} = Acc, _From, _To, _Node, _Lang) ->
    Acc;

get_sm_items(Acc, From, To, <<>>, _Lang) ->
    LFrom = exmpp_jid:prep_node_as_list(From),
    LSFrom = exmpp_jid:prep_domain_as_list(From),
    LTo = exmpp_jid:prep_node_as_list(To),
    LSTo = exmpp_jid:prep_domain_as_list(To),

    Items = case Acc of
		{result, Its} -> Its;
		empty -> []
	    end,
    Items1 = case {LFrom, LSFrom} of
		 {LTo, LSTo} -> [binary_to_list(R) || R <- get_user_resources(To)];
		 _ -> []
	     end,
    {result, Items ++ Items1};
 
get_sm_items({result, _} = Acc, _From, _To, _Node, _Lang) ->
    Acc;

get_sm_items(empty, From, To, _Node, _Lang) ->
    LFrom = exmpp_jid:prep_node_as_list(From),
    LSFrom = exmpp_jid:prep_domain_as_list(From),
    LTo = exmpp_jid:prep_node_as_list(To),
    LSTo = exmpp_jid:prep_domain_as_list(To),
    case {LFrom, LSFrom} of
	{LTo, LSTo} ->
	    {error, 'item-not-found'};
	_ ->
	    {error, 'not-allowed'}
    end.

process_sm_iq_info(From, To, #iq{type = get, payload = SubEl,
  lang = Lang} = IQ_Rec) ->
    Node = exmpp_xml:get_attribute_as_binary(SubEl, 'node', <<>>),
    Identity = ejabberd_hooks:run_fold(disco_sm_identity,
				       exmpp_jid:prep_domain(To),
				       [],
				       [From, To, Node, Lang]),
    case ejabberd_hooks:run_fold(disco_sm_features,
				 exmpp_jid:prep_domain(To),
				 empty,
				 [From, To, Node, Lang]) of
	{result, Features} ->
	    ANode = case Node of
			<<>> -> [];
			_ -> [?XMLATTR('node', Node)]
		    end,
	    Result = #xmlel{ns = ?NS_DISCO_INFO, name = 'query',
	      attrs = ANode,
	      children = Identity ++ lists:map(fun feature_to_xml/1,
		Features)},
	    exmpp_iq:result(IQ_Rec, Result);
	{error, Error} ->
	    exmpp_iq:error(IQ_Rec, Error)
    end;
process_sm_iq_info(_From, _To, #iq{type = set} = IQ_Rec) ->
    exmpp_iq:error(IQ_Rec, 'not-allowed').

get_sm_identity(Acc, _From, _To, _Node, _Lang) ->
    Acc.

get_sm_features(empty, From, To, _Node, _Lang) ->
    LFrom = exmpp_jid:prep_node_as_list(From),
    LSFrom = exmpp_jid:prep_domain_as_list(From),
    LTo = exmpp_jid:prep_node_as_list(To),
    LSTo = exmpp_jid:prep_domain_as_list(To),
    case {LFrom, LSFrom} of
	{LTo, LSTo} ->
	    {error, 'item-not-found'};
	_ ->
	    {error, 'not-allowed'}
    end;
 
get_sm_features(Acc, _From, _To, _Node, _Lang) ->
    Acc.

<<<<<<< HEAD
get_user_resources(User, Server) ->
    Rs = ejabberd_sm:get_user_resources(User, Server),
=======
get_user_resources(JID) ->
    Rs = ejabberd_sm:get_user_resources(exmpp_jid:prep_node(JID),
                                        exmpp_jid:prep_domain(JID)),
>>>>>>> cd09381e
    lists:map(fun(R) ->
		      #xmlel{ns = ?NS_DISCO_ITEMS, name = 'item', attrs = [
			  ?XMLATTR('jid',
			    exmpp_jid:to_binary(exmpp_jid:full(JID, R))),
			  ?XMLATTR('name', exmpp_jid:prep_node(JID))
			]}
	      end, lists:sort(Rs)).

%%%%%%%%%%%%%%%%%%%%%%%%%%%%%%%%%%%%%%%%%%%%%%%%%%%%%%%%%%%%%%%%%%%%%%%%%%%%%%%

%%% Support for: XEP-0157 Contact Addresses for XMPP Services
<<<<<<< HEAD

get_info(_A, Host, Module, Node, _Lang) when Node == [] ->
    Serverinfo_fields = get_fields_xml(Host, Module),
    [{xmlelement, "x",
      [{"xmlns", ?NS_XDATA}, {"type", "result"}],
      [{xmlelement, "field",
	[{"var", "FORM_TYPE"}, {"type", "hidden"}],
	[{xmlelement, "value",
	  [],
	  [{xmlcdata, ?NS_SERVERINFO}]
	 }]
       }]
      ++ Serverinfo_fields
     }];
=======
 
get_info(Acc, Host, Module, Node, _Lang) when Node == <<>> ->
    Serverinfo_fields = get_fields_xml(Host, Module),
    CData1 = #xmlcdata{cdata = list_to_binary(?NS_SERVERINFO_s)},
    Value1 = #xmlel{name = 'value', children = [CData1]},
    Field1 = #xmlel{name = 'field',
		    attrs = [?XMLATTR('type', <<"hidden">>),
			     ?XMLATTR('var', <<"FORM_TYPE">>)],
		    children = [Value1]
		   },
    X = #xmlel{name = 'x',
	       ns = ?NS_DATA_FORMS,
	       attrs = [?XMLATTR('type', <<"result">>)],
	       children = [Field1 | Serverinfo_fields]
	      },
    [X | Acc];
>>>>>>> cd09381e

get_info(_, _, _, _Node, _) ->
    [].

get_fields_xml(Host, Module) ->
    Fields = gen_mod:get_module_opt(Host, ?MODULE, server_info, []),

    %% filter, and get only the ones allowed for this module
    Fields_good = lists:filter(
		    fun({Modules, _, _}) ->
			    case Modules of
				all -> true;
				Modules -> lists:member(Module, Modules)
			    end
		    end,
		    Fields),

    fields_to_xml(Fields_good).

fields_to_xml(Fields) ->
    [ field_to_xml(Field) || Field <- Fields].

field_to_xml({_, Var, Values}) ->
    Values_xml = values_to_xml(Values),
<<<<<<< HEAD
    {xmlelement, "field",
     [{"var", Var}],
     Values_xml
    }.
=======
    #xmlel{name = 'field',
	   attrs = [?XMLATTR('var', list_to_binary(Var))],
	   children = Values_xml
	  }.
>>>>>>> cd09381e

values_to_xml(Values) ->
    lists:map(
      fun(Value) ->
<<<<<<< HEAD
	      {xmlelement, "value",
	       [],
	       [{xmlcdata, Value}]
	      }
=======
	      CData= #xmlcdata{cdata = list_to_binary(Value)},
	      #xmlel{name = 'value', children = [CData]}
>>>>>>> cd09381e
      end,
      Values
     ).<|MERGE_RESOLUTION|>--- conflicted
+++ resolved
@@ -1,7 +1,7 @@
 %%%----------------------------------------------------------------------
 %%% File    : mod_disco.erl
 %%% Author  : Alexey Shchepin <alexey@process-one.net>
-%%% Purpose : Service Discovery (XEP-0030) support
+%%% Purpose : Service Discovery (JEP-0030) support
 %%% Created :  1 Jan 2003 by Alexey Shchepin <alexey@process-one.net>
 %%%
 %%%
@@ -49,15 +49,11 @@
 
 -include_lib("exmpp/include/exmpp.hrl").
 
-<<<<<<< HEAD
-start(Host, Opts) ->
-=======
 -include("ejabberd.hrl").
 
 start(Host, Opts) ->
     HostB = list_to_binary(Host),
 
->>>>>>> cd09381e
     ejabberd_local:refresh_iq_handlers(),
 
     IQDisc = gen_mod:get_opt(iqdisc, Opts, one_queue),
@@ -81,29 +77,6 @@
 		  ExtraDomains),
     catch ets:new(disco_sm_features, [named_table, ordered_set, public]),
     catch ets:new(disco_sm_nodes, [named_table, ordered_set, public]),
-<<<<<<< HEAD
-    ejabberd_hooks:add(disco_local_items, Host, ?MODULE, get_local_services, 100),
-    ejabberd_hooks:add(disco_local_features, Host, ?MODULE, get_local_features, 100),
-    ejabberd_hooks:add(disco_local_identity, Host, ?MODULE, get_local_identity, 100),
-    ejabberd_hooks:add(disco_sm_items, Host, ?MODULE, get_sm_items, 100),
-    ejabberd_hooks:add(disco_sm_features, Host, ?MODULE, get_sm_features, 100),
-    ejabberd_hooks:add(disco_sm_identity, Host, ?MODULE, get_sm_identity, 100),
-    ejabberd_hooks:add(disco_info, Host, ?MODULE, get_info, 100),
-    ok.
-
-stop(Host) ->
-    ejabberd_hooks:delete(disco_sm_identity, Host, ?MODULE, get_sm_identity, 100),
-    ejabberd_hooks:delete(disco_sm_features, Host, ?MODULE, get_sm_features, 100),
-    ejabberd_hooks:delete(disco_sm_items, Host, ?MODULE, get_sm_items, 100),
-    ejabberd_hooks:delete(disco_local_identity, Host, ?MODULE, get_local_identity, 100),
-    ejabberd_hooks:delete(disco_local_features, Host, ?MODULE, get_local_features, 100),
-    ejabberd_hooks:delete(disco_local_items, Host, ?MODULE, get_local_services, 100),
-    ejabberd_hooks:delete(disco_info, Host, ?MODULE, get_info, 100),
-    gen_iq_handler:remove_iq_handler(ejabberd_local, Host, ?NS_DISCO_ITEMS),
-    gen_iq_handler:remove_iq_handler(ejabberd_local, Host, ?NS_DISCO_INFO),
-    gen_iq_handler:remove_iq_handler(ejabberd_sm, Host, ?NS_DISCO_ITEMS),
-    gen_iq_handler:remove_iq_handler(ejabberd_sm, Host, ?NS_DISCO_INFO),
-=======
     ejabberd_hooks:add(disco_local_items, HostB, ?MODULE, get_local_services, 100),
     ejabberd_hooks:add(disco_local_features, HostB, ?MODULE, get_local_features, 100),
     ejabberd_hooks:add(disco_local_identity, HostB, ?MODULE, get_local_identity, 100),
@@ -126,7 +99,6 @@
     gen_iq_handler:remove_iq_handler(ejabberd_local, HostB, ?NS_DISCO_INFO),
     gen_iq_handler:remove_iq_handler(ejabberd_sm, HostB, ?NS_DISCO_ITEMS),
     gen_iq_handler:remove_iq_handler(ejabberd_sm, HostB, ?NS_DISCO_INFO),
->>>>>>> cd09381e
     catch ets:match_delete(disco_features, {{'_', Host}}),
     catch ets:match_delete(disco_extra_domains, {{'_', Host}}),
     ok.
@@ -191,53 +163,6 @@
 			<<>> -> [];
 			_ -> [?XMLATTR('node', Node)]
 		    end,
-<<<<<<< HEAD
-		    IQ#iq{type = result,
-			  sub_el = [{xmlelement, "query",
-				     [{"xmlns", ?NS_DISCO_ITEMS} | ANode],
-				     Items
-				    }]};
-		{error, Error} ->
-		    IQ#iq{type = error, sub_el = [SubEl, Error]}
-	    end
-    end.
-
-
-process_local_iq_info(From, To, #iq{type = Type, lang = Lang,
-				     sub_el = SubEl} = IQ) ->
-    case Type of
-	set ->
-	    IQ#iq{type = error, sub_el = [SubEl, ?ERR_NOT_ALLOWED]};
-	get ->
-	    Host = To#jid.lserver,
-	    Node = xml:get_tag_attr_s("node", SubEl),
-	    Identity = ejabberd_hooks:run_fold(disco_local_identity,
-					       Host,
-					       [],
-					       [From, To, Node, Lang]),
-	    Info = ejabberd_hooks:run_fold(disco_info, Host, [],
-					   [Host, ?MODULE, Node, Lang]),
-	    case ejabberd_hooks:run_fold(disco_local_features,
-					 Host,
-					 empty,
-					 [From, To, Node, Lang]) of
-		{result, Features} ->
-		    ANode = case Node of
-				"" -> [];
-				_ -> [{"node", Node}]
-			    end,
-		    IQ#iq{type = result,
-			  sub_el = [{xmlelement, "query",
-				     [{"xmlns", ?NS_DISCO_INFO} | ANode],
-				     Identity ++ 
-				     Info ++
-				     lists:map(fun feature_to_xml/1, Features)
-				    }]};
-		{error, Error} ->
-		    IQ#iq{type = error, sub_el = [SubEl, Error]}
-	    end
-    end.
-=======
 	    Result = #xmlel{ns = ?NS_DISCO_INFO, name = 'query',
 	      attrs = ANode,
 	      children = Identity ++ Info ++ lists:map(fun feature_to_xml/1,
@@ -248,7 +173,6 @@
     end;
 process_local_iq_info(_From, _To, #iq{type = set} = IQ_Rec) ->
     exmpp_iq:error(IQ_Rec, 'not-allowed').
->>>>>>> cd09381e
 
 get_local_identity(Acc, _From, _To, <<>>, _Lang) ->
     Acc ++ [#xmlel{ns = ?NS_DISCO_INFO, name = 'identity', attrs = [
@@ -342,33 +266,6 @@
 
 %%%%%%%%%%%%%%%%%%%%%%%%%%%%%%%%%%%%%%%%%%%%%%%%%%%%%%%%%%%%%%%%%%%%%%%%%%%%%%%
 
-<<<<<<< HEAD
-process_sm_iq_items(From, To, #iq{type = Type, lang = Lang, sub_el = SubEl} = IQ) ->
-    case Type of
-	set ->
-	    IQ#iq{type = error, sub_el = [SubEl, ?ERR_NOT_ALLOWED]};
-	get ->
-	    Host = To#jid.lserver,
-	    Node = xml:get_tag_attr_s("node", SubEl),
-	    case ejabberd_hooks:run_fold(disco_sm_items,
-					 Host,
-					 empty,
-					 [From, To, Node, Lang]) of
-		{result, Items} ->
-		    ANode = case Node of
-				"" -> [];
-				_ -> [{"node", Node}]
-			    end,
-		    IQ#iq{type = result,
-			  sub_el = [{xmlelement, "query",
-				     [{"xmlns", ?NS_DISCO_ITEMS} | ANode],
-				     Items
-				    }]};
-		{error, Error} ->
-		    IQ#iq{type = error, sub_el = [SubEl, Error]}
-	    end
-    end.
-=======
 process_sm_iq_items(From, To, #iq{type = get, payload = SubEl,
   lang = Lang} = IQ_Rec) ->
     Node = exmpp_xml:get_attribute_as_binary(SubEl, 'node', <<>>),
@@ -389,7 +286,6 @@
     end;
 process_sm_iq_items(_From, _To, #iq{type = set, payload = _SubEl} = IQ_Rec) ->
     exmpp_iq:error(IQ_Rec, 'not-allowed').
->>>>>>> cd09381e
 
 get_sm_items({error, _Error} = Acc, _From, _To, _Node, _Lang) ->
     Acc;
@@ -470,14 +366,9 @@
 get_sm_features(Acc, _From, _To, _Node, _Lang) ->
     Acc.
 
-<<<<<<< HEAD
-get_user_resources(User, Server) ->
-    Rs = ejabberd_sm:get_user_resources(User, Server),
-=======
 get_user_resources(JID) ->
     Rs = ejabberd_sm:get_user_resources(exmpp_jid:prep_node(JID),
                                         exmpp_jid:prep_domain(JID)),
->>>>>>> cd09381e
     lists:map(fun(R) ->
 		      #xmlel{ns = ?NS_DISCO_ITEMS, name = 'item', attrs = [
 			  ?XMLATTR('jid',
@@ -489,22 +380,6 @@
 %%%%%%%%%%%%%%%%%%%%%%%%%%%%%%%%%%%%%%%%%%%%%%%%%%%%%%%%%%%%%%%%%%%%%%%%%%%%%%%
 
 %%% Support for: XEP-0157 Contact Addresses for XMPP Services
-<<<<<<< HEAD
-
-get_info(_A, Host, Module, Node, _Lang) when Node == [] ->
-    Serverinfo_fields = get_fields_xml(Host, Module),
-    [{xmlelement, "x",
-      [{"xmlns", ?NS_XDATA}, {"type", "result"}],
-      [{xmlelement, "field",
-	[{"var", "FORM_TYPE"}, {"type", "hidden"}],
-	[{xmlelement, "value",
-	  [],
-	  [{xmlcdata, ?NS_SERVERINFO}]
-	 }]
-       }]
-      ++ Serverinfo_fields
-     }];
-=======
  
 get_info(Acc, Host, Module, Node, _Lang) when Node == <<>> ->
     Serverinfo_fields = get_fields_xml(Host, Module),
@@ -521,7 +396,6 @@
 	       children = [Field1 | Serverinfo_fields]
 	      },
     [X | Acc];
->>>>>>> cd09381e
 
 get_info(_, _, _, _Node, _) ->
     [].
@@ -546,30 +420,16 @@
 
 field_to_xml({_, Var, Values}) ->
     Values_xml = values_to_xml(Values),
-<<<<<<< HEAD
-    {xmlelement, "field",
-     [{"var", Var}],
-     Values_xml
-    }.
-=======
     #xmlel{name = 'field',
 	   attrs = [?XMLATTR('var', list_to_binary(Var))],
 	   children = Values_xml
 	  }.
->>>>>>> cd09381e
 
 values_to_xml(Values) ->
     lists:map(
       fun(Value) ->
-<<<<<<< HEAD
-	      {xmlelement, "value",
-	       [],
-	       [{xmlcdata, Value}]
-	      }
-=======
 	      CData= #xmlcdata{cdata = list_to_binary(Value)},
 	      #xmlel{name = 'value', children = [CData]}
->>>>>>> cd09381e
       end,
       Values
      ).