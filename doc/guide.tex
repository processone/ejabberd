--- conflicted
+++ resolved
@@ -72,10 +72,6 @@
 \newcommand{\modecho}{\module{mod\_echo}}
 \newcommand{\modhttpbind}{\module{mod\_http\_bind}}
 \newcommand{\modhttpfileserver}{\module{mod\_http\_fileserver}}
-<<<<<<< HEAD
-\newcommand{\modirc}{\module{mod\_irc}}
-=======
->>>>>>> cd09381e
 \newcommand{\modlast}{\module{mod\_last}}
 \newcommand{\modlastodbc}{\module{mod\_last\_odbc}}
 \newcommand{\modmuc}{\module{mod\_muc}}
@@ -89,7 +85,6 @@
 \newcommand{\modprivateodbc}{\module{mod\_private\_odbc}}
 \newcommand{\modproxy}{\module{mod\_proxy65}}
 \newcommand{\modpubsub}{\module{mod\_pubsub}}
-\newcommand{\modpubsubodbc}{\module{mod\_pubsub\_odbc}}
 \newcommand{\modregister}{\module{mod\_register}}
 \newcommand{\modroster}{\module{mod\_roster}}
 \newcommand{\modrosterodbc}{\module{mod\_roster\_odbc}}
@@ -310,25 +305,14 @@
 \begin{itemize}
 \item GNU Make
 \item GCC
-<<<<<<< HEAD
-\item Libexpat 1.95 or higher
-\item Erlang/OTP R10B-9 or higher. The recommended version is R12B-5. Support for R13 is experimental.
-=======
 \item Erlang/OTP R12B-4 or higher, R13B or higher.
 \item exmpp 0.9.1 or higher
->>>>>>> cd09381e
 \item OpenSSL 0.9.6 or higher, for STARTTLS, SASL and SSL encryption. Optional, highly recommended.
 \item Zlib 1.2.3 or higher, for Stream Compression support (\xepref{0138}). Optional.
 \item Erlang mysql library. Optional. For MySQL authentication or storage. See section \ref{compilemysql}.
 \item Erlang pgsql library. Optional. For PostgreSQL authentication or storage. See section \ref{compilepgsql}.
 \item PAM library. Optional. For Pluggable Authentication Modules (PAM). See section \ref{pam}.
-<<<<<<< HEAD
-\item GNU Iconv 1.8 or higher, for the IRC Transport (mod\_irc). Optional. Not needed on systems with GNU Libc. See section \ref{modirc}.
 \item ImageMagick's Convert program. Optional. For CAPTCHA challenges. See section \ref{captcha}.
-\item exmpp 0.9.1 or higher. Optional. For import/export user data with \xepref{0227} XML files.
-=======
-\item ImageMagick's Convert program. Optional. For CAPTCHA challenges. See section \ref{captcha}.
->>>>>>> cd09381e
 \end{itemize}
 
 \makesubsection{download}{Download Source Code}
@@ -554,11 +538,7 @@
   to the \verb|PATH| environment variable.
 \item Install OpenSSL in \verb|C:\sdk\OpenSSL| and add \verb|C:\sdk\OpenSSL\lib\VC| to your path or copy the binaries to your system directory.
 \item Install ZLib in \verb|C:\sdk\gnuWin32|. Copy
-<<<<<<< HEAD
-  \verb|C:\sdk\GnuWin32\bin\zlib1.dll| to your system directory. If you change your path it should already be set after  libiconv install.
-=======
   \verb|C:\sdk\GnuWin32\bin\zlib1.dll| to your system directory.
->>>>>>> cd09381e
 \item Make sure the you can access Erlang binaries from your path. For example: \verb|set PATH=%PATH%;"C:\sdk\erl5.6.5\bin"|
 \item Depending on how you end up actually installing the library you might need to check and tweak the paths in the file configure.erl.
 \item While in the directory \verb|ejabberd\src| run:
@@ -1594,7 +1574,6 @@
 \ejabberd{} is able to act as a stand-alone STUN server
 (\footahref{http://tools.ietf.org/html/rfc5389}{RFC 5389}). Currently only Binding usage
 is supported. In that role \ejabberd{} helps clients with Jingle ICE (\xepref{0176}) support to discover their external addresses and ports.
-<<<<<<< HEAD
 
 You should configure \term{ejabberd\_stun} listening module as described in \ref{listened} section.
 If \option{certfile} option is defined, \ejabberd{} multiplexes TCP and
@@ -1604,17 +1583,6 @@
 \footahref{http://tools.ietf.org/html/draft-ietf-behave-turn-16}{TURN}
 functionality. Feel free to configure \term{udp} transport only.
 
-=======
-
-You should configure \term{ejabberd\_stun} listening module as described in \ref{listened} section.
-If \option{certfile} option is defined, \ejabberd{} multiplexes TCP and
-TLS over TCP connections on the same port. Obviously, \option{certfile} option
-is defined for \term{tcp} only. Note however that TCP or TLS over TCP
-support is not required for Binding usage and is reserved for
-\footahref{http://tools.ietf.org/html/draft-ietf-behave-turn-16}{TURN}
-functionality. Feel free to configure \term{udp} transport only.
-
->>>>>>> cd09381e
 Example configuration:
 \begin{verbatim}
 {listen,
@@ -2054,7 +2022,6 @@
 to keep alive the connections to the database.
 The default value is 'undefined', so no keepalive requests are made.
 Specify in seconds: for example 28800 means 8 hours.
-<<<<<<< HEAD
 \begin{verbatim}
 {odbc_keepalive_interval, undefined}.
 \end{verbatim}
@@ -2072,25 +2039,6 @@
 \end{verbatim}
 
 
-=======
-\begin{verbatim}
-{odbc_keepalive_interval, undefined}.
-\end{verbatim}
-
-
-\makesubsubsection{pgsqlauth}{Authentication}
-\ind{PostgreSQL!authentication}
-
-The option value name may be misleading, as the \term{auth\_method} name is used
-for access to a relational database through ODBC, as well as through the native
-PostgreSQL interface. Anyway, the first configuration step is to define the odbc
-\term{auth\_method}. For example:
-\begin{verbatim}
-{auth_method, [odbc]}.
-\end{verbatim}
-
-
->>>>>>> cd09381e
 \makesubsubsection{pgsqlstorage}{Storage}
 \ind{PostgreSQL!storage}
 
@@ -2462,12 +2410,7 @@
     \hline \modcaps{} &  Entity Capabilities (\xepref{0115}) & \\
     \hline \modconfigure{} & Server configuration using Ad-Hoc & \modadhoc{} \\
     \hline \ahrefloc{moddisco}{\moddisco{}} & Service Discovery (\xepref{0030}) &  \\
-<<<<<<< HEAD
-    \hline \ahrefloc{modecho}{\modecho{}} & Echoes XMPP stanzas &  \\
-    \hline \ahrefloc{modirc}{\modirc{}} & IRC transport &  \\
-=======
     \hline \ahrefloc{modecho}{\modecho{}} & Echoes Jabber packets &  \\
->>>>>>> cd09381e
     \hline \ahrefloc{modlast}{\modlast{}} & Last Activity (\xepref{0012}) &  \\
     \hline \ahrefloc{modlast}{\modlastodbc{}} & Last Activity (\xepref{0012}) & supported DB (*) \\
     \hline \ahrefloc{modmuc}{\modmuc{}} & Multi-User Chat (\xepref{0045}) &  \\
@@ -2481,10 +2424,6 @@
     \hline \ahrefloc{modprivate}{\modprivateodbc{}} & Private XML Storage (\xepref{0049}) & supported DB (*) \\
     \hline \ahrefloc{modproxy}{\modproxy{}} & SOCKS5 Bytestreams (\xepref{0065}) &  \\
     \hline \ahrefloc{modpubsub}{\modpubsub{}} & Pub-Sub (\xepref{0060}), PEP (\xepref{0163}) & \modcaps{} \\
-<<<<<<< HEAD
-    \hline \ahrefloc{modpubsub}{\modpubsubodbc{}} & Pub-Sub (\xepref{0060}), PEP (\xepref{0163}) & supported DB (*) and \modcaps{} \\
-=======
->>>>>>> cd09381e
     \hline \ahrefloc{modregister}{\modregister{}} & In-Band Registration (\xepref{0077}) &  \\
     \hline \ahrefloc{modroster}{\modroster{}} & Roster management (XMPP IM) &  \\
     \hline \ahrefloc{modroster}{\modrosterodbc{}} & Roster management (XMPP IM) & supported DB (*) \\
@@ -2728,7 +2667,6 @@
   or a list of \ejabberd{} modules, 
   in which case the information is only specified for the services provided by those modules.
   Any arbitrary \term{Field} and \term{Value} can be specified, not only contact addresses.
-<<<<<<< HEAD
 \end{description}
 
 Examples:
@@ -2798,8 +2736,6 @@
 Options:
 \begin{description}
 \hostitem{echo}
-=======
->>>>>>> cd09381e
 \end{description}
 
 Example: Mirror, mirror, on the wall, who is the most beautiful
@@ -2880,7 +2816,6 @@
   ...
 ]}.
 \end{verbatim}
-<<<<<<< HEAD
 \end{description}
 
 
@@ -2888,40 +2823,6 @@
 \ind{modules!\modhttpfileserver{}}\ind{modhttpfileserver}
 
 This simple module serves files from the local disk over HTTP.
-=======
-\item With this configuration, all services show abuse addresses,
-feedback address on the main server,
-and admin addresses for both the main server and the vJUD service:
-\begin{verbatim}
-{modules,
- [
-  ...
-  {mod_disco, [{server_info, [
-      {all,
-       "abuse-addresses",
-       ["mailto:abuse@shakespeare.lit"]},
-      {[mod_muc],
-       "Web chatroom logs",
-       ["http://www.example.org/muc-logs"]},
-      {[mod_disco],
-       "feedback-addresses",
-       ["http://shakespeare.lit/feedback.php", "mailto:feedback@shakespeare.lit", "xmpp:feedback@shakespeare.lit"]},
-      {[mod_disco, mod_vcard],
-       "admin-addresses",
-       ["mailto:xmpp@shakespeare.lit", "xmpp:admins@shakespeare.lit"]}
-  ]}]},
-  ...
- ]}.
-\end{verbatim}
-\end{itemize}
-
-\makesubsection{modecho}{\modecho{}}
-\ind{modules!\modecho{}}\ind{debugging}
-
-This module simply echoes any \XMPP{}
-packet back to the sender. This mirror can be of interest for
-\ejabberd{} and \XMPP{} client debugging.
->>>>>>> cd09381e
 
 Options:
 \begin{description}
@@ -2989,203 +2890,6 @@
                          ...
                         ]
   },
-  ...
-]}.
-\end{verbatim}
-<<<<<<< HEAD
-=======
-
-\makesubsection{modhttpbind}{\modhttpbind{}}
-\ind{modules!\modhttpbind{}}\ind{modhttpbind}
-
-This module implements XMPP over Bosh (formerly known as HTTP Binding)
-as defined in \xepref{0124} and \xepref{0206}.
-It extends ejabberd's built in HTTP service with a configurable
-resource at which this service will be hosted.
->>>>>>> cd09381e
-
-To use HTTP-Binding, enable the module:
-\begin{verbatim}
-{modules,
- [
-  ...
-  {mod_http_bind, []},
-  ...
-]}.
-\end{verbatim}
-and add \verb|http_bind| in the HTTP service. For example:
-\begin{verbatim}
-{listen, 
- [
-  ...
-  {5280, ejabberd_http, [
-                         http_bind,
-                         http_poll,
-                         web_admin
-                        ]
-  },
-  ...
-]}.
-\end{verbatim}
-With this configuration, the module will serve the requests sent to 
-\verb|http://example.org:5280/http-bind/|
-Remember that this page is not designed to be used by web browsers,
-it is used by XMPP clients that support XMPP over Bosh.
-
-If you want to set the service in a different URI path or use a different module, 
-you can configure it manually using the option \verb|request_handlers|. 
-For example:
-\begin{verbatim}
-{listen, 
- [
-  ...
-  {5280, ejabberd_http, [
-                         {request_handlers, [{["http-bind"], mod_http_bind}]},
-                         http_poll,
-                         web_admin
-                        ]
-  },
-  ...
-]}.
-\end{verbatim}
-
-<<<<<<< HEAD
-End user information:
-\ind{protocols!groupchat 1.0}\ind{protocols!XEP-0045: Multi-User Chat}
-\begin{itemize}
-\item A \XMPP{} client with `groupchat 1.0' support or Multi-User
-  Chat support (\xepref{0045}) is necessary to join IRC channels.
-\item An IRC channel can be joined in nearly the same way as joining a
-  \XMPP{} Multi-User Chat room. The difference is that the room name will
-  be `channel\%\jid{irc.example.org}' in case \jid{irc.example.org} is
-  the IRC server hosting `channel'. And of course the host should point
-  to the IRC transport instead of the Multi-User Chat service.
-\item You can register your nickame by sending `IDENTIFY password' to \\
-  \jid{nickserver!irc.example.org@irc.jabberserver.org}.
-\item Entering your password is possible by sending `LOGIN nick password' \\
-  to \jid{nickserver!irc.example.org@irc.jabberserver.org}.
-\item The IRC transport provides Ad-Hoc Commands (\xepref{0050})
-  to join a channel, and to set custom IRC username and encoding.
-\item When using a popular \XMPP{} server, it can occur that no
-  connection can be achieved with some IRC servers because they limit the
-  number of conections from one IP.
-\end{itemize}
-
-Options:
-\begin{description}
-\hostitem{irc}
-\titem{\{access, AccessName\}} \ind{options!access}This option can be used to specify who
-  may use the IRC transport (default value: \term{all}).
-\titem{\{default\_encoding, Encoding\}} \ind{options!defaultencoding}Set the default IRC encoding.
-  Default value: \term{"koi8-r"}
-=======
-Options:
-\begin{description}
-  \titem{\{max\_inactivity, Seconds\}} \ind{options!max\_inactivity}
-  Define the maximum inactivity period in seconds.
-  Default value is 30 seconds.
-  For example, to set 50 seconds:
-\begin{verbatim}
-{modules,
- [
-  ...
-  {mod_http_bind, [ {max_inactivity, 50} ]},
-  ...
-]}.
-\end{verbatim}
-\end{description}
-
-
-\makesubsection{modhttpfileserver}{\modhttpfileserver{}}
-\ind{modules!\modhttpfileserver{}}\ind{modhttpfileserver}
-
-This simple module serves files from the local disk over HTTP.
-
-Options:
-\begin{description}
-  \titem{\{docroot, Path\}} \ind{options!docroot}
-    Directory to serve the files.
-  \titem{\{accesslog, Path\}} \ind{options!accesslog}
-    File to log accesses using an Apache-like format.
-    No log will be recorded if this option is not specified.
-  \titem{\{directory\_indices, [Index, ...]\}} \ind{options!directoryindices}
-    Indicate one or more directory index files, similarly to Apache's
-    DirectoryIndex variable. When a web request hits a directory
-    instead of a regular file, those directory indices are looked in
-    order, and the first one found is returned.
-  %B \titem{content\_types} \ind{options!contenttypes}
-  %M \titem{\{content\_types, \{Extension, Type\} \}} \ind{options!contenttypes}
-  %B \titem{\{content\_types, [ Extension, Type, ... ]\}} \ind{options!contenttypes}
-  %B \titem{\{content\_types, [ {Extension, Type}, ... ]\}} \ind{options!contenttypes}
-  %M \titem{\{content\_types, [ \{Extension, Type\}, ... ]\}} \ind{options!contenttypes}
-    Specify a mapping of extensions to content types.
-    There are several content types already defined,
-    with this option you can add new definitions, modify or delete existing ones.
-    To delete an existing definition, simply define it with a value: `undefined'.
-  \titem{\{default\_content\_type, Type\}} \ind{options!defaultcontenttype}
-    Specify the content type to use for unknown extensions.
-    Default value is `application/octet-stream'.
->>>>>>> cd09381e
-\end{description}
-
-This example configuration will serve the files from 
-the local directory \verb|/var/www|
-in the address \verb|http://example.org:5280/pub/archive/|.
-In this example a new content type \term{ogg} is defined,
-\term{png} is redefined, and \term{jpg} definition is deleted.
-To use this module you must enable it:
-\begin{verbatim}
-{modules,
- [
-  ...
-  {mod_http_fileserver, [
-                         {docroot, "/var/www"}, 
-                         {accesslog, "/var/log/ejabberd/access.log"},
-                         {directory_indices, ["index.html", "main.htm"]},
-                         {content_types, [{".ogg", "audio/ogg"},
-                                          {".png", "image/png"},
-                                          {".jpg", undefined}
-                                         ]},
-                         {default_content_type, "text/html"}
-                        ]
-  },
-  ...
-]}.
-\end{verbatim}
-<<<<<<< HEAD
-\item In next example the IRC transport is available with JIDs with prefix \jid{irc-t.net}.
-  Moreover, the transport is only accessible to two users 
-  of \term{example.org}, and any user of \term{example.com}:
-\begin{verbatim}
-{acl, paying_customers, {user, "customer1", "example.org"}}.
-{acl, paying_customers, {user, "customer2", "example.org"}}.
-{acl, paying_customers, {server, "example.com"}}.
-
-{access, irc_users, [{allow, paying_customers}, {deny, all}]}.
-
-{modules,
- [
-  ...
-  {mod_irc, [{access, irc_users},
-             {host, "irc.example.net"}]},
-=======
-And define it as a handler in the HTTP service:
-\begin{verbatim}
-{listen, 
- [
-  ...
-  {5280, ejabberd_http, [
-                         ...
-                         {request_handlers, [
-                                             ...
-                                             {["pub", "archive"], mod_http_fileserver},
-                                             ...
-                                            ]
-                         },
-                         ...
-                        ]
-  },
->>>>>>> cd09381e
   ...
 ]}.
 \end{verbatim}
@@ -3788,39 +3492,12 @@
   Define the maximum number of items that can be stored in a node.
   Default value is 10.
 \titem{\{plugins, [ Plugin, ...]\}} \ind{options!plugins}
-<<<<<<< HEAD
-  To specify which pubsub node plugins to use.
-  The first one in the list is used by default.
-  If this option is not defined, the default plugins list is: \term{["flat"]}.
-  PubSub clients can define which plugin to use when creating a node:
-  add \term{type='plugin-name'} attribute to the \term{create} stanza element.
-\titem{\{nodetree, Nodetree\}} \ind{options!nodetree}
-  To specify which nodetree to use.
-  If not defined, the default pubsub nodetree is used: "tree".
-  Only one nodetree can be used per host, and is shared by all node plugins.
-
-  The "virtual" nodetree does not store nodes on database.
-  This saves resources on systems with tons of nodes.
-  If using the "virtual" nodetree,
-  you can only enable those node plugins:
-  ["flat","pep"] or ["flat"];
-  any other plugins configuration will not work. 
-  Also, all nodes will have the defaut configuration,
-  and this can not be changed.
-  Using "virtual" nodetree requires to start from a clean database,
-  it will not work if you used the default "tree" nodetree before.
-
-  The "dag" nodetree provides experimental support for PubSub Collection Nodes (\xepref{0248}).
-  In that case you should also add "dag" node plugin as default, for example:
-  \term{\{plugins, ["dag","flat","hometree","pep"]\}}
-=======
   To specify which pubsub node plugins to use. If not defined, the default
   pubsub plugin is always used.
 \titem{\{nodetree, Name\}} \ind{options!nodetree}
   To specify which nodetree to use. If not defined, the default pubsub
   nodetree is used. Only one nodetree can be used per host,
   and is shared by all node plugins.
->>>>>>> cd09381e
 \titem{\{ignore\_pep\_from\_offline, false|true\}} \ind{options!ignore\_pep\_from\_offline}
   To specify whether or not we should get last published PEP items
   from users in our roster which are offline when we connect. Value is true or false.
@@ -3840,32 +3517,19 @@
 %  This option allows to create additional pubsub virtual hosts in a single module instance.
 \end{description}
 
-Example of configuration that uses flat nodes as default, and allows use of flat, nodetree and pep nodes:
+Example:
 \begin{verbatim}
 {modules,
  [
   ...
   {mod_pubsub, [
                 {access_createnode, pubsub_createnode},
-                {plugins, ["flat", "hometree", "pep"]}
-               ]},
+                {plugins, ["default", "pep"]}
+               ]}
   ...
  ]}.
 \end{verbatim}
-
-Using ODBC database requires use of dedicated plugins. The following example shows previous configuration
-with ODBC usage:
-\begin{verbatim}
-{modules,
- [
-  ...
-  {mod_pubsub_odbc, [
-                {access_createnode, pubsub_createnode},
-                {plugins, ["flat_odbc", "hometree_odbc", "pep_odbc"]}
-               ]},
-  ...
- ]}.
-\end{verbatim}
+%                  {served_hosts, ["example.com", "example.org"]}
 
 \makesubsection{modregister}{\modregister{}}
 \ind{modules!\modregister{}}\ind{protocols!XEP-0077: In-Band Registration}\ind{public registration}
@@ -5202,11 +4866,7 @@
 \item Now run \ejabberd{} on \term{second} with a configuration similar as
   on \term{first}: you probably do not need to duplicate `\verb|acl|'
   and `\verb|access|' options because they will be taken from
-<<<<<<< HEAD
-  \term{first}; and \verb|mod_irc| should be
-=======
   \term{first}. If you installed \verb|mod_irc|, notice that it should be
->>>>>>> cd09381e
   enabled only on one machine in the cluster.
 \end{enumerate}
 
