%%%----------------------------------------------------------------------
%%%
%%% ejabberd, Copyright (C) 2002-2017   ProcessOne
%%%
%%% This program is free software; you can redistribute it and/or
%%% modify it under the terms of the GNU General Public License as
%%% published by the Free Software Foundation; either version 2 of the
%%% License, or (at your option) any later version.
%%%
%%% This program is distributed in the hope that it will be useful,
%%% but WITHOUT ANY WARRANTY; without even the implied warranty of
%%% MERCHANTABILITY or FITNESS FOR A PARTICULAR PURPOSE.  See the GNU
%%% General Public License for more details.
%%%
%%% You should have received a copy of the GNU General Public License along
%%% with this program; if not, write to the Free Software Foundation, Inc.,
%%% 51 Franklin Street, Fifth Floor, Boston, MA 02110-1301 USA.
%%%
%%%----------------------------------------------------------------------

{deps, [{lager, ".*", {git, "https://github.com/erlang-lager/lager", "3.6.7"}},
        {p1_utils, ".*", {git, "https://github.com/processone/p1_utils", {tag, "1.0.13"}}},
        {cache_tab, ".*", {git, "https://github.com/processone/cache_tab", {tag, "1.0.17"}}},
        {fast_tls, ".*", {git, "https://github.com/processone/fast_tls", {tag, "1.0.26"}}},
        {stringprep, ".*", {git, "https://github.com/processone/stringprep", {tag, "1.0.14"}}},
        {fast_xml, ".*", {git, "https://github.com/processone/fast_xml", {tag, "1.1.34"}}},
<<<<<<< HEAD
        {xmpp, ".*", {git, "https://github.com/processone/xmpp", "278ddf9"}},
=======
        {xmpp, ".*", {git, "https://github.com/processone/xmpp", {tag, "1.2.8"}}},
>>>>>>> 6cd8d102
        {fast_yaml, ".*", {git, "https://github.com/processone/fast_yaml", {tag, "1.0.17"}}},
        {jiffy, ".*", {git, "https://github.com/davisp/jiffy", {tag, "0.14.8"}}},
        {p1_oauth2, ".*", {git, "https://github.com/processone/p1_oauth2", {tag, "0.6.3"}}},
	{pkix, ".*", {git, "https://github.com/processone/pkix", {tag, "1.0.0"}}},
        {jose, ".*", {git, "https://github.com/potatosalad/erlang-jose", {tag, "1.8.4"}}},
        {eimp, ".*", {git, "https://github.com/processone/eimp", {tag, "1.0.9"}}},
        {if_var_true, stun, {stun, ".*", {git, "https://github.com/processone/stun", {tag, "1.0.26"}}}},
        {if_var_true, sip, {esip, ".*", {git, "https://github.com/processone/esip", {tag, "1.0.27"}}}},
        {if_var_true, mysql, {p1_mysql, ".*", {git, "https://github.com/processone/p1_mysql",
                                               {tag, "1.0.8"}}}},
        {if_var_true, pgsql, {p1_pgsql, ".*", {git, "https://github.com/processone/p1_pgsql",
                                               {tag, "1.1.6"}}}},
        {if_var_true, sqlite, {sqlite3, ".*", {git, "https://github.com/processone/erlang-sqlite3",
                                               {tag, "1.1.6"}}}},
        {if_var_true, pam, {epam, ".*", {git, "https://github.com/processone/epam",
                                           {tag, "1.0.4"}}}},
        {if_var_true, zlib, {ezlib, ".*", {git, "https://github.com/processone/ezlib",
                                           {tag, "1.0.4"}}}},
        {if_var_true, riak, {riakc, ".*", {git, "https://github.com/processone/riak-erlang-client",
                                           {tag, {if_version_above, "19", "develop", "2.5.3"}}}}},
        %% Elixir support, needed to run tests
        {if_var_true, elixir, {elixir, ".*", {git, "https://github.com/elixir-lang/elixir",
                                              {tag, {if_version_above, "17", "v1.4.4", "v1.1.1"}}}}},
        %% TODO: When modules are fully migrated to new structure and mix, we will not need anymore rebar_elixir_plugin
        {if_not_rebar3, {if_var_true, elixir, {rebar_elixir_plugin, ".*",
                                               {git, "https://github.com/processone/rebar_elixir_plugin", "0.1.0"}}}},
        {if_var_true, iconv, {iconv, ".*", {git, "https://github.com/processone/iconv",
                                            {tag, "1.0.10"}}}},
        {if_var_true, tools, {luerl, ".*", {git, "https://github.com/rvirding/luerl",
                                            {tag, "v0.3"}}}},
        {if_var_true, tools, {meck, "0.8.*", {git, "https://github.com/eproxus/meck",
                                              {tag, "0.8.12"}}}},
        {if_var_true, redis, {eredis, ".*", {git, "https://github.com/wooga/eredis",
                                             {tag, "v1.0.8"}}}}]}.

{if_var_true, latest_deps,
 {floating_deps, [cache_tab,
                  fast_tls,
                  stringprep,
                  fast_xml,
                  esip,
                  stun,
                  fast_yaml,
                  xmpp,
                  p1_utils,
                  p1_mysql,
                  p1_pgsql,
                  p1_oauth2,
                  epam,
                  ezlib,
                  eimp,
                  pkix,
                  iconv]}}.

{erl_first_files, ["src/ejabberd_sql_pt.erl", "src/ejabberd_config.erl",
		   "src/gen_mod.erl", "src/mod_muc_room.erl",
		   "src/mod_push.erl", "src/xmpp_socket.erl"]}.

{erl_opts, [nowarn_deprecated_function,
            {i, "include"},
            {i, "deps/fast_xml/include"},
            {i, "deps/xmpp/include"},
            {i, "deps/p1_utils/include"},
            {if_var_false, debug, no_debug_info},
            {if_var_true, debug, debug_info},
            {if_var_true, sip, {d, 'SIP'}},
            {if_var_true, stun, {d, 'STUN'}},
            {if_var_true, roster_gateway_workaround, {d, 'ROSTER_GATWAY_WORKAROUND'}},
            {if_var_match, db_type, mssql, {d, 'mssql'}},
            {if_var_true, elixir, {d, 'ELIXIR_ENABLED'}},
            {if_var_true, new_sql_schema, {d, 'NEW_SQL_SCHEMA'}},
            {if_var_true, hipe, native},
            {src_dirs, [src,
                        {if_var_true, tools, tools},
                        {if_var_true, elixir, include}]}]}.

{deps_erl_opts, [{if_var_true, hipe, native}]}.

{if_rebar3, {plugins, [rebar3_hex, {provider_asn1, "0.2.0"}]}}.
{if_not_rebar3, {plugins, [
                           deps_erl_opts, override_deps_versions, override_opts, configure_deps,
                           {if_var_true, elixir, rebar_elixir_compiler},
                           {if_var_true, elixir, rebar_exunit}
                          ]}}.

{if_var_true, elixir,
              {lib_dirs, ["deps/elixir/lib"]}}.
{if_var_true, elixir,
              {src_dirs, ["include"]}}.

{sub_dirs, ["rel"]}.

{keep_build_info, true}.

{xref_warnings, false}.

{xref_checks, [deprecated_function_calls]}.

{xref_exclusions, [
                   "(\"gen_transport\":_/_)",
                   "(\"eprof\":_/_)",
                   {if_var_false, mysql, "(\".*mysql.*\":_/_)"},
                   {if_var_false, pgsql, "(\".*pgsql.*\":_/_)"},
                   {if_var_false, pam, "(\"epam\":_/_)"},
                   {if_var_false, riak, "(\"riak.*\":_/_)"},
                   {if_var_true, riak, "(\"riak_object\":_/_)"},
                   {if_var_false, zlib, "(\"ezlib\":_/_)"},
                   {if_var_false, http, "(\"lhttpc\":_/_)"},
                   {if_var_false, iconv, "(\"iconv\":_/_)"},
                   {if_var_false, odbc, "(\"odbc\":_/_)"},
                   {if_var_false, sqlite, "(\"sqlite3\":_/_)"},
                   {if_var_false, elixir, "(\"Elixir.*\":_/_)"},
                   {if_var_false, redis, "(\"eredis\":_/_)"}]}.

{eunit_compile_opts, [{i, "tools"},
                      {i, "include"},
                      {i, "deps/p1_utils/include"},
                      {i, "deps/fast_xml/include"},
                      {i, "deps/xmpp/include"}]}.

{if_version_above, "17", {cover_enabled, true}}.
{cover_export_enabled, true}.
{recursive_cmds, ['configure-deps']}.

{post_hook_configure, [{"fast_tls", []},
                       {"stringprep", []},
                       {"fast_yaml", []},
		       {"eimp", []},
                       {if_var_true, sip, {"esip", []}},
                       {"fast_xml", [{if_var_true, full_xml, "--enable-full-xml"}]},
                       {if_var_true, pam, {"epam", []}},
                       {if_var_true, zlib, {"ezlib", []}},
                       {if_var_true, iconv, {"iconv", []}}]}.

%% Local Variables:
%% mode: erlang
%% End:
%% vim: set filetype=erlang tabstop=8:<|MERGE_RESOLUTION|>--- conflicted
+++ resolved
@@ -24,11 +24,7 @@
         {fast_tls, ".*", {git, "https://github.com/processone/fast_tls", {tag, "1.0.26"}}},
         {stringprep, ".*", {git, "https://github.com/processone/stringprep", {tag, "1.0.14"}}},
         {fast_xml, ".*", {git, "https://github.com/processone/fast_xml", {tag, "1.1.34"}}},
-<<<<<<< HEAD
         {xmpp, ".*", {git, "https://github.com/processone/xmpp", "278ddf9"}},
-=======
-        {xmpp, ".*", {git, "https://github.com/processone/xmpp", {tag, "1.2.8"}}},
->>>>>>> 6cd8d102
         {fast_yaml, ".*", {git, "https://github.com/processone/fast_yaml", {tag, "1.0.17"}}},
         {jiffy, ".*", {git, "https://github.com/davisp/jiffy", {tag, "0.14.8"}}},
         {p1_oauth2, ".*", {git, "https://github.com/processone/p1_oauth2", {tag, "0.6.3"}}},
